--- conflicted
+++ resolved
@@ -46,9 +46,21 @@
 
 [project.optional-dependencies]
 decode = ["faust-cchardet==2.1.19", "chardet"]
-export = ["pyarrow>=17.0.0", "h5py>=3.11", "hdf5storage>=0.1.19", "python-snappy", "polars>=1.1.0"]
+export = [
+    "pyarrow>=17.0.0",
+    "h5py>=3.11",
+    "hdf5storage>=0.1.19",
+    "python-snappy",
+    "polars>=1.1.0",
+]
 export-matlab-v5 = ["scipy>=1.13.0"]
-gui = ["natsort", "PySide6>=6.7.0", "pyqtgraph>=0.13.4", "pyqtlet2[PySide6]", "packaging"]
+gui = [
+    "natsort",
+    "PySide6>=6.7.0",
+    "pyqtgraph>=0.13.4",
+    "pyqtlet2[PySide6]",
+    "packaging",
+]
 encryption = ["cryptography", "keyring"]
 symbolic-math = ["sympy>=1.13.0"]
 filesystem = ["fsspec"]
@@ -166,11 +178,7 @@
     "PLW2901", # redefined-loop-name
     "RUF012",  # mutable-class-default
     "RUF015",  # unnecessary-iterable-allocation-for-first-element
-<<<<<<< HEAD
-    "UP038",
-=======
     "UP038",   # non-pep604-isinstance
->>>>>>> 93993029
 ]
 
 [tool.ruff.lint.isort]

--- conflicted
+++ resolved
@@ -182,27 +182,27 @@
 
 def convert_v3_v4(path, output, fmt, memory):
     os.chdir(path)
-    with MDF(r'test.mdf', memory=memory) as x:
+    with MDF(r'test.mdf', memory=memory,) as x:
         with Timer('Convert file',
                    'asammdf {} {} v3 to v4'.format(
                          asammdf_version,
                          memory,
                     ),
                    fmt) as timer:
-            x.convert('4.10', memory=memory)
+            x.convert('4.10')
     output.send([timer.output, timer.error])
 
 
 def convert_v4_v3(path, output, fmt, memory):
     os.chdir(path)
-    with MDF(r'test.mf4', memory=memory) as x:
+    with MDF(r'test.mf4', memory=memory,) as x:
         with Timer('Convert file',
                    'asammdf {} {} v4 to v3'.format(
                          asammdf_version,
                          memory,
                     ),
                    fmt) as timer:
-            y = x.convert('3.30', memory=memory)
+            y = x.convert('3.30')
             y.close()
     output.send([timer.output, timer.error])
 
@@ -423,17 +423,29 @@
         x2 = MDFreader(files[1])
         x2.resample(0.01)
         x1.mergeMdf(x2)
+        x2 = MDFreader(files[1])
+        x2.resample(0.01)
+        x1.mergeMdf(x2)
+        x2 = MDFreader(files[1])
+        x2.resample(0.01)
+        x1.mergeMdf(x2)
     output.send([timer.output, timer.error])
 
 
 def merge_reader_v3_compress(path, output, fmt):
     os.chdir(path)
-    files = [r'test.mdf', ] * 2
+    files = [r'test.mdf', ] * 3
     with Timer('Merge files',
                'mdfreader {} compress v3'.format(mdfreader_version),
                fmt) as timer:
         x1 = MDFreader(files[0], compression='blosc')
         x1.resample(0.01)
+        x2 = MDFreader(files[1], compression='blosc')
+        x2.resample(0.01)
+        x1.mergeMdf(x2)
+        x2 = MDFreader(files[1], compression='blosc')
+        x2.resample(0.01)
+        x1.mergeMdf(x2)
         x2 = MDFreader(files[1], compression='blosc')
         x2.resample(0.01)
         x1.mergeMdf(x2)
@@ -560,21 +572,13 @@
         partial(save_mdf3, memory='low'),
         partial(save_mdf3, memory='minimum'),
         save_reader3,
-<<<<<<< HEAD
-#        save_reader3_nodata,
-=======
         save_reader3_nodata,
->>>>>>> ad2531c9
 #        save_reader3_compression,
         partial(save_mdf4, memory='full'),
         partial(save_mdf4, memory='low'),
         partial(save_mdf4, memory='minimum'),
         save_reader4,
-<<<<<<< HEAD
-#        save_reader4_nodata,
-=======
         save_reader4_nodata,
->>>>>>> ad2531c9
 #        save_reader4_compression,
     )
 
@@ -595,21 +599,13 @@
         partial(get_all_mdf3, memory='minimum'),
         get_all_reader3,
         get_all_reader3_nodata,
-<<<<<<< HEAD
-        get_all_reader3_compression,
-=======
 #        get_all_reader3_compression,
->>>>>>> ad2531c9
         partial(get_all_mdf4, memory='full'),
         partial(get_all_mdf4, memory='low'),
         partial(get_all_mdf4, memory='minimum'),
         get_all_reader4,
         get_all_reader4_nodata,
-<<<<<<< HEAD
-        get_all_reader4_compression,
-=======
 #        get_all_reader4_compression,
->>>>>>> ad2531c9
     )
 
     if tests:

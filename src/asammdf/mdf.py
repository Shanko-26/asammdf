"""Common MDF file format module"""

import bz2
from collections.abc import Callable, Hashable, Iterable, Iterator, Sequence
from copy import deepcopy
import csv
from datetime import datetime, timezone
from enum import Enum
from functools import reduce
import gzip
from io import BufferedIOBase, BytesIO
import logging
import mmap
import os
from pathlib import Path
import re
from shutil import copy, move
import sys
from tempfile import gettempdir, mkdtemp
from traceback import format_exc
from types import TracebackType
import typing
from typing import Literal, Optional, Union
from warnings import warn
import xml.etree.ElementTree as ET
import zipfile

from canmatrix import CanMatrix
import numpy as np
from numpy.typing import NDArray
import pandas as pd
from pandas import DataFrame
from typing_extensions import Any, LiteralString, Never, overload, TypedDict, Unpack

from . import tool
from .blocks import mdf_v2, mdf_v3, mdf_v4
from .blocks import v2_v3_blocks as v3b
from .blocks import v2_v3_constants as v3c
from .blocks import v4_blocks as v4b
from .blocks import v4_constants as v4c
from .blocks.conversion_utils import from_dict
from .blocks.cutils import get_channel_raw_bytes_complete
from .blocks.mdf_common import (
    LastCallInfo,
    MdfCommonKwargs,
    MdfKwargs,
)
from .blocks.mdf_v4 import BusLoggingMap
from .blocks.options import FloatInterpolation, IntegerInterpolation
from .blocks.source_utils import Source
from .blocks.types import (
    BusType,
    ChannelsType,
    CompressionType,
    DbcFileType,
    EmptyChannelsType,
    FloatInterpolationModeType,
    IntInterpolationModeType,
    RasterType,
    StrPath,
)
from .blocks.utils import (
    as_non_byte_sized_signed_int,
    ChannelsDB,
    components,
    csv_bytearray2hex,
    csv_int2hex,
    downcast,
    FileLike,
    Fragment,
    is_file_like,
    load_can_database,
    matlab_compatible,
    MDF2_VERSIONS,
    MDF3_VERSIONS,
    MDF4_VERSIONS,
    MdfException,
    plausible_timestamps,
    randomized_string,
    SignalDataBlockInfo,
    SUPPORTED_VERSIONS,
    Terminated,
    THREAD_COUNT,
    UINT16_u,
    UINT64_u,
    UniqueDB,
    validate_version_argument,
    VirtualChannelGroup,
)
from .blocks.v2_v3_blocks import ChannelExtension
from .blocks.v4_blocks import (
    AttachmentBlock,
    EventBlock,
    FileHistory,
    FileIdentificationBlock,
    SourceInformation,
)
from .signal import InvalidationArray, Signal

try:
    import fsspec

    FSSPEF_AVAILABLE = True
except:
    FSSPEF_AVAILABLE = False

try:
    import polars as pl

    POLARS_AVAILABLE = True
except:
    POLARS_AVAILABLE = False

logger = logging.getLogger("asammdf")
LOCAL_TIMEZONE = datetime.now(timezone.utc).astimezone().tzinfo


target_byte_order = "<=" if sys.byteorder == "little" else ">="


__all__ = ["MDF", "SUPPORTED_VERSIONS"]

Version = Literal[v3c.Version2, v3c.Version, v4c.Version]


class SearchMode(Enum):
    plain = "plain"
    regex = "regex"
    wildcard = "wildcard"


if sys.version_info >= (3, 12):
    _Quoting = Literal["ALL", "MINIMAL", "NONE", "NONNUMERIC", "NOTNULL", "STRINGS"]
else:
    _Quoting = Literal["ALL", "MINIMAL", "NONE", "NONNUMERIC"]


class _ExportKwargs(TypedDict, total=False):
    single_time_base: bool
    raster: RasterType | None
    time_from_zero: bool
    use_display_names: bool
    empty_channels: EmptyChannelsType
    format: Literal["4", "5", "7.3"]
    oned_as: Literal["row", "column"]
    reduce_memory_usage: bool
    compression: LiteralString | bool
    time_as_date: bool
    ignore_value2text_conversions: bool
    raw: bool
    delimiter: str
    quotechar: str
    escapechar: str | None
    doublequote: bool
    lineterminator: str
    quoting: _Quoting
    add_units: bool


class _ConcatenateKwargs(TypedDict, total=False):
    process_bus_logging: bool
    use_display_names: bool


class _StackKwargs(TypedDict, total=False):
    process_bus_logging: bool
    use_display_names: bool


def get_measurement_timestamp_and_version(
    mdf: FileLike | mmap.mmap,
) -> tuple[datetime, str]:
    id_block = FileIdentificationBlock(address=0, stream=mdf)

    mdf_version = id_block.mdf_version
    header_cls: type[v4b.HeaderBlock] | type[v3b.HeaderBlock]
    if mdf_version >= 400:
        header_cls = v4b.HeaderBlock
    else:
        header_cls = v3b.HeaderBlock

    header = header_cls(address=64, stream=mdf)
    main_version, revision = divmod(mdf_version, 100)
    version = f"{main_version}.{revision}"

    return header.start_time, version


def get_temporary_filename(path: Path = Path("temporary.mf4"), dir: StrPath | None = None) -> Path:
    folder: StrPath
    if not dir:
        folder = gettempdir()
    else:
        folder = dir
    mf4_path = path.with_suffix(".mf4")
    idx = 0
    while True:
        tmp_path = (Path(folder) / mf4_path.name).with_suffix(f".{idx}.mf4")
        if not tmp_path.exists():
            break
        else:
            idx += 1

    return tmp_path


<<<<<<< HEAD
def master_using_raster(mdf: MDF_v2_v3_v4, raster: RasterType, endpoint: bool = False) -> NDArray[Any]:
    """Get single master based on the raster.

    Parameters
    ----------
    mdf : asammdf.MDF
        Measurement object.
    raster : float
        New raster.
    endpoint : bool, default False
        Include maximum timestamp in the new master.

    Returns
    -------
    master : np.ndarray
        New master.
    """
    if not raster:
        master = np.array([], dtype="<f8")
    else:
        t_min = []
        t_max = []
        for group_index in mdf.virtual_groups:
            group = mdf.groups[group_index]
            cycles_nr = group.channel_group.cycles_nr
            if cycles_nr:

                master_min = mdf.get_master(group_index, record_offset=0, record_count=1)
                if len(master_min):
                    t_min.append(master_min[0])
                master_max = mdf.get_master(group_index, record_offset=cycles_nr - 1, record_count=1)
                if len(master_max):
                    t_max.append(master_max[0])

        if t_min:
            t_min = np.amin(t_min)
            t_max = np.amax(t_max)

            num = float(np.float64((t_max - t_min) / raster))
            if num.is_integer():
                master = np.linspace(t_min, t_max, int(num) + 1)
            else:
                master = np.arange(t_min, t_max, raster)
                if endpoint:
                    master = np.concatenate([master, [t_max]])

        else:
            master = np.array([], dtype="<f8")

    return master


=======
>>>>>>> 9a4e9fd0
class MDF:
    r"""Unified access to MDF v3 and v4 files. Underlying _mdf's attributes and
    methods are linked to the `MDF` object via `setattr`. This is done to expose
    them to the user code and for performance considerations.

    Parameters
    ----------
    name : str | BytesIO | zipfile.ZipFile | bz2.BZ2File | gzip.GzipFile, optional
        MDF file name (if provided it must be a real file name), file-like
        object or compressed file opened as a Python object.

        .. versionchanged:: 6.2.0

            Added support for zipfile.ZipFile, bz2.BZ2File and gzip.GzipFile.

    version : str, default '4.10'
        MDF file version from ('2.00', '2.10', '2.14', '3.00', '3.10', '3.20',
        '3.30', '4.00', '4.10', '4.11', '4.20'). This argument is only used for
        MDF objects created from scratch; for MDF objects created from a file
        the version is set to file version.

    channels : iterable, optional
        Channel names that will be used for selective loading. This can
        dramatically improve the file loading time. Default is None -> load all
        channels.

        .. versionadded:: 6.1.0

        .. versionchanged:: 6.3.0 Make the default None.

    use_display_names : bool, default True
        For MDF v4 files, parse the XML channel comment to search for the
        display name; XML parsing is quite expensive so setting this to False
        can decrease the loading times very much.
    remove_source_from_channel_names : bool, default False
        Remove source from channel names ("Speed\XCP3" -> "Speed").
    copy_on_get : bool, default True
        Copy arrays in the `get` method.
    expand_zippedfile : bool, default True
        Only for bz2.BZ2File and gzip.GzipFile, load the file content into a
        BytesIO before parsing (avoids the huge performance penalty of doing
        random reads from the zipped file).
    raise_on_multiple_occurrences : bool, default True
        Raise MdfException when there are multiple channel occurrences in the
        file and the `get` call is ambiguous.

        .. versionadded:: 7.0.0

    temporary_folder : str | pathlib.Path, optional
        Folder to use for temporary files.

        .. versionadded:: 7.0.0

    process_bus_logging : bool, default True
        Controls whether the bus processing of MDF v4 files is done when the
        file is loaded.

        .. versionadded:: 8.0.0

    Examples
    --------
    >>> mdf = MDF(version='3.30')  # new MDF object with version 3.30
    >>> mdf = MDF('path/to/file.mf4')  # MDF loaded from file
    >>> mdf = MDF(BytesIO(data))  # MDF from file contents
    >>> mdf = MDF(zipfile.ZipFile('data.zip'))  # MDF creating using the first valid MDF from archive
    >>> mdf = MDF(bz2.BZ2File('path/to/data.bz2', 'rb'))  # MDF from bz2 object
    >>> mdf = MDF(gzip.GzipFile('path/to/data.gzip', 'rb'))  # MDF from gzip object
    """

    def __init__(
        self,
        name: StrPath | FileLike | zipfile.ZipFile | None = None,
        version: str | Version = "4.10",
        channels: list[str] | None = None,
        **kwargs: Unpack[MdfKwargs],
    ) -> None:
        if "callback" in kwargs:
            kwargs["progress"] = kwargs["callback"]
            del kwargs["callback"]

        temporary_folder = kwargs.get("temporary_folder", None)
        if temporary_folder:
            try:
                os.makedirs(temporary_folder, exist_ok=True)
            except:
                kwargs["temporary_folder"] = None

        self._mdf: mdf_v2.MDF2 | mdf_v3.MDF3 | mdf_v4.MDF4
        if name:
            original_name: str | Path | None
            if is_file_like(name):
                if isinstance(name, (BytesIO, BufferedIOBase)):
                    original_name = None
                    file_stream = name
                    do_close = False

                elif isinstance(name, bz2.BZ2File):
                    original_name = Path(name.name)
                    tmp_name = get_temporary_filename(original_name, dir=temporary_folder)
                    tmp_name.write_bytes(name.read())
                    file_stream = open(tmp_name, "rb")
                    name = tmp_name

                    do_close = True

                elif isinstance(name, gzip.GzipFile):
                    original_name = Path(name.name)
                    tmp_name = get_temporary_filename(original_name, dir=temporary_folder)
                    tmp_name.write_bytes(name.read())
                    file_stream = open(tmp_name, "rb")
                    name = tmp_name

                    do_close = True

                elif FSSPEF_AVAILABLE and isinstance(name, fsspec.spec.AbstractBufferedFile):
                    original_name = "AzureFile"
                    file_stream = name
                    do_close = False

                else:
                    raise MdfException(f"{type(name)} is not supported as input for the MDF class")

            elif isinstance(name, zipfile.ZipFile):
                archive = name
                files = archive.namelist()

                for fname in files:
                    if Path(fname).suffix.lower() in (".mdf", ".dat", ".mf4"):
                        original_name = fname
                        break
                else:
                    raise Exception("invalid zipped MF4: no supported file found in the archive")

                name = get_temporary_filename(Path(original_name), dir=temporary_folder)

                tmpdir = mkdtemp()
                output = archive.extract(fname, tmpdir)
                move(output, name)

                file_stream = open(name, "rb")
                do_close = True

            else:
                name = original_name = Path(name)
                if not name.is_file() or not name.exists():
                    raise MdfException(f'File "{name}" does not exist')

                if original_name.suffix.lower() in (".mf4z", ".zip"):
                    name = get_temporary_filename(original_name, dir=temporary_folder)
                    with zipfile.ZipFile(original_name, allowZip64=True) as archive:
                        files = archive.namelist()
                        for fname in files:
                            if Path(fname).suffix.lower() in (".mdf", ".dat", ".mf4"):
                                break
                        else:
                            raise Exception("invalid zipped MF4: no supported file found in the archive")

                        tmpdir = mkdtemp()
                        output = archive.extract(fname, tmpdir)

                        move(output, name)

                file_stream = open(name, "rb")
                do_close = True

            file_stream.seek(0)
            magic_header = file_stream.read(8)

            if magic_header.strip() not in (b"MDF", b"UnFinMF"):
                if do_close:
                    file_stream.close()
                raise MdfException(f'"{name}" is not a valid ASAM MDF file: magic header is {magic_header!r}')

            file_stream.seek(8)
            version = file_stream.read(4).decode("ascii").strip(" \0")
            if not version:
                _, version = get_measurement_timestamp_and_version(file_stream)

            if do_close:
                file_stream.close()

            common_kwargs = MdfCommonKwargs({**kwargs, "original_name": original_name, "__internal__": True})

            if version in MDF3_VERSIONS:
                self._mdf = mdf_v3.MDF3(name, channels=channels, **common_kwargs)
            elif version in MDF4_VERSIONS:
                self._mdf = mdf_v4.MDF4(name, channels=channels, **common_kwargs)
            elif version in MDF2_VERSIONS:
                self._mdf = mdf_v2.MDF2(name, channels=channels, **common_kwargs)
            else:
                message = f'"{name}" is not a supported MDF file; "{version}" file version was found'
                raise MdfException(message)

        else:
            common_kwargs = MdfCommonKwargs({**kwargs, "original_name": None, "__internal__": True})
            version = validate_version_argument(version)
            if version in MDF2_VERSIONS:
                version = typing.cast(v3c.Version2, version)
                self._mdf = mdf_v2.MDF2(version=version, **common_kwargs)
            elif version in MDF3_VERSIONS:
                version = typing.cast(v3c.Version, version)
                self._mdf = mdf_v3.MDF3(version=version, **common_kwargs)
            elif version in MDF4_VERSIONS:
                version = typing.cast(v4c.Version, version)
                self._mdf = mdf_v4.MDF4(version=version, **common_kwargs)
            else:
                message = (
                    f'"{version}" is not a supported MDF file version; ' f"Supported versions are {SUPPORTED_VERSIONS}"
                )
                raise MdfException(message)

        # we need a backreference to the MDF object to avoid it being garbage
        # collected in code like this:
        # MDF(filename).convert('4.10')
        self._mdf._parent = self

    def __enter__(self) -> "MDF":
        return self

    def __exit__(
        self,
        exc_type: type[BaseException] | None,
        exc_value: BaseException | None,
        traceback: TracebackType | None,
    ) -> bool | None:
        try:
            self.close()
        except:
            print(format_exc())
        return None

    def __del__(self) -> None:
        try:
            self.close()
        except:
            pass

    def __lt__(self, other: "MDF") -> bool:
        if self.header.start_time < other.header.start_time:
            return True
        elif self.header.start_time > other.header.start_time:
            return False
        else:
            t_min: list[float] = []
            for i, group in enumerate(self.groups):
                group = typing.cast(mdf_v3.Group | mdf_v4.Group, group)
                cycles_nr = group.channel_group.cycles_nr
                if cycles_nr and i in self.masters_db:
                    master_min = self._mdf.get_master(i, record_offset=0, record_count=1)
                    if len(master_min):
                        t_min.append(master_min[0])

            other_t_min: list[float] = []
            for i, group in enumerate(other.groups):
                group = typing.cast(mdf_v3.Group | mdf_v4.Group, group)
                cycles_nr = group.channel_group.cycles_nr
                if cycles_nr and i in other.masters_db:
                    master_min = other._mdf.get_master(i, record_offset=0, record_count=1)
                    if len(master_min):
                        other_t_min.append(master_min[0])

            if not t_min or not other_t_min:
                return True
            else:
                return min(t_min) < min(other_t_min)

    def _transfer_events(self, other: "MDF") -> None:
        def get_scopes(event: EventBlock, events: list[EventBlock]) -> list[tuple[int, int] | int]:
            if event.scopes:
                return event.scopes
            else:
                if event.parent is not None:
                    return get_scopes(events[event.parent], events)
                elif event.range_start is not None:
                    return get_scopes(events[event.range_start], events)
                else:
                    return event.scopes

        if isinstance(other._mdf, mdf_v4.MDF4):
            for event in other._mdf.events:
                if isinstance(self._mdf, mdf_v4.MDF4):
                    new_event = deepcopy(event)
                    event_valid = True
                    for i, ref in enumerate(new_event.scopes):
                        if not isinstance(ref, int):
                            dg_cntr, ch_cntr = ref
                            try:
                                self.groups[dg_cntr].channels[ch_cntr]
                            except:
                                event_valid = False
                        else:
                            dg_cntr = ref
                            try:
                                self.groups[dg_cntr]
                            except:
                                event_valid = False
                    # ignore attachments for now
                    for i in range(new_event.attachment_nr):
                        key = f"attachment_{i}_addr"
                        event[key] = 0
                    if event_valid:
                        self._mdf.events.append(new_event)
                else:
                    ev_type = event.event_type
                    ev_range = event.range_type
                    ev_base = event.sync_base
                    ev_factor = event.sync_factor

                    timestamp = ev_base * ev_factor

                    try:
                        comment_elem = ET.fromstring(event.comment.replace(' xmlns="http://www.asam.net/mdf/v4"', ""))
                        pre_elem = comment_elem.find(".//pre_trigger_interval")
                        if pre_elem is not None:
                            pre = float(pre_elem.text) if pre_elem.text else 0.0
                        else:
                            pre = 0.0
                        post_elem = comment_elem.find(".//post_trigger_interval")
                        if post_elem is not None:
                            post = float(post_elem.text) if post_elem.text else 0.0
                        else:
                            post = 0.0
                        tx_elem = comment_elem.find(".//TX")
                        if tx_elem is not None:
                            comment = tx_elem.text if tx_elem.text else ""
                        else:
                            comment = ""

                    except:
                        pre = 0.0
                        post = 0.0
                        comment = event.comment

                    if comment:
                        comment += ": "

                    if ev_range == v4c.EVENT_RANGE_TYPE_BEGINNING:
                        comment += "Begin of "
                    elif ev_range == v4c.EVENT_RANGE_TYPE_END:
                        comment += "End of "
                    else:
                        comment += "Single point "

                    if ev_type == v4c.EVENT_TYPE_RECORDING:
                        comment += "recording"
                    elif ev_type == v4c.EVENT_TYPE_RECORDING_INTERRUPT:
                        comment += "recording interrupt"
                    elif ev_type == v4c.EVENT_TYPE_ACQUISITION_INTERRUPT:
                        comment += "acquisition interrupt"
                    elif ev_type == v4c.EVENT_TYPE_START_RECORDING_TRIGGER:
                        comment += "measurement start trigger"
                    elif ev_type == v4c.EVENT_TYPE_STOP_RECORDING_TRIGGER:
                        comment += "measurement stop trigger"
                    elif ev_type == v4c.EVENT_TYPE_TRIGGER:
                        comment += "trigger"
                    else:
                        comment += "marker"

                    scopes = get_scopes(event, other._mdf.events)
                    if scopes:
                        for i, ref in enumerate(scopes):
                            event_valid = True
                            if not isinstance(ref, int):
                                dg_cntr, ch_cntr = ref
                                try:
                                    (self.groups[dg_cntr])
                                except:
                                    event_valid = False
                            else:
                                dg_cntr = ref
                                try:
                                    (self.groups[dg_cntr])
                                except:
                                    event_valid = False
                            if event_valid:
                                self._mdf.add_trigger(
                                    dg_cntr,
                                    timestamp,
                                    pre_time=pre,
                                    post_time=post,
                                    comment=comment,
                                )
                    else:
                        for i, _ in enumerate(self.groups):
                            self._mdf.add_trigger(
                                i,
                                timestamp,
                                pre_time=pre,
                                post_time=post,
                                comment=comment,
                            )

        else:
            for trigger_info in other._mdf.iter_get_triggers():
                comment = trigger_info["comment"]
                timestamp = trigger_info["time"]
                group = trigger_info["group"]

                if not isinstance(self._mdf, mdf_v4.MDF4):
                    self._mdf.add_trigger(
                        group,
                        timestamp,
                        pre_time=trigger_info["pre_time"],
                        post_time=trigger_info["post_time"],
                        comment=comment,
                    )
                else:
                    if timestamp:
                        ev_type = v4c.EVENT_TYPE_TRIGGER
                    else:
                        ev_type = v4c.EVENT_TYPE_START_RECORDING_TRIGGER
                    event = EventBlock(
                        event_type=ev_type,
                        sync_base=int(timestamp * 10**9),
                        sync_factor=10**-9,
                        scope_0_addr=0,  # type: ignore[call-arg]
                    )
                    event.comment = comment
                    event.scopes.append(group)
                    self._mdf.events.append(event)

    def _transfer_header_data(self, other: "MDF", message: str = "") -> None:
        self.header.author = other.header.author
        self.header.department = other.header.department
        self.header.project = other.header.project
        self.header.subject = other.header.subject
        self.header.comment = other.header.comment
        if isinstance(self._mdf, mdf_v4.MDF4) and message:
            fh = FileHistory()
            fh.comment = f"""<FHcomment>
    <TX>{message}</TX>
    <tool_id>{tool.__tool__}</tool_id>
    <tool_vendor>{tool.__vendor__}</tool_vendor>
    <tool_version>{tool.__version__}</tool_version>
</FHcomment>"""

            self._mdf.file_history = [fh]

    @staticmethod
    def _transfer_channel_group_data(
        out_group: v3b.ChannelGroup | v4b.ChannelGroup, source_group: v3b.ChannelGroup | v4b.ChannelGroup
    ) -> None:
        if not isinstance(out_group, v4b.ChannelGroup) or not isinstance(source_group, v4b.ChannelGroup):
            out_group.comment = source_group.comment
        else:
            out_group.flags = source_group.flags
            out_group.path_separator = source_group.path_separator
            out_group.comment = source_group.comment
            out_group.acq_name = source_group.acq_name
            acq_source = source_group.acq_source
            if acq_source:
                out_group.acq_source = acq_source.copy()

    def _transfer_metadata(self, other: "MDF", message: str = "") -> None:
        self._transfer_events(other)
        self._transfer_header_data(other, message)

    def __contains__(self, channel: str) -> bool:
        """If *'channel name'* in *'mdf file'*"""
        return channel in self.channels_db

    def __iter__(self) -> Iterator[Signal]:
        """Iterate over all the channels found in the file; master channels
        are skipped from iteration.
        """
        yield from self.iter_channels()

    def configure(
        self,
        *,
        from_other: Optional["MDF"] = None,
        read_fragment_size: int | None = None,
        write_fragment_size: int | None = None,
        use_display_names: bool | None = None,
        single_bit_uint_as_bool: bool | None = None,
        integer_interpolation: IntInterpolationModeType | IntegerInterpolation | None = None,
        copy_on_get: bool | None = None,
        float_interpolation: FloatInterpolationModeType | FloatInterpolation | None = None,
        raise_on_multiple_occurrences: bool | None = None,
        temporary_folder: str | None = None,
        fill_0_for_missing_computation_channels: bool | None = None,
    ) -> None:
        """Configure `MDF` parameters.

        The default values for the options are the following:

        * read_fragment_size = 256 MB
        * write_fragment_size = 4 MB
        * use_display_names = True
        * single_bit_uint_as_bool = False
        * integer_interpolation = 0 (repeat previous sample)
        * copy_on_get = True
        * float_interpolation = 1 (linear interpolation)
        * raise_on_multiple_occurrences = True
        * temporary_folder = ""
        * fill_0_for_missing_computation_channels = False

        Parameters
        ----------
        from_other : MDF, optional
            Copy configuration options from other MDF.

            .. versionadded:: 6.2.0

        read_fragment_size : int, optional
            Size hint of split data blocks. If the initial size is smaller, then
            no data list is used. The actual split size depends on the data
            groups' records size.
        write_fragment_size : int, optional
            Size hint of split data blocks. If the initial size is smaller, then
            no data list is used. The actual split size depends on the data
            groups' records size. Maximum size is 4 MB to ensure compatibility
            with CANape.
        use_display_names : bool, optional
            Search for display name in the Channel XML comment.
        single_bit_uint_as_bool : bool, optional
            Return single bit channels as np.bool arrays.
        integer_interpolation : int, optional
            Interpolation mode for integer channels.

            * 0 - repeat previous sample
            * 1 - linear interpolation
            * 2 - hybrid interpolation: channels with integer data type (raw
              values) that have a conversion that outputs float values will use
              linear interpolation, otherwise the previous sample is used

            .. versionchanged:: 6.2.0
                Added hybrid interpolation mode.

        copy_on_get : bool, optional
            Copy arrays in the get method.

        float_interpolation : int, optional
            Interpolation mode for float channels.

            * 0 - repeat previous sample
            * 1 - linear interpolation

            .. versionadded:: 6.2.0

        raise_on_multiple_occurrences : bool, optional
            Raise MdfException when there are multiple channel occurrences in
            the file and the `get` call is ambiguous.

            .. versionadded:: 6.2.0

        temporary_folder : str, optional
            Default folder for temporary files.

            .. versionadded:: 7.0.0

        fill_0_for_missing_computation_channels : bool, optional
            When a channel required by a computed channel is missing, then fill
            with 0 values. If False, then the computation will fail and the
            computed channel will be marked as not existing.

            .. versionadded:: 7.1.0
        """

        if from_other is not None:
            self._mdf._read_fragment_size = from_other._mdf._read_fragment_size
            self._mdf._write_fragment_size = from_other._mdf._write_fragment_size
            self._mdf._use_display_names = from_other._mdf._use_display_names
            self._mdf._single_bit_uint_as_bool = from_other._mdf._single_bit_uint_as_bool
            self._mdf._integer_interpolation = from_other._mdf._integer_interpolation
            self._mdf.copy_on_get = from_other._mdf.copy_on_get
            self._mdf._float_interpolation = from_other._mdf._float_interpolation
            self._mdf._raise_on_multiple_occurrences = from_other._mdf._raise_on_multiple_occurrences

        if read_fragment_size is not None:
            self._mdf._read_fragment_size = int(read_fragment_size)

        if write_fragment_size is not None:
            self._mdf._write_fragment_size = min(int(write_fragment_size), 4 * 1024 * 1024)

        if use_display_names is not None:
            self._mdf._use_display_names = bool(use_display_names)

        if single_bit_uint_as_bool is not None:
            self._mdf._single_bit_uint_as_bool = bool(single_bit_uint_as_bool)

        if integer_interpolation is not None:
            self._mdf._integer_interpolation = IntegerInterpolation(integer_interpolation)

        if copy_on_get is not None:
            self._mdf.copy_on_get = copy_on_get

        if float_interpolation is not None:
            self._mdf._float_interpolation = FloatInterpolation(float_interpolation)

        if temporary_folder is not None:
            try:
                os.makedirs(temporary_folder, exist_ok=True)
                self._mdf.temporary_folder = temporary_folder
            except:
                self._mdf.temporary_folder = None

        if raise_on_multiple_occurrences is not None:
            self._mdf._raise_on_multiple_occurrences = bool(raise_on_multiple_occurrences)

    @property
    def original_name(self) -> str | Path | None:
        return self._mdf.original_name

    @original_name.setter
    def original_name(self, value: str | Path | None) -> None:
        self._mdf.original_name = value

    @property
    def name(self) -> Path:
        return self._mdf.name

    @property
    def identification(self) -> v3b.FileIdentificationBlock | v4b.FileIdentificationBlock:
        return self._mdf.identification

    @property
    def version(self) -> str:
        return self._mdf.version

    @property
    def header(self) -> v3b.HeaderBlock | v4b.HeaderBlock:
        return self._mdf.header

    @property
    def groups(self) -> list[mdf_v3.Group] | list[mdf_v4.Group]:
        return self._mdf.groups

    @property
    def channels_db(self) -> ChannelsDB:
        return self._mdf.channels_db

    @property
    def masters_db(self) -> dict[int, int]:
        return self._mdf.masters_db

    @property
    def attachments(self) -> list[AttachmentBlock]:
        if not isinstance(self._mdf, mdf_v4.MDF4):
            raise MdfException("Attachments are only supported in MDF4 files")
        return self._mdf.attachments

    @attachments.setter
    def attachments(self, attachments_list: list[AttachmentBlock]) -> None:
        if not isinstance(self._mdf, mdf_v4.MDF4):
            raise MdfException("Attachments are only supported in MDF4 files")
        self._mdf.attachments = attachments_list

    @property
    def events(self) -> list[EventBlock]:
        if not isinstance(self._mdf, mdf_v4.MDF4):
            raise MdfException("Events are only supported in MDF4 files")
        return self._mdf.events

    @events.setter
    def events(self, events_list: list[EventBlock]) -> None:
        if not isinstance(self._mdf, mdf_v4.MDF4):
            raise MdfException("Events are only supported in MDF4 files")
        self._mdf.events = events_list

    @property
    def bus_logging_map(self) -> BusLoggingMap:
        if not isinstance(self._mdf, mdf_v4.MDF4):
            raise MdfException("Bus logging is only supported in MDF4 files")
        return self._mdf.bus_logging_map

    @property
    def last_call_info(self) -> LastCallInfo:
        if not isinstance(self._mdf, mdf_v4.MDF4):
            raise MdfException("last_call_info is only supported in MDF4 files")
        return self._mdf.last_call_info

    @property
    def file_history(self) -> list[FileHistory]:
        if not isinstance(self._mdf, mdf_v4.MDF4):
            raise MdfException("file_history is only supported in MDF4 files")
        return self._mdf.file_history

    @file_history.setter
    def file_history(self, file_history_list: list[FileHistory]) -> None:
        if not isinstance(self._mdf, mdf_v4.MDF4):
            raise MdfException("file_history is only supported in MDF4 files")
        self._mdf.file_history = file_history_list

    @property
    def virtual_groups(self) -> dict[int, VirtualChannelGroup]:
        return self._mdf.virtual_groups

    @virtual_groups.setter
    def virtual_groups(self, groups: dict[int, VirtualChannelGroup]) -> None:
        self._mdf.virtual_groups = groups

    @property
    def virtual_groups_map(self) -> dict[int, int]:
        return self._mdf.virtual_groups_map

    @virtual_groups_map.setter
    def virtual_groups_map(self, groups_map: dict[int, int]) -> None:
        self._mdf.virtual_groups_map = groups_map

<<<<<<< HEAD
    def convert(self, version: str, progress=None) -> MDF:
        """Convert `MDF` to other version.
=======
    def add_trigger(
        self,
        group: int,
        timestamp: float,
        pre_time: float = 0,
        post_time: float = 0,
        comment: str = "",
    ) -> None:
        if isinstance(self._mdf, mdf_v4.MDF4):
            raise MdfException("add_trigger is only supported in MDF2 and MDF3 files")
        return self._mdf.add_trigger(
            group,
            timestamp,
            pre_time=pre_time,
            post_time=post_time,
            comment=comment,
        )

    def get_invalidation_bits(
        self, group_index: int, pos_invalidation_bit: int, fragment: Fragment
    ) -> InvalidationArray:
        if not isinstance(self._mdf, mdf_v4.MDF4):
            raise MdfException("get_invalidation_bits is only supported in MDF4 file")
        return self._mdf.get_invalidation_bits(group_index, pos_invalidation_bit, fragment)

    @overload
    def append(
        self,
        signals: list[Signal] | Signal,
        acq_name: str | None = ...,
        acq_source: Source | None = ...,
        comment: str = ...,
        common_timebase: bool = ...,
        units: dict[str, str] | None = ...,
    ) -> int: ...

    @overload
    def append(
        self,
        signals: DataFrame,
        acq_name: str | None = ...,
        acq_source: Source | None = ...,
        comment: str = ...,
        common_timebase: bool = ...,
        units: dict[str, str] | None = ...,
    ) -> None: ...

    @overload
    def append(
        self,
        signals: list[Signal] | Signal | DataFrame,
        acq_name: str | None = ...,
        acq_source: Source | None = ...,
        comment: str = ...,
        common_timebase: bool = ...,
        units: dict[str, str] | None = ...,
    ) -> int | None: ...

    def append(
        self,
        signals: list[Signal] | Signal | DataFrame,
        acq_name: str | None = None,
        acq_source: Source | None = None,
        comment: str = "Python",
        common_timebase: bool = False,
        units: dict[str, str] | None = None,
    ) -> int | None:
        return self._mdf.append(
            signals,
            acq_name=acq_name,
            acq_source=acq_source,
            comment=comment,
            common_timebase=common_timebase,
            units=units,
        )

    def extend(self, index: int, signals: Sequence[tuple[NDArray[Any], NDArray[np.bool] | None]]) -> None:
        return self._mdf.extend(index, signals)

    def get_channel_name(self, group: int, index: int) -> str:
        return self._mdf.get_channel_name(group, index)

    def get_channel_metadata(
        self, name: str | None = None, group: int | None = None, index: int | None = None
    ) -> v3b.Channel | v4b.Channel:
        return self._mdf.get_channel_metadata(name=name, group=group, index=index)

    def get_channel_unit(self, name: str | None = None, group: int | None = None, index: int | None = None) -> str:
        return self.get_channel_unit(name=name, group=group, index=index)

    def get_channel_comment(self, name: str | None = None, group: int | None = None, index: int | None = None) -> str:
        return self._mdf.get_channel_comment(name=name, group=group, index=index)

    def attach(
        self,
        data: bytes,
        file_name: StrPath | None = None,
        hash_sum: bytes | None = None,
        comment: str = "",
        compression: bool = True,
        mime: str = r"application/octet-stream",
        embedded: bool = True,
        password: str | bytes | None = None,
    ) -> int:
        if not isinstance(self._mdf, mdf_v4.MDF4):
            raise MdfException("Attachments are only supported in MDF4 files")
        return self._mdf.attach(
            data,
            file_name=file_name,
            hash_sum=hash_sum,
            comment=comment,
            compression=compression,
            mime=mime,
            embedded=embedded,
            password=password,
        )

    def close(self) -> None:
        return self._mdf.close()

    def extract_attachment(
        self, index: int | None = None, password: str | bytes | None = None
    ) -> tuple[bytes | str, Path, bytes | str]:
        if not isinstance(self._mdf, mdf_v4.MDF4):
            raise MdfException("Attachments are only supported in MDF4 files")
        return self._mdf.extract_attachment(index=index, password=password)

    def convert(self, version: str | Version, progress: Any | None = None) -> "MDF":
        """Convert *MDF* to other version.
>>>>>>> 9a4e9fd0

        Parameters
        ----------
        version : str
            New MDF file version from ('2.00', '2.10', '2.14', '3.00', '3.10',
            '3.20', '3.30', '4.00', '4.10', '4.11', '4.20').

        Returns
        -------
        out : MDF
            New `MDF` object.
        """
        version = validate_version_argument(version)

        out = MDF(version=version, **self._mdf._kwargs)

        out.configure(from_other=self)

        out.header.start_time = self.header.start_time

        groups_nr = len(self.virtual_groups)

        if progress is not None:
            if callable(progress):
                progress(0, groups_nr)
            else:
                progress.signals.setValue.emit(0)
                progress.signals.setMaximum.emit(groups_nr)

                if progress.stop:
                    raise Terminated

        self.configure(copy_on_get=False)

        # walk through all groups and get all channels
        for i, virtual_group in enumerate(self.virtual_groups):
            for idx, sigs in enumerate(self._mdf._yield_selected_signals(virtual_group, version=version)):
                if idx == 0:
                    sigs = typing.cast(list[Signal], sigs)
                    if sigs:
                        cg = self.groups[virtual_group].channel_group
                        cg_nr = out.append(
                            sigs,
                            common_timebase=True,
                            comment=cg.comment,
                        )
                        MDF._transfer_channel_group_data(out.groups[cg_nr].channel_group, cg)
                    else:
                        break
                else:
                    sigs = typing.cast(list[tuple[NDArray[Any], None]], sigs)
                    out.extend(cg_nr, sigs)

                if progress and progress.stop:
                    raise Terminated

            if progress is not None:
                if callable(progress):
                    progress(i + 1, groups_nr)
                else:
                    progress.signals.setValue.emit(i + 1)
                    progress.signals.setMaximum.emit(groups_nr)

                    if progress.stop:
                        raise Terminated

        out._transfer_metadata(self, message=f"Converted from {self.name}")
        self.configure(copy_on_get=True)

        return out

    def cut(
        self,
        start: float | None = None,
        stop: float | None = None,
        whence: int = 0,
        version: str | Version | None = None,
        include_ends: bool = True,
        time_from_zero: bool = False,
<<<<<<< HEAD
        progress=None,
    ) -> MDF:
        """Cut `MDF`. `start` and `stop` are absolute values or values relative
        to the first timestamp depending on the `whence` argument.
=======
        progress: Any | None = None,
    ) -> "MDF":
        """Cut *MDF* file. *start* and *stop* limits are absolute values
        or values relative to the first timestamp depending on the *whence*
        argument.
>>>>>>> 9a4e9fd0

        Parameters
        ----------
        start : float, optional
            Start time; default is None. If None, the start of the measurement
            is used.
        stop : float, optional
            Stop time; default is None. If None, the end of the measurement is
            used.
        whence : int, default 0
            How to search for the start and stop values.

            * 0 : absolute
            * 1 : relative to first timestamp

        version : str, optional
            New MDF file version from ('2.00', '2.10', '2.14', '3.00', '3.10',
            '3.20', '3.30', '4.00', '4.10', '4.11', '4.20'); default is None
            and in this case the original file version is used.
        include_ends : bool, default True
            Include the `start` and `stop` timestamps after cutting the signal.
            If `start` and `stop` are not found in the original timestamps,
            then the new samples will be computed using interpolation.
        time_from_zero : bool, default False
            Start timestamps from 0s in the cut measurement.

        Returns
        -------
        out : MDF
            New `MDF` object.
        """

        if version is None:
            version = self.version
        else:
            version = validate_version_argument(version)

        out = MDF(
            version=version,
            **self._mdf._kwargs,
        )

        integer_interpolation_mode = self._mdf._integer_interpolation
        float_interpolation_mode = self._mdf._float_interpolation
        out.configure(from_other=self)

        self.configure(copy_on_get=False)

        if whence == 1:
            timestamps: list[float] = []
            for group in self.virtual_groups:
                master = self._mdf.get_master(group, record_offset=0, record_count=1)
                if master.size:
                    timestamps.append(master[0])

            if timestamps:
                first_timestamp = np.amin(timestamps)
            else:
                first_timestamp = 0

            if start is not None:
                start += first_timestamp
            if stop is not None:
                stop += first_timestamp

        if time_from_zero:
            delta = start if start else 0.0
            t_epoch = self.header.start_time.timestamp() + delta
            out.header.start_time = datetime.fromtimestamp(t_epoch)
        else:
            delta = 0
            out.header.start_time = self.header.start_time

        groups_nr = len(self.virtual_groups)

        if progress is not None:
            if callable(progress):
                progress(0, groups_nr)
            else:
                progress.signals.setValue.emit(0)
                progress.signals.setMaximum.emit(groups_nr)

        # walk through all groups and get all channels
        for i, (group_index, virtual_group) in enumerate(self.virtual_groups.items()):
            included_channels = self.included_channels(group_index)[group_index]
            if not included_channels:
                continue

            idx = 0
            signals: list[Signal] = []
            for j, sigs in enumerate(self._mdf._yield_selected_signals(group_index, groups=included_channels)):
                if not sigs:
                    break
                if j == 0:
                    sigs = typing.cast(list[Signal], sigs)
                    master = sigs[0].timestamps
                    signals = sigs
                else:
                    sigs = typing.cast(list[tuple[NDArray[Any], None]], sigs)
                    master = sigs[0][0]

                if not len(master):
                    continue

                needs_cutting = True

                # check if this fragmement is within the cut interval or
                # if the cut interval has ended
                if start is None and stop is None:
                    fragment_start = None
                    fragment_stop = None
                    start_index = 0
                    stop_index = len(master)
                    needs_cutting = False
                elif start is None:
                    fragment_start = None
                    start_index = 0
                    if master[0] > stop:
                        break
                    else:
                        fragment_stop = min(stop, master[-1])
                        stop_index = np.searchsorted(master, fragment_stop, side="right")
                        if stop_index == len(master):
                            needs_cutting = False

                elif stop is None:
                    fragment_stop = None
                    if master[-1] < start:
                        continue
                    else:
                        fragment_start = max(start, master[0])
                        start_index = np.searchsorted(master, fragment_start, side="left")
                        stop_index = len(master)
                        if start_index == 0:
                            needs_cutting = False
                else:
                    if master[0] > stop:
                        break
                    elif master[-1] < start:
                        continue
                    else:
                        fragment_start = max(start, master[0])
                        start_index = np.searchsorted(master, fragment_start, side="left")
                        fragment_stop = min(stop, master[-1])
                        stop_index = np.searchsorted(master, fragment_stop, side="right")
                        if start_index == 0 and stop_index == len(master):
                            needs_cutting = False

                # update the signal if this is not the first yield
                if j:
                    sigs = typing.cast(list[tuple[NDArray[Any], None]], sigs)
                    for signal, (samples, invalidation) in zip(signals, sigs[1:], strict=False):
                        signal.samples = samples
                        signal.timestamps = master
                        signal.invalidation_bits = invalidation

                if needs_cutting:
                    master = (
                        Signal(master, master, name="_")
                        .cut(
                            fragment_start,
                            fragment_stop,
                            include_ends,
                            integer_interpolation_mode=integer_interpolation_mode,
                            float_interpolation_mode=float_interpolation_mode,
                        )
                        .timestamps
                    )

                    if not len(master):
                        continue

                    signals = [
                        sig.cut(
                            master[0],
                            master[-1],
                            include_ends=include_ends,
                            integer_interpolation_mode=integer_interpolation_mode,
                            float_interpolation_mode=float_interpolation_mode,
                        )
                        for sig in signals
                    ]

                if time_from_zero:
                    master = master - delta
                    for sig in signals:
                        sig.timestamps = master

                if idx == 0:
                    if start:
                        start_ = f"{start}s"
                    else:
                        start_ = "start of measurement"
                    if stop:
                        stop_ = f"{stop}s"
                    else:
                        stop_ = "end of measurement"
                    cg = self.groups[group_index].channel_group
                    cg_nr = out.append(
                        signals,
                        common_timebase=True,
                        comment=cg.comment,
                    )
                    MDF._transfer_channel_group_data(out.groups[cg_nr].channel_group, cg)

                else:
                    signals_samples = [(sig.samples, sig.invalidation_bits) for sig in signals]
                    signals_samples.insert(0, (master, None))
                    out.extend(cg_nr, signals_samples)

                idx += 1

                if progress and progress.stop:
                    raise Terminated

            # if the cut interval is not found in the measurement
            # then append a data group with 0 cycles
            if idx == 0 and signals:
                for sig in signals:
                    sig.samples = sig.samples[:0]
                    sig.timestamps = sig.timestamps[:0]
                    if sig.invalidation_bits is not None:
                        sig.invalidation_bits = InvalidationArray(sig.invalidation_bits[:0])

                if start:
                    start_ = f"{start}s"
                else:
                    start_ = "start of measurement"
                if stop:
                    stop_ = f"{stop}s"
                else:
                    stop_ = "end of measurement"
                cg = self.groups[group_index].channel_group
                cg_nr = out.append(
                    signals,
                    common_timebase=True,
                )
                MDF._transfer_channel_group_data(out.groups[cg_nr].channel_group, cg)

            if progress is not None:
                if callable(progress):
                    progress(i + 1, groups_nr)
                else:
                    progress.signals.setValue.emit(i + 1)

                    if progress.stop:
                        print("return terminated")
                        raise Terminated

        self.configure(copy_on_get=True)

        out._transfer_metadata(self, message=f"Cut from {start_} to {stop_}")

        return out

    @overload
    def get(
        self,
        name: str | None = ...,
        group: int | None = ...,
        index: int | None = ...,
        raster: RasterType | None = ...,
        samples_only: Literal[False] = ...,
        data: tuple[bytes, int, int | None] | Fragment | None = ...,
        raw: bool = ...,
        ignore_invalidation_bits: bool = ...,
        record_offset: int = 0,
        record_count: int | None = ...,
        skip_channel_validation: bool = ...,
    ) -> Signal: ...

    @overload
    def get(
        self,
        name: str | None = ...,
        group: int | None = ...,
        index: int | None = ...,
        raster: RasterType | None = ...,
        *,
        samples_only: Literal[True],
        data: tuple[bytes, int, int | None] | Fragment | None = ...,
        raw: bool = ...,
        ignore_invalidation_bits: Literal[True],
        record_offset: int = 0,
        record_count: int | None = ...,
        skip_channel_validation: bool = ...,
    ) -> tuple[NDArray[Any], None]: ...

    @overload
    def get(
        self,
        name: str | None = ...,
        group: int | None = ...,
        index: int | None = ...,
        raster: RasterType | None = ...,
        *,
        samples_only: Literal[True],
        data: tuple[bytes, int, int | None] | Fragment | None = ...,
        raw: bool = ...,
        ignore_invalidation_bits: bool = ...,
        record_offset: int = 0,
        record_count: int | None = ...,
        skip_channel_validation: bool = ...,
    ) -> tuple[NDArray[Any], NDArray[np.bool] | None]: ...

    @overload
    def get(
        self,
        name: str | None = ...,
        group: int | None = ...,
        index: int | None = ...,
        raster: RasterType | None = ...,
        samples_only: bool = ...,
        data: tuple[bytes, int, int | None] | Fragment | None = ...,
        raw: bool = ...,
        ignore_invalidation_bits: bool = ...,
        record_offset: int = 0,
        record_count: int | None = ...,
        skip_channel_validation: bool = ...,
    ) -> Signal | tuple[NDArray[Any], NDArray[np.bool] | None]: ...

    def get(
        self,
        name: str | None = None,
        group: int | None = None,
        index: int | None = None,
        raster: RasterType | None = None,
        samples_only: bool = False,
        data: tuple[bytes, int, int | None] | Fragment | None = None,
        raw: bool = False,
        ignore_invalidation_bits: bool = False,
        record_offset: int = 0,
        record_count: int | None = None,
        skip_channel_validation: bool = False,
    ) -> Signal | tuple[NDArray[Any], NDArray[np.bool] | None]:
        if isinstance(self._mdf, mdf_v4.MDF4):
            if data is not None and not isinstance(data, Fragment):
                raise TypeError("'data' must be of type Fragment")

            return self._mdf.get(
                name=name,
                group=group,
                index=index,
                raster=raster,
                samples_only=samples_only,
                data=data,
                raw=raw,
                ignore_invalidation_bits=ignore_invalidation_bits,
                record_offset=record_offset,
                record_count=record_count,
                skip_channel_validation=skip_channel_validation,
            )

        if data is not None and not isinstance(data, tuple):
            raise TypeError("'data' must be of type tuple[bytes, int, int | None]")

        return self._mdf.get(
            name=name,
            group=group,
            index=index,
            raster=raster,
            samples_only=samples_only,
            data=data,
            raw=raw,
            ignore_invalidation_bits=ignore_invalidation_bits,
            record_offset=record_offset,
            record_count=record_count,
            skip_channel_validation=skip_channel_validation,
        )

    def included_channels(
        self,
        index: int | None = None,
        channels: ChannelsType | None = None,
        skip_master: bool = True,
        minimal: bool = True,
    ) -> dict[int, dict[int, list[int]]]:
        return self._mdf.included_channels(
            index=index,
            channels=channels,
            skip_master=skip_master,
            minimal=minimal,
        )

    def reload_header(self) -> None:
        return self._mdf.reload_header()

    def get_master(
        self,
        index: int,
        data: tuple[bytes, int, int | None] | Fragment | None = None,
        record_offset: int = 0,
        record_count: int | None = None,
        one_piece: bool = False,
    ) -> NDArray[Any]:
        if isinstance(self._mdf, mdf_v4.MDF4):
            if data and not isinstance(data, Fragment):
                raise TypeError("'data' must be of type Fragment")

            return self._mdf.get_master(
                index,
                data=data,
                record_offset=record_offset,
                record_count=record_count,
                one_piece=one_piece,
            )

        if data is not None and not isinstance(data, tuple):
            raise TypeError("'data' must be of type tuple[bytes, int, int | None]")

        return self._mdf.get_master(
            index,
            data=data,
            record_offset=record_offset,
            record_count=record_count,
            one_piece=one_piece,
        )

    def iter_get_triggers(self) -> Iterator[mdf_v3.TriggerInfoDict]:
        if isinstance(self._mdf, mdf_v4.MDF4):
            raise MdfException("iter_get_triggers is not supported in MDF4 files")
        return self._mdf.iter_get_triggers()

    def info(self) -> dict[str, object]:
        return self._mdf.info()

    def get_bus_signal(
        self,
        bus: BusType,
        name: str,
        database: CanMatrix | StrPath | None = None,
        ignore_invalidation_bits: bool = False,
        data: Fragment | None = None,
        raw: bool = False,
        ignore_value2text_conversion: bool = True,
    ) -> Signal:
        if not isinstance(self._mdf, mdf_v4.MDF4):
            raise MdfException("get_bus_signal is only supported in MDF4 files")
        return self._mdf.get_bus_signal(
            bus,
            name,
            database=database,
            ignore_invalidation_bits=ignore_invalidation_bits,
            data=data,
            raw=raw,
            ignore_value2text_conversion=ignore_value2text_conversion,
        )

    def get_can_signal(
        self,
        name: str,
        database: CanMatrix | StrPath | None = None,
        ignore_invalidation_bits: bool = False,
        data: Fragment | None = None,
        raw: bool = False,
        ignore_value2text_conversion: bool = True,
    ) -> Signal:
        if not isinstance(self._mdf, mdf_v4.MDF4):
            raise MdfException("get_can_signal is only supported in MDF4 files")
        return self._mdf.get_can_signal(
            name,
            database=database,
            ignore_invalidation_bits=ignore_invalidation_bits,
            data=data,
            raw=raw,
            ignore_value2text_conversion=ignore_value2text_conversion,
        )

    def get_lin_signal(
        self,
        name: str,
        database: CanMatrix | str | Path | None = None,
        ignore_invalidation_bits: bool = False,
        data: Fragment | None = None,
        raw: bool = False,
        ignore_value2text_conversion: bool = True,
    ) -> Signal:
        if not isinstance(self._mdf, mdf_v4.MDF4):
            raise MdfException("get_lin_signal is only supported in MDF4 files")
        return self._mdf.get_lin_signal(
            name,
            database=database,
            ignore_invalidation_bits=ignore_invalidation_bits,
            data=data,
            raw=raw,
            ignore_value2text_conversion=ignore_value2text_conversion,
        )

    def export(
        self,
        fmt: Literal["asc", "csv", "hdf5", "mat", "parquet"],
        filename: StrPath | None = None,
        progress: Any | None = None,
        **kwargs: Unpack[_ExportKwargs],
    ) -> None:
        r"""Export `MDF` to other formats. The `MDF` file name is used if
        available, otherwise the `filename` argument must be provided.

        The pandas export option was removed. You should use the method
        `to_dataframe` instead.

        Parameters
        ----------
        fmt : str
            Can be one of the following:

            * `csv` : CSV export that uses the ',' delimiter. This option
              will generate a new csv file for each data group
              (<MDFNAME>_DataGroup_<cntr>.csv)

            * `hdf5` : HDF5 file output; each `MDF` data group is mapped to
              an HDF5 group with the name 'DataGroup_<cntr>'
              (where <cntr> is the index)

            * `mat` : Matlab .mat version 4, 5 or 7.3 export. If
              `single_time_base=False`, the channels will be renamed in the mat
              file to 'D<cntr>_<channel name>'. The channel group master will
              be renamed to 'DM<cntr>_<channel name>'
              (*<cntr>* is the data group index starting from 0)

            * `parquet` : export to Apache parquet format

            * `asc` : Vector ASCII format for bus logging

                .. versionadded:: 7.3.3

        filename : str | pathlib.Path, optional
            Export file name.

        Other Parameters
        ----------------
        single_time_base : bool, default False
            Resample all channels to common time base.
        raster : float | array-like | str, optional
            Time raster for resampling. Valid if `single_time_base` is True.
            It can be:

            * a float step value
            * a channel name whose timestamps will be used as raster (starting
              with asammdf 5.5.0)
            * an array (starting with asammdf 5.5.0)

            See `resample` for examples of using this argument.

        time_from_zero : bool, default True
            Adjust time channel to start from 0.
        use_display_names : bool, default True
            Use display name instead of standard channel name, if available.
        empty_channels : {'skip', 'zeros'}, default 'skip'
            Behaviour for channels without samples.
        format : {'5', '4', '7.3'}, default '5'
            Only valid for *mat* export.
        oned_as : {'row', 'column'}, default 'row'
            Only valid for *mat* export.
        reduce_memory_usage : bool, default False
            Reduce memory usage by converting all float columns to float32 and
            searching for minimum dtype that can represent the values found
            in integer columns.
        compression : str | bool, optional
            Compression to be used.

            * for `parquet` : 'GZIP', 'SNAPPY' or 'LZ4'
            * for `hfd5` : 'gzip', 'lzf' or 'szip'
            * for `mat` : bool

            .. versionadded:: 8.1.0

                Added LZ4 compression after changing to pyarrow.

        time_as_date : bool, default False
            Export time as local timezone datetime; only valid for CSV export.

            .. versionadded:: 5.8.0

        ignore_value2text_conversions : bool, default False
            Valid only for the channels that have value to text conversions and
            if `raw=False`. If this is True, then the raw numeric values will
            be used, and the conversion will not be applied.

            .. versionadded:: 5.8.0

        raw : bool, default False
            Export all channels using the raw values.

            .. versionadded:: 6.0.0

        delimiter : str, default ','
            Only valid for CSV: see cpython documentation for csv.Dialect.delimiter.

            .. versionadded:: 6.2.0

        doublequote : bool, default True
            Only valid for CSV: see cpython documentation for csv.Dialect.doublequote.

            .. versionadded:: 6.2.0

        escapechar : str, default '"'
            Only valid for CSV: see cpython documentation for csv.Dialect.escapechar.

            .. versionadded:: 6.2.0

        lineterminator : str, default '\\r\\n'
            Only valid for CSV: see cpython documentation for csv.Dialect.lineterminator.

            .. versionadded:: 6.2.0

        quotechar : str, default '"'
            Only valid for CSV: see cpython documentation for csv.Dialect.quotechar.

            .. versionadded:: 6.2.0

        quoting : str, default 'MINIMAL'
            Only valid for CSV: see cpython documentation for csv.Dialect.quoting.
            Use the last part of the quoting constant name.

            .. versionadded:: 6.2.0

        add_units : bool, default False
            Only valid for CSV: add the channel units on the second row of the
            CSV file.

            .. versionadded:: 7.1.0
        """

        header_items = (
            "date",
            "time",
            "author_field",
            "department_field",
            "project_field",
            "subject_field",
        )

        fmt = typing.cast(Literal["asc", "csv", "hdf5", "mat", "parquet"], fmt.lower())

        if filename is None:
            message = "Must specify filename for export if MDF was created without a file name"
            logger.warning(message)
            return None

        single_time_base = kwargs.get("single_time_base", False)
        raster = kwargs.get("raster", None)
        time_from_zero = kwargs.get("time_from_zero", True)
        use_display_names = kwargs.get("use_display_names", True)
        empty_channels = kwargs.get("empty_channels", "skip")
        format = kwargs.get("format", "5")
        oned_as = kwargs.get("oned_as", "row")
        reduce_memory_usage = kwargs.get("reduce_memory_usage", False)
        compression = kwargs.get("compression")
        time_as_date = kwargs.get("time_as_date", False)
        ignore_value2text_conversions = kwargs.get("ignore_value2text_conversions", False)
        raw = bool(kwargs.get("raw", False))

        if isinstance(compression, str) and compression.lower() == "snappy":
            try:
                import snappy  # noqa: F401
            except ImportError:
                logger.warning("snappy compressor is not installed; compression will be set to gzip")
                compression = "gzip"

        filename = Path(filename) if filename else self.name

        if fmt == "parquet":
            try:
                import pyarrow as pa
                from pyarrow.parquet import write_table as write_parquet

            except ImportError:
                logger.warning("pyarrow not found; export to parquet is unavailable")
                return None

        elif fmt == "hdf5":
            try:
                from h5py import File as HDF5
            except ImportError:
                logger.warning("h5py not found; export to HDF5 is unavailable")
                return None

        elif fmt == "mat":
            if format == "7.3":
                try:
                    from hdf5storage import savemat
                except ImportError:
                    logger.warning("hdf5storage not found; export to mat v7.3 is unavailable")
                    return None
            else:
                try:
                    from scipy.io import savemat
                except ImportError:
                    logger.warning("scipy not found; export to mat v4 and v5 is unavailable")
                    return None

        elif fmt not in ("csv", "asc"):
            raise MdfException(f"Export to {fmt} is not implemented")

        if progress is not None:
            if callable(progress):
                progress(0, 100)
            else:
                progress.signals.setValue.emit(0)
                progress.signals.setMaximum.emit(100)

                if progress.stop:
                    raise Terminated

        if fmt == "asc":
            self._asc_export(filename.with_suffix(".asc"))
            return None

        if single_time_base or fmt == "parquet":
            df = self.to_dataframe(
                raster=raster,
                time_from_zero=time_from_zero,
                use_display_names=use_display_names,
                empty_channels=empty_channels,
                reduce_memory_usage=reduce_memory_usage,
                ignore_value2text_conversions=ignore_value2text_conversions,
                raw=raw,
                numeric_1D_only=fmt == "parquet",
            )
            units: dict[Hashable, str] = {}
            comments: dict[Hashable, str] = {}
            used_names = UniqueDB()

            groups_nr = len(self.groups)
            if progress is not None:
                if callable(progress):
                    progress(0, groups_nr * 2)
                else:
                    progress.signals.setMaximum.emit(groups_nr * 2)

                    if progress.stop:
                        raise Terminated

            for i, grp in enumerate(self.groups):
                grp = typing.cast(mdf_v3.Group | mdf_v4.Group, grp)
                if progress is not None and progress.stop:
                    raise Terminated

                for ch in grp.channels:
                    if use_display_names:
                        channel_name = list(ch.display_names)[0] if ch.display_names else ch.name
                    else:
                        channel_name = ch.name

                    channel_name = used_names.get_unique_name(channel_name)

                    if hasattr(ch, "unit"):
                        unit = ch.unit
                        if ch.conversion:
                            unit = unit or ch.conversion.unit
                    else:
                        unit = ""
                    comment = ch.comment

                    units[channel_name] = unit
                    comments[channel_name] = comment

                if progress is not None:
                    if callable(progress):
                        progress(i + 1, groups_nr * 2)
                    else:
                        progress.signals.setValue.emit(i + 1)

                        if progress.stop:
                            raise Terminated

        if fmt == "hdf5":
            filename = filename.with_suffix(".hdf")

            if single_time_base:
                with HDF5(str(filename), "w") as hdf:
                    # header information
                    group = hdf.create_group(str(filename))

                    if self.version in MDF2_VERSIONS + MDF3_VERSIONS:
                        for item in header_items:
                            group.attrs[item] = getattr(self.header, item).replace(b"\0", b"")

                    # save each data group in a HDF5 group called
                    # "DataGroup_<cntr>" with the index starting from 1
                    # each HDF5 group will have a string attribute "master"
                    # that will hold the name of the master channel

                    count = len(df.columns)

                    if progress is not None:
                        if callable(progress):
                            progress(0, count * 2)
                        else:
                            progress.signals.setValue.emit(0)
                            progress.signals.setMaximum.emit(count * 2)

                            if progress.stop:
                                raise Terminated

                    samples: NDArray[Any] | pd.Series[Any]
                    for i, channel in enumerate(df):
                        samples = df[channel]
                        unit = units.get(channel, "")
                        comment = comments.get(channel, "")

                        if samples.dtype.kind == "O":
                            if isinstance(samples[0], np.ndarray):
                                samples = np.vstack(list(samples))
                            else:
                                continue

                        if compression:
                            dataset = group.create_dataset(channel, data=samples, compression=compression)
                        else:
                            dataset = group.create_dataset(channel, data=samples)
                        unit = unit.replace("\0", "")
                        if unit:
                            dataset.attrs["unit"] = unit
                        comment = comment.replace("\0", "")
                        if comment:
                            dataset.attrs["comment"] = comment

                        if progress is not None:
                            if callable(progress):
                                progress(i + 1, count * 2)
                            else:
                                progress.signals.setValue.emit(i + 1)

                                if progress.stop:
                                    raise Terminated

            else:
                with HDF5(str(filename), "w") as hdf:
                    # header information
                    group = hdf.create_group(str(filename))

                    if self.version in MDF2_VERSIONS + MDF3_VERSIONS:
                        for item in header_items:
                            group.attrs[item] = getattr(self.header, item).replace(b"\0", b"")

                    # save each data group in a HDF5 group called
                    # "DataGroup_<cntr>" with the index starting from 1
                    # each HDF5 group will have a string attribute "master"
                    # that will hold the name of the master channel

                    groups_nr = len(self.virtual_groups)

                    if progress is not None:
                        if callable(progress):
                            progress(0, groups_nr)
                        else:
                            progress.signals.setValue.emit(0)
                            progress.signals.setMaximum.emit(groups_nr)

                            if progress.stop:
                                raise Terminated

                    for i, (group_index, virtual_group) in enumerate(self.virtual_groups.items()):
                        included_channels = self.included_channels(group_index)[group_index]

                        if not included_channels:
                            continue

                        unique_names = UniqueDB()
                        if progress is not None and progress.stop:
                            raise Terminated

                        if len(virtual_group.groups) == 1:
                            comment = self.groups[virtual_group.groups[0]].channel_group.comment
                        else:
                            comment = "Virtual group i"

                        group_name = r"/" + f"ChannelGroup_{i}"
                        group = hdf.create_group(group_name)

                        group.attrs["comment"] = comment

                        master_index = self.masters_db.get(group_index, -1)

                        if master_index >= 0:
                            group.attrs["master"] = self.groups[group_index].channels[master_index].name
                            master = self._mdf.get(group.attrs["master"], group_index)
                            if reduce_memory_usage:
                                master.timestamps = downcast(master.timestamps)
                            if compression:
                                dataset = group.create_dataset(
                                    group.attrs["master"],
                                    data=master.timestamps,
                                    compression=compression,
                                )
                            else:
                                dataset = group.create_dataset(
                                    group.attrs["master"],
                                    data=master.timestamps,
                                    dtype=master.timestamps.dtype,
                                )
                            unit = master.unit.replace("\0", "")
                            if unit:
                                dataset.attrs["unit"] = unit
                            comment = master.comment.replace("\0", "")
                            if comment:
                                dataset.attrs["comment"] = comment

                        channels = [
                            (None, gp_index, ch_index)
                            for gp_index, channel_indexes in included_channels.items()
                            for ch_index in channel_indexes
                        ]

                        if not channels:
                            continue

                        signals = self.select(channels, raw=raw)

                        for j, sig in enumerate(signals):
                            if use_display_names:
                                name = list(sig.display_names)[0] if sig.display_names else sig.name
                            else:
                                name = sig.name
                            name = name.replace("\\", "_").replace("/", "_")
                            name = unique_names.get_unique_name(name)
                            if reduce_memory_usage:
                                sig.samples = downcast(sig.samples)
                            if compression:
                                dataset = group.create_dataset(name, data=sig.samples, compression=compression)
                            else:
                                dataset = group.create_dataset(name, data=sig.samples, dtype=sig.samples.dtype)
                            unit = sig.unit.replace("\0", "")
                            if unit:
                                dataset.attrs["unit"] = unit
                            comment = sig.comment.replace("\0", "")
                            if comment:
                                dataset.attrs["comment"] = comment

                        if progress is not None:
                            if callable(progress):
                                progress(i + 1, groups_nr)
                            else:
                                progress.signals.setValue.emit(i + 1)

                                if progress.stop:
                                    raise Terminated

        elif fmt == "csv":
            delimiter = kwargs.get("delimiter", ",")[0]
            if delimiter == "\\t":
                delimiter = "\t"

            doublequote = kwargs.get("doublequote", True)
            lineterminator = kwargs.get("lineterminator", "\r\n")
            quotechar = kwargs.get("quotechar", '"')[0]

            quoting_name = kwargs.get("quoting", "MINIMAL").upper()
            quoting: Literal[0, 1, 2, 3, 4, 5] = getattr(csv, f"QUOTE_{quoting_name}")

            escapechar = kwargs.get("escapechar", '"')
            if escapechar is not None:
                escapechar = escapechar[0]

            if single_time_base:
                filename = filename.with_suffix(".csv")
                message = f'Writing csv export to file "{filename}"'
                logger.info(message)

                if time_as_date:
                    index = (
                        pd.to_datetime(df.index + self.header.start_time.timestamp(), unit="s")
                        .tz_localize("UTC")
                        .tz_convert(LOCAL_TIMEZONE)
                        .astype(str)
                    )
                    df.index = index
                    df.index.name = "timestamps"

                    units["timestamps"] = ""
                else:
                    units["timestamps"] = "s"

                if hasattr(self, "can_logging_db") and self.can_logging_db:
                    dropped = {}

                    for name_ in df.columns:
                        if name_.endswith("CAN_DataFrame.ID"):
                            dropped[name_] = pd.Series(
                                csv_int2hex(df[name_].astype(np.dtype("<u4")) & 0x1FFFFFFF),
                                index=df.index,
                            )

                        elif name_.endswith("CAN_DataFrame.DataBytes"):
                            dropped[name_] = pd.Series(csv_bytearray2hex(df[name_]), index=df.index)

                    df = df.drop(columns=list(dropped))
                    for name, s in dropped.items():
                        df[name] = s

                with open(filename, "w", newline="") as csvfile:
                    writer = csv.writer(
                        csvfile,
                        delimiter=delimiter,
                        quotechar=quotechar,
                        escapechar=escapechar,
                        doublequote=doublequote,
                        lineterminator=lineterminator,
                        quoting=quoting,
                    )

                    names_row = [df.index.name, *df.columns]
                    writer.writerow(names_row)

                    if kwargs.get("add_units", False):
                        units_row = [units[name] for name in names_row]
                        writer.writerow(units_row)

                    for col in df:
                        if df[col].dtype.kind == "S":
                            for encoding, errors in (
                                ("utf-8", "strict"),
                                ("latin-1", "strict"),
                                ("utf-8", "replace"),
                                ("latin-1", "replace"),
                            ):
                                try:
                                    df[col] = df[col] = df[col].str.decode(encoding, errors)
                                    break
                                except:
                                    continue

                    vals: list[object]
                    if reduce_memory_usage:
                        vals = [df.index, *(df[name] for name in df)]
                    else:
                        vals = [
                            df.index.to_list(),
                            *(df[name].to_list() for name in df),
                        ]
                    count = len(df.index)

                    if progress is not None:
                        if callable(progress):
                            progress(0, count)
                        else:
                            progress.signals.setValue.emit(0)
                            progress.signals.setMaximum.emit(count)

                            if progress.stop:
                                raise Terminated

                    for i, row in enumerate(zip(*vals, strict=False)):
                        writer.writerow(row)

                        if progress is not None:
                            if callable(progress):
                                progress(i + 1, count)
                            else:
                                progress.signals.setValue.emit(i + 1)
                                if progress.stop:
                                    raise Terminated

            else:
                add_units = kwargs.get("add_units", False)

                filename = filename.with_suffix(".csv")

                gp_count = len(self.virtual_groups)

                if progress is not None:
                    if callable(progress):
                        progress(0, gp_count)
                    else:
                        progress.signals.setValue.emit(0)
                        progress.signals.setMaximum.emit(gp_count)

                        if progress.stop:
                            raise Terminated

                for i, (group_index, virtual_group) in enumerate(self.virtual_groups.items()):
                    if progress is not None and progress.stop:
                        raise Terminated

                    message = f"Exporting group {i+1} of {gp_count}"
                    logger.info(message)

                    if len(virtual_group.groups) == 1:
                        comment = self.groups[virtual_group.groups[0]].channel_group.comment
                    else:
                        comment = ""

                    if comment:
                        for char in '\n\t\r\b <>\\/:"?*|':
                            comment = comment.replace(char, "_")
                        group_csv_name = filename.parent / f"{filename.stem}.ChannelGroup_{i}_{comment}.csv"
                    else:
                        group_csv_name = filename.parent / f"{filename.stem}.ChannelGroup_{i}.csv"

                    df = self.get_group(
                        group_index,
                        raster=raster,
                        time_from_zero=time_from_zero,
                        use_display_names=use_display_names,
                        reduce_memory_usage=reduce_memory_usage,
                        ignore_value2text_conversions=ignore_value2text_conversions,
                        raw=raw,
                    )

                    if add_units:
                        units = {}
                        used_names = UniqueDB()

                        for gp_index, channel_indexes in self.included_channels(group_index)[group_index].items():
                            for ch_index in channel_indexes:
                                ch = self.groups[gp_index].channels[ch_index]

                                if use_display_names:
                                    channel_name = list(ch.display_names)[0] if ch.display_names else ch.name
                                else:
                                    channel_name = ch.name

                                channel_name = used_names.get_unique_name(channel_name)

                                if hasattr(ch, "unit"):
                                    unit = ch.unit
                                    if ch.conversion:
                                        unit = unit or ch.conversion.unit
                                else:
                                    unit = ""

                                units[channel_name] = unit
                    else:
                        units = {}

                    if time_as_date:
                        index = (
                            pd.to_datetime(df.index + self.header.start_time.timestamp(), unit="s")
                            .tz_localize("UTC")
                            .tz_convert(LOCAL_TIMEZONE)
                            .astype(str)
                        )
                        df.index = index
                        df.index.name = "timestamps"

                        units["timestamps"] = ""
                    else:
                        units["timestamps"] = "s"

                    with open(group_csv_name, "w", newline="") as csvfile:
                        writer = csv.writer(
                            csvfile,
                            delimiter=delimiter,
                            quotechar=quotechar,
                            escapechar=escapechar,
                            doublequote=doublequote,
                            lineterminator=lineterminator,
                            quoting=quoting,
                        )

                        if hasattr(self, "can_logging_db") and self.can_logging_db:
                            dropped = {}

                            for name_ in df.columns:
                                if name_.endswith("CAN_DataFrame.ID"):
                                    dropped[name_] = pd.Series(
                                        csv_int2hex(df[name_] & 0x1FFFFFFF),
                                        index=df.index,
                                    )

                                elif name_.endswith("CAN_DataFrame.DataBytes"):
                                    dropped[name_] = pd.Series(csv_bytearray2hex(df[name_]), index=df.index)

                            df = df.drop(columns=list(dropped))
                            for name_, s in dropped.items():
                                df[name_] = s

                        names_row = [df.index.name, *df.columns]
                        writer.writerow(names_row)

                        if add_units:
                            units_row = [units[name] for name in names_row]
                            writer.writerow(units_row)

                        if reduce_memory_usage:
                            vals = [df.index, *(df[name] for name in df)]
                        else:
                            vals = [
                                df.index.to_list(),
                                *(df[name].to_list() for name in df),
                            ]

                        for i, row in enumerate(zip(*vals, strict=False)):
                            writer.writerow(row)

                    if progress is not None:
                        if callable(progress):
                            progress(i + 1, gp_count)
                        else:
                            progress.signals.setValue.emit(i + 1)

                            if progress.stop:
                                raise Terminated

        elif fmt == "mat":
            filename = filename.with_suffix(".mat")

            if not single_time_base:

                def decompose(samples: NDArray[Any]) -> dict[str, NDArray[Any]]:
                    dct: dict[str, NDArray[Any]] = {}

                    for name in samples.dtype.names or ():
                        vals = samples[name]

                        if vals.dtype.names:
                            dct.update(decompose(vals))
                        else:
                            dct[name] = vals

                    return dct

                mdict: dict[str, NDArray[Any]] = {}

                master_name_template = "DGM{}_{}"
                channel_name_template = "DG{}_{}"
                used_names = UniqueDB()

                groups_nr = len(self.virtual_groups)

                if progress is not None:
                    if callable(progress):
                        progress(0, groups_nr)
                    else:
                        progress.signals.setValue.emit(0)
                        progress.signals.setMaximum.emit(groups_nr + 1)

                        if progress.stop:
                            raise Terminated

                for i, (group_index, virtual_group) in enumerate(self.virtual_groups.items()):
                    if progress is not None and progress.stop:
                        raise Terminated

                    included_channels = self.included_channels(group_index)[group_index]

                    if not included_channels:
                        continue

                    channels = [
                        (None, gp_index, ch_index)
                        for gp_index, channel_indexes in included_channels.items()
                        for ch_index in channel_indexes
                    ]

                    if not channels:
                        continue

                    signals = self.select(
                        channels,
                        ignore_value2text_conversions=ignore_value2text_conversions,
                        raw=raw,
                    )

                    master = signals[0].copy()
                    master.samples = master.timestamps

                    signals.insert(0, master)

                    for j, sig in enumerate(signals):
                        if j == 0:
                            channel_name = master_name_template.format(i, "timestamps")
                        else:
                            if use_display_names:
                                channel_name = list(sig.display_names)[0] if sig.display_names else sig.name
                            else:
                                channel_name = sig.name
                            channel_name = channel_name_template.format(i, channel_name)

                        channel_name = matlab_compatible(channel_name)
                        channel_name = used_names.get_unique_name(channel_name)

                        if names := sig.samples.dtype.names:
                            sig.samples.dtype.names = tuple(matlab_compatible(name) for name in names)

                            sigs = decompose(sig.samples)

                            sigs = {
                                channel_name_template.format(i, channel_name): _v for channel_name, _v in sigs.items()
                            }

                            mdict.update(sigs)

                        else:
                            mdict[channel_name] = sig.samples

                    if progress is not None:
                        if callable(progress):
                            progress(i + 1, groups_nr)
                        else:
                            progress.signals.setValue.emit(i + 1)

                            if progress.stop:
                                raise Terminated

            else:
                used_names = UniqueDB()
                mdict = {}

                count = len(df.columns)

                if progress is not None:
                    if callable(progress):
                        progress(0, count)
                    else:
                        progress.signals.setValue.emit(0)
                        progress.signals.setMaximum.emit(count)

                        if progress.stop:
                            raise Terminated

                for i, name in enumerate(df.columns):
                    channel_name = matlab_compatible(name)
                    channel_name = used_names.get_unique_name(channel_name)

                    mdict[channel_name] = df[name].to_numpy()

                    if hasattr(mdict[channel_name].dtype, "categories"):
                        mdict[channel_name] = np.array(mdict[channel_name], dtype="S")

                    if progress is not None:
                        if callable(progress):
                            progress(i + 1, groups_nr)
                        else:
                            progress.signals.setValue.emit(i + 1)
                            progress.signals.setMaximum.emit(count)

                            if progress.stop:
                                raise Terminated

                mdict["timestamps"] = df.index.values

            if progress is not None:
                if callable(progress):
                    progress(80, 100)
                else:
                    progress.signals.setValue.emit(0)
                    progress.signals.setMaximum.emit(100)
                    progress.signals.setValue.emit(80)

                    if progress.stop:
                        raise Terminated

            if format == "7.3":
                savemat(
                    str(filename),
                    mdict,
                    long_field_names=True,
                    format="7.3",
                    delete_unused_variables=False,
                    oned_as=oned_as,
                    structured_numpy_ndarray_as_struct=True,
                    store_python_metadata=False,
                )
            else:
                savemat(
                    str(filename),
                    mdict,
                    long_field_names=True,
                    oned_as=oned_as,
                    do_compression=bool(compression),
                )

            if progress is not None:
                if callable(progress):
                    progress(100, 100)
                else:
                    progress.signals.setValue.emit(100)

                    if progress.stop:
                        raise Terminated

        elif fmt == "parquet":
            filename = filename.with_suffix(".parquet")
            table = pa.table(df)
            if compression:
                write_parquet(table, filename, compression=compression)  # type: ignore[arg-type]
            else:
                write_parquet(table, filename)

        else:
            message = 'Unsupported export type "{}". ' 'Please select "csv", "excel", "hdf5", "mat" or "pandas"'
            message.format(fmt)
            logger.warning(message)

<<<<<<< HEAD
    def filter(self, channels: ChannelsType, version: str | None = None, progress=None) -> MDF:
        """Return new `MDF` object that contains only the channels listed in the
        `channels` argument.
=======
        return None

    def filter(
        self,
        channels: ChannelsType,
        version: str | Version | None = None,
        progress: Any | None = None,
    ) -> "MDF":
        """Return new *MDF* object that contains only the channels listed in the
        *channels* argument.
>>>>>>> 9a4e9fd0

        Parameters
        ----------
        channels : list
            List of items to be selected; each item can be:

            * a channel name string
            * (channel name, group index, channel index) list or tuple
            * (channel name, group index) list or tuple
            * (None, group index, channel index) list or tuple

        version : str, optional
            New MDF file version from ('2.00', '2.10', '2.14', '3.00', '3.10',
            '3.20', '3.30', '4.00', '4.10', '4.11', '4.20'); default is None
            and in this case the original file version is used.

        Returns
        -------
        mdf : MDF
            New `MDF` object.

        Examples
        --------
        >>> from asammdf import MDF, Signal
        >>> import numpy as np
        >>> t = np.arange(5)
        >>> s = np.ones(5)
        >>> mdf = MDF()
        >>> mdf.configure(raise_on_multiple_occurrences=False)
        >>> for i in range(4):
        ...     sigs = [Signal(s * (i * 10 + j), t, name='SIG') for j in range(1, 4)]
        ...     mdf.append(sigs)

        Select channel "SIG" (the first occurrence, which is group 0 index 1),
        channel "SIG" from group 3 index 1, channel "SIG" from group 2 (the
        first occurrence, which is index 1), and channel from group 1 index 2.

        >>> filtered = mdf.filter(['SIG', ('SIG', 3, 1), ['SIG', 2], (None, 1, 2)])
        >>> for gp_nr, ch_nr in filtered.channels_db['SIG']:
        ...     print(filtered.get(group=gp_nr, index=ch_nr))
        <Signal SIG:
                samples=[ 1.  1.  1.  1.  1.]
                timestamps=[ 0.  1.  2.  3.  4.]
                unit=""
                comment="">
        <Signal SIG:
                samples=[ 31.  31.  31.  31.  31.]
                timestamps=[ 0.  1.  2.  3.  4.]
                unit=""
                comment="">
        <Signal SIG:
                samples=[ 21.  21.  21.  21.  21.]
                timestamps=[ 0.  1.  2.  3.  4.]
                unit=""
                comment="">
        <Signal SIG:
                samples=[ 12.  12.  12.  12.  12.]
                timestamps=[ 0.  1.  2.  3.  4.]
                unit=""
                comment="">
        """
        if version is None:
            version = self.version
        else:
            version = validate_version_argument(version)

        _raise_on_multiple_occurrences = self._mdf._raise_on_multiple_occurrences
        self._mdf._raise_on_multiple_occurrences = False

        names_map = {}
        for item in channels:
            name: str | None
            if isinstance(item, str):
                entry = self._mdf._validate_channel_selection(item)
                name = item
            else:
                if name := item[0]:
                    entry = self._mdf._validate_channel_selection(*item)
                else:
                    continue
            names_map[entry] = name
        self._mdf._raise_on_multiple_occurrences = _raise_on_multiple_occurrences

        # group channels by group index
        gps = self.included_channels(channels=channels)

        mdf = MDF(
            version=version,
            **self._mdf._kwargs,
        )

        mdf.configure(from_other=self)
        mdf.header.start_time = self.header.start_time

        self.configure(copy_on_get=False)

        groups_nr = len(gps)

        if progress is not None:
            if callable(progress):
                progress(0, groups_nr)
            else:
                progress.signals.setValue.emit(0)
                progress.signals.setMaximum.emit(groups_nr)

                if progress.stop:
                    raise Terminated

        for i, (group_index, groups) in enumerate(gps.items()):
            for idx, sigs in enumerate(self._mdf._yield_selected_signals(group_index, groups=groups, version=version)):
                if not sigs:
                    break

                if idx == 0:
                    sigs = typing.cast(list[Signal], sigs)
                    if sigs:
                        for sig in sigs:
                            entry = sig.group_index, sig.channel_index
                            if entry in names_map:
                                sig.name = names_map[entry]
                        cg = self.groups[group_index].channel_group
                        cg_nr = mdf.append(
                            sigs,
                            common_timebase=True,
                            comment=cg.comment,
                            acq_name=getattr(cg, "acq_name", None),
                            acq_source=getattr(cg, "acq_source", None),
                        )
                        MDF._transfer_channel_group_data(mdf.groups[cg_nr].channel_group, cg)
                    else:
                        break

                else:
                    sigs = typing.cast(list[tuple[NDArray[Any], None]], sigs)
                    mdf.extend(cg_nr, sigs)

                if progress and progress.stop:
                    raise Terminated

            if progress is not None:
                if callable(progress):
                    progress(i + 1, groups_nr)
                else:
                    progress.signals.setValue.emit(i + 1)

                    if progress.stop:
                        raise Terminated

        self.configure(copy_on_get=True)

        mdf._transfer_metadata(self, message=f"Filtered from {self.name}")

        return mdf

    @overload
    def iter_get(
        self,
        name: str | None = ...,
        group: int | None = ...,
        index: int | None = ...,
        raster: float | None = ...,
        samples_only: Literal[False] = ...,
        raw: bool = ...,
    ) -> Iterator[Signal]: ...

    @overload
    def iter_get(
        self,
        name: str | None = ...,
        group: int | None = ...,
        index: int | None = ...,
        raster: float | None = ...,
        *,
        samples_only: Literal[True],
        raw: bool = ...,
    ) -> Iterator[tuple[NDArray[Any], NDArray[Any] | None]]: ...

    @overload
    def iter_get(
        self,
        name: str | None = ...,
        group: int | None = ...,
        index: int | None = ...,
        raster: float | None = ...,
        samples_only: bool = ...,
        raw: bool = ...,
    ) -> Iterator[Signal] | Iterator[tuple[NDArray[Any], NDArray[Any] | None]]: ...

    def iter_get(
        self,
        name: str | None = None,
        group: int | None = None,
        index: int | None = None,
        raster: float | None = None,
        samples_only: bool = False,
        raw: bool = False,
    ) -> Iterator[Signal] | Iterator[tuple[NDArray[Any], NDArray[Any] | None]]:
        """Iterator over a channel.

        This is usefull in case of large files with a small number of channels.

        If the `raster` keyword argument is not None, the output is interpolated
        accordingly.

        Parameters
        ----------
        name : str, optional
            Name of channel.
        group : int, optional
            0-based group index.
        index : int, optional
            0-based channel index.
        raster : float, optional
            Time raster in seconds.
        samples_only : bool, default False
            If True, return only the channel samples as np.ndarray; if False,
            return a `Signal` object.
        raw : bool, default False
            Return channel samples without applying the conversion rule.
        """

        gp_nr, ch_nr = self._mdf._validate_channel_selection(name, group, index)

        grp = self.groups[gp_nr]

        data = self._mdf._load_data(grp)  # type: ignore[arg-type]

        for fragment in data:
            yield self.get(
                group=gp_nr,
                index=ch_nr,
                raster=raster,
                samples_only=samples_only,
                ignore_invalidation_bits=samples_only,
                data=fragment,
                raw=raw,
            )

    @staticmethod
    def concatenate(
        files: Sequence[Union["MDF", FileLike, StrPath]],
        version: str | Version = "4.10",
        sync: bool = True,
        add_samples_origin: bool = False,
        direct_timestamp_continuation: bool = False,
<<<<<<< HEAD
        progress=None,
        **kwargs,
    ) -> MDF:
        """Concatenate several files. The files must have the same internal
=======
        progress: Any | None = None,
        **kwargs: Unpack[_ConcatenateKwargs],
    ) -> "MDF":
        """Concatenates several files. The files must have the same internal
>>>>>>> 9a4e9fd0
        structure (same number of groups, and same channels in each group).

        The order of the input files is always preserved, only the samples'
        timestamps are influenced by the `sync` argument.

        Parameters
        ----------
        files : list | tuple
<<<<<<< HEAD
            List of MDF file names or `MDF`, zipfile.ZipFile, bz2.BZ2File or
            gzip.GzipFile instances.

            .. versionchanged:: 6.2.0

                Added support for zipfile.ZipFile, bz2.BZ2File and gzip.GzipFile.

        version : str, default '4.10'
            Merged file version.
        sync : bool, default True
            Sync the files based on the start of measurement. The order of the
            input files is preserved, only the samples' timestamps are
            influenced by this argument.
        add_samples_origin : bool, default False
            Option to create a new "__samples_origin" channel that will hold
            the index of the measurement from where each timestamp originated.
        direct_timestamp_continuation : bool, default False
            The timestamps from the next file will be added right after the last
            timestamp from the previous file.
=======
            list of *MDF* file names or *MDF*, zipfile.ZipFile, bz2.BZ2File or gzip.GzipFile
            instances

            .. versionchanged:: 6.2.0

                added support for zipfile.ZipFile, bz2.BZ2File and gzip.GzipFile

        version : str
            merged file version
        sync : bool
            sync the files based on the start of measurement, default *True*. The order of the
            input files is preserved, only the samples' timestamps are influenced by this
            argument
        add_samples_origin : bool
            option to create a new "__samples_origin" channel that will hold
            the index of the measurement from where each timestamp originated
        direct_timestamp_continuation (False) : bool
            the timestamps from the next file will be added right after the last
            timestamp from the previous file; default *False*

            .. versionadded:: 6.0.0
>>>>>>> 9a4e9fd0

            .. versionadded:: 6.0.0

        use_display_names : bool, default False
            Use display name instead of standard channel name, if available.
        process_bus_logging : bool, default True
            Controls whether the bus processing of MDF v4 files is done when the
            file is loaded.

            .. versionadded:: 8.1.0

        Returns
        -------
        concatenated : MDF
            New `MDF` object with concatenated channels.

        Raises
        ------
        MdfException
            If there are inconsistencies between the files.

        Examples
        --------
        >>> conc = MDF.concatenate(
            [
                'path/to/file.mf4',
                MDF(BytesIO(data)),
                MDF(zipfile.ZipFile('data.zip')),
                MDF(bz2.BZ2File('path/to/data.bz2', 'rb')),
                MDF(gzip.GzipFile('path/to/data.gzip', 'rb')),
            ],
            version='4.00',
            sync=False,
        )
        """

        if not files:
            raise MdfException("No files given for merge")

        if progress is not None:
            if callable(progress):
                progress(0, 100)
            else:
                progress.signals.setValue.emit(0)
                progress.signals.setMaximum.emit(100)

                progress.signals.setWindowTitle.emit("Concatenating measurements")

                if progress.stop:
                    raise Terminated

        mdf_nr = len(files)
        use_display_names = kwargs.get("use_display_names", False)

        input_types = [isinstance(mdf, MDF) for mdf in files]

        versions: list[str] = []
        if sync:
            start_times: list[datetime] = []
            for file in files:
                if isinstance(file, MDF):
                    start_times.append(file.header.start_time)
                    versions.append(file.version)
                else:
                    if is_file_like(file):
                        ts, version = get_measurement_timestamp_and_version(file)
                        start_times.append(ts)
                        versions.append(version)
                    else:
                        with open(file, "rb") as bytes_io:
                            ts, version = get_measurement_timestamp_and_version(bytes_io)
                            start_times.append(ts)
                            versions.append(version)

            try:
                oldest = min(start_times)
            except TypeError:
                start_times = [timestamp.astimezone(timezone.utc) for timestamp in start_times]
                oldest = min(start_times)

            offsets = [(timestamp - oldest).total_seconds() for timestamp in start_times]
            offsets = [max(0, offset) for offset in offsets]

        else:
            file = files[0]
            if isinstance(file, MDF):
                timestamp = file.header.start_time
                version = file.version
            else:
                if is_file_like(file):
                    timestamp, version = get_measurement_timestamp_and_version(file)
                else:
                    with open(file, "rb") as bytes_io:
                        timestamp, version = get_measurement_timestamp_and_version(bytes_io)

            oldest = timestamp
            versions.append(version)

            offsets = [0 for _ in files]

        included_channel_names: list[list[str]] = []
        cg_map: dict[int, int] = {}

        if add_samples_origin:
            dict_conversion: dict[str, object] = {}
            for i, file in enumerate(files):
                dict_conversion[f"val_{i}"] = i
                dict_conversion[f"text_{i}"] = str(file._mdf.original_name if isinstance(file, MDF) else str(file))
            origin_conversion = from_dict(dict_conversion)

        for mdf_index, (offset, file) in enumerate(zip(offsets, files, strict=False)):
            if not isinstance(file, MDF):
                mdf = MDF(file, use_display_names=use_display_names)
                close = True
            else:
                mdf = file
                close = False

            if progress is not None and not callable(progress):
                progress.signals.setLabelText.emit(
                    f"Concatenating the file {mdf_index + 1} of {mdf_nr}\n{mdf._mdf.original_name}"
                )

            if mdf_index == 0:
                version = validate_version_argument(version)
                first_version = mdf.version

                kwargs = dict(mdf._mdf._kwargs)  # type: ignore[assignment]

                merged = MDF(
                    version=version,
                    **mdf._mdf._kwargs.copy(),
                )

                merged.configure(from_other=mdf)

                merged.header.start_time = oldest

            mdf.configure(copy_on_get=False)

            reorder_channel_groups = False
            cg_translations: dict[int, int | None] = {}

            vlsd_max_length: dict[tuple[int, str], int] = {}

            if mdf_index == 0:
                last_timestamps = [None for gp in mdf.virtual_groups]
                groups_nr = len(last_timestamps)
                first_mdf = mdf

                if progress is not None:
                    if callable(progress):
                        progress(0, groups_nr * mdf_nr)
                    else:
                        progress.signals.setValue.emit(0)
                        progress.signals.setMaximum.emit(groups_nr * mdf_nr)

                        if progress.stop:
                            raise Terminated

                if isinstance(first_mdf._mdf, mdf_v4.MDF4):
                    w_mdf = first_mdf

                    vlds_channels: list[tuple[str, int, int]] = []

                    for _gp_idx, _gp in enumerate(first_mdf._mdf.groups):
                        for _ch_idx, _ch in enumerate(_gp.channels):
                            if _ch.channel_type == v4c.CHANNEL_TYPE_VLSD:
                                vlds_channels.append((_ch.name, _gp_idx, _ch_idx))

                                vlsd_max_length[(_gp_idx, _ch.name)] = 0

                    if vlsd_max_length:
                        for i, _file in enumerate(files):
                            if not isinstance(_file, MDF):
                                _close = True
                                _file = MDF(_file)
                            else:
                                _close = False

                            _file._mdf.determine_max_vlsd_sample_size.cache_clear()

                            for _ch_name, _gp_idx, _ch_idx in vlds_channels:
                                key = (_gp_idx, _ch_name)
                                for _second_gp_idx, _second_ch_idx in w_mdf.whereis(_ch_name):
                                    if _second_gp_idx == _gp_idx:
                                        vlsd_max_length[key] = max(
                                            vlsd_max_length[key],
                                            _file._mdf.determine_max_vlsd_sample_size(_second_gp_idx, _second_ch_idx),
                                        )
                                        break
                                else:
                                    raise MdfException(
                                        f"internal structure of file {i} is different; different channels"
                                    )

                            if _close:
                                _file.close()

            else:
                if len(mdf.virtual_groups) != groups_nr:
                    raise MdfException(
                        f"internal structure of file <{mdf.name}> is different; different channel groups count"
                    )
                else:
                    cg_translations = dict.fromkeys(range(groups_nr))

                    make_translation = False

                    # check if the order of the channel groups is the same
                    for i, group_index in enumerate(mdf.virtual_groups):
                        included_channels = mdf.included_channels(group_index)[group_index]
                        names = [
                            mdf.groups[gp_index].channels[ch_index].name
                            for gp_index, channels in included_channels.items()
                            for ch_index in channels
                        ]

                        if names != included_channel_names[i]:
                            if sorted(names) != sorted(included_channel_names[i]):
                                make_translation = reorder_channel_groups = True
                                break

                    # Make a channel group translation dictionary if the order is different
                    if make_translation:
                        first_mdf._mdf = typing.cast(mdf_v4.MDF4, first_mdf._mdf)
                        mdf._mdf = typing.cast(mdf_v4.MDF4, mdf._mdf)
                        for i, org_group in enumerate(first_mdf._mdf.groups):
                            org_group_source = org_group.channel_group.acq_source
                            for j, new_group in enumerate(mdf._mdf.groups):
                                new_group_source = new_group.channel_group.acq_source
                                if (
                                    new_group.channel_group.acq_name == org_group.channel_group.acq_name
                                    and (new_group_source and org_group_source)
                                    and new_group_source.name == org_group_source.name
                                    and new_group_source.path == org_group_source.path
                                    and new_group.channel_group.samples_byte_nr
                                    == org_group.channel_group.samples_byte_nr
                                ):
                                    new_included_channels = mdf.included_channels(j)[j]

                                    new_names = [
                                        mdf.groups[gp_index].channels[ch_index].name
                                        for gp_index, channels in new_included_channels.items()
                                        for ch_index in channels
                                    ]

                                    if sorted(new_names) == sorted(included_channel_names[i]):
                                        cg_translations[i] = j
                                        break

            for i, group_index in enumerate(mdf.virtual_groups):
                # save original group index for extension
                # replace with the translated group index
                if reorder_channel_groups:
                    cg_trans = typing.cast(dict[int, int], cg_translations)
                    origin_gp_idx = group_index
                    group_index = cg_trans[group_index]

                included_channels = mdf.included_channels(group_index)[group_index]

                if mdf_index == 0:
                    included_channel_names.append(
                        [
                            mdf.groups[gp_index].channels[ch_index].name
                            for gp_index, channels in included_channels.items()
                            for ch_index in channels
                        ]
                    )
                    different_channel_order = False
                else:
                    names = [
                        mdf.groups[gp_index].channels[ch_index].name
                        for gp_index, channels in included_channels.items()
                        for ch_index in channels
                    ]
                    different_channel_order = False
                    if names != included_channel_names[i]:
                        if sorted(names) != sorted(included_channel_names[i]):
                            raise MdfException(
                                f"internal structure of file {mdf_index} is different; different channels"
                            )
                        else:
                            original_names = included_channel_names[i]
                            different_channel_order = True
                            remap = [original_names.index(name) for name in names]

                if not included_channels:
                    continue

                last_timestamp = last_timestamps[i]
                first_timestamp = None
                original_first_timestamp = None

                mdf._mdf.vlsd_max_length.clear()
                mdf._mdf.vlsd_max_length.update(vlsd_max_length)

                for idx, signals in enumerate(mdf._mdf._yield_selected_signals(group_index, groups=included_channels)):
                    if not signals:
                        break
                    if mdf_index == 0 and idx == 0:
                        signals = typing.cast(list[Signal], signals)
                        first_signal = signals[0]
                        if len(first_signal):
                            if offset > 0:
                                timestamps = first_signal.timestamps + offset
                                for sig in signals:
                                    sig.timestamps = timestamps
                            last_timestamp = first_signal.timestamps[-1]
                            first_timestamp = first_signal.timestamps[0]
                            original_first_timestamp = first_timestamp

                        if add_samples_origin:
                            signals.append(
                                Signal(
                                    samples=np.ones(len(first_signal), dtype="<u2") * mdf_index,
                                    timestamps=first_signal.timestamps,
                                    conversion=origin_conversion,
                                    name="__samples_origin",
                                )
                            )

                        cg = mdf.groups[group_index].channel_group
                        cg_nr = merged.append(
                            signals,
                            common_timebase=True,
                        )
                        MDF._transfer_channel_group_data(merged.groups[cg_nr].channel_group, cg)
                        cg_map[group_index] = cg_nr

                    else:
                        if different_channel_order:
                            new_signals = [
                                typing.cast(Signal | tuple[NDArray[Any], None] | None, None) for _ in signals
                            ]
                            if idx == 0:
                                signals = typing.cast(list[Signal], signals)
                                for new_index, sig in zip(remap, signals, strict=False):
                                    new_signals[new_index] = sig
                            else:
                                signals = typing.cast(list[tuple[NDArray[Any], None]], signals)
                                for new_index, signal_samples in zip(remap, signals[1:], strict=False):
                                    new_signals[new_index + 1] = signal_samples
                                new_signals[0] = signals[0]

                            signals = typing.cast(list[Signal] | list[tuple[NDArray[Any], None]], new_signals)

                        if idx == 0:
                            signals = typing.cast(list[Signal], signals)
                            signals_samples = [(signals[0].timestamps, typing.cast(NDArray[np.bool] | None, None))] + [
                                (sig.samples, sig.invalidation_bits) for sig in signals
                            ]
                        else:
                            signals_samples = typing.cast(list[tuple[NDArray[Any], NDArray[np.bool] | None]], signals)

                        master = signals_samples[0][0]
                        _copied = False

                        if len(master):
                            if original_first_timestamp is None:
                                original_first_timestamp = master[0]
                            if offset > 0:
                                master = master + offset
                                _copied = True
                            if last_timestamp is None:
                                last_timestamp = master[-1]
                            else:
                                if last_timestamp >= master[0] or direct_timestamp_continuation:
                                    if len(master) >= 2:
                                        delta = master[1] - master[0]
                                    else:
                                        delta = 0.001
                                    if _copied:
                                        master -= master[0]
                                    else:
                                        master = master - master[0]
                                        _copied = True
                                    master += last_timestamp + delta
                                last_timestamp = master[-1]

                            signals_samples[0] = master, None

                            if add_samples_origin:
                                signals_samples.append(
                                    (
                                        np.ones(len(master), dtype="<u2") * mdf_index,
                                        None,
                                    )
                                )
                            cg_nr = cg_map[group_index]
                            # set the original channel group number back for extension
                            if reorder_channel_groups:
                                cg_nr = cg_map[origin_gp_idx]
                            merged.extend(cg_nr, signals_samples)

                            if first_timestamp is None:
                                first_timestamp = master[0]

                    if progress and progress.stop:
                        raise Terminated

                last_timestamps[i] = last_timestamp

            mdf.configure(copy_on_get=True)

            if mdf_index == 0:
                merged._transfer_metadata(mdf)

            if progress is not None:
                if callable(progress):
                    progress(i + 1 + mdf_index * groups_nr, mdf_nr * groups_nr)
                else:
                    progress.signals.setValue.emit(i + 1 + mdf_index * groups_nr)

                    if progress.stop:
                        raise Terminated

            if close and mdf_index:
                mdf.close()

        if not isinstance(files[0], MDF):
            first_mdf.close()

        try:
            if kwargs.get("process_bus_logging", True):
                if not isinstance(merged._mdf, mdf_v4.MDF4):
                    raise MdfException("Bus logging processing is only available for MDF4 files")
                merged._mdf._process_bus_logging()
        except:
            pass

        return merged

    @staticmethod
    def stack(
        files: Sequence[Union["MDF", FileLike, StrPath]],
        version: str | Version = "4.10",
        sync: bool = True,
<<<<<<< HEAD
        progress=None,
        **kwargs,
    ) -> MDF:
        """Stack several files and return the stacked `MDF` object.
=======
        progress: Any | None = None,
        **kwargs: Unpack[_StackKwargs],
    ) -> "MDF":
        """Stack several files and return the stacked *MDF* object.
>>>>>>> 9a4e9fd0

        Parameters
        ----------
        files : list | tuple
<<<<<<< HEAD
            List of MDF file names or `MDF`, zipfile.ZipFile, bz2.BZ2File or
            gzip.GzipFile instances.
=======
            list of *MDF* file names or *MDF*, zipfile.ZipFile, bz2.BZ2File or gzip.GzipFile
            instances

            .. versionchanged:: 6.2.0

                added support for zipfile.ZipFile, bz2.BZ2File and gzip.GzipFile
        version : str
            merged file version
        sync : bool
            sync the files based on the start of measurement, default *True*
>>>>>>> 9a4e9fd0

            .. versionchanged:: 6.2.0

                Added support for zipfile.ZipFile, bz2.BZ2File and gzip.GzipFile.

        version : str, default '4.10'
            Merged file version.
        sync : bool, default True
            Sync the files based on the start of measurement.
        use_display_names : bool, default False
            Use display name instead of standard channel name, if available.
        process_bus_logging : bool, default True
            Controls whether the bus processing of MDF v4 files is done when the
            file is loaded.

            .. versionadded:: 8.1.0

        Returns
        -------
        stacked : MDF
            New `MDF` object with stacked channels.

        Examples
        --------
        >>> stacked = MDF.stack(
            [
                'path/to/file.mf4',
                MDF(BytesIO(data)),
                MDF(zipfile.ZipFile('data.zip')),
                MDF(bz2.BZ2File('path/to/data.bz2', 'rb')),
                MDF(gzip.GzipFile('path/to/data.gzip', 'rb')),
            ],
            version='4.00',
            sync=False,
        )
        """
        if not files:
            raise MdfException("No files given for stack")

        version = validate_version_argument(version)

        use_display_names = kwargs.get("use_display_names", False)

        files_nr = len(files)

        input_types = [isinstance(mdf, MDF) for mdf in files]

        if progress is not None:
            if callable(progress):
                progress(0, files_nr)
            else:
                progress.signals.setValue.emit(0)
                progress.signals.setMaximum.emit(files_nr)

                if progress.stop:
                    raise Terminated

        if sync:
            start_times: list[datetime] = []
            for file in files:
                if isinstance(file, MDF):
                    start_times.append(file.header.start_time)
                else:
                    if is_file_like(file):
                        ts, version = get_measurement_timestamp_and_version(file)
                        start_times.append(ts)
                    else:
                        with open(file, "rb") as bytes_io:
                            ts, version = get_measurement_timestamp_and_version(bytes_io)
                            start_times.append(ts)

            try:
                oldest = min(start_times)
            except TypeError:
                start_times = [timestamp.astimezone(timezone.utc) for timestamp in start_times]
                oldest = min(start_times)

            offsets = [(timestamp - oldest).total_seconds() for timestamp in start_times]

        else:
            offsets = [0 for file in files]

        for mdf_index, (offset, mdf) in enumerate(zip(offsets, files, strict=False)):
            if not isinstance(mdf, MDF):
                mdf = MDF(mdf, use_display_names=use_display_names)

            if progress is not None:
                progress.signals.setLabelText.emit(f"Stacking file {mdf_index+1} of {files_nr}\n" f"{mdf.name.name}")

            if mdf_index == 0:
                version = validate_version_argument(version)

                kwargs = dict(mdf._mdf._kwargs)  # type: ignore[assignment]

                stacked = MDF(
                    version=version,
                    **mdf._mdf._kwargs.copy(),
                )

                stacked.configure(from_other=mdf)

                if sync:
                    stacked.header.start_time = oldest
                else:
                    stacked.header.start_time = mdf.header.start_time

            mdf.configure(copy_on_get=False)

            for i, group in enumerate(mdf.virtual_groups):
                included_channels = mdf.included_channels(group)[group]
                if not included_channels:
                    continue

                for idx, signals in enumerate(
                    mdf._mdf._yield_selected_signals(group, groups=included_channels, version=version)
                ):
                    if not signals:
                        break
                    if idx == 0:
                        signals = typing.cast(list[Signal], signals)
                        if sync:
                            timestamps = signals[0].timestamps + offset
                            for sig in signals:
                                sig.timestamps = timestamps
                        cg = mdf.groups[group].channel_group
                        dg_cntr = stacked.append(
                            signals,
                            common_timebase=True,
                        )
                        MDF._transfer_channel_group_data(stacked.groups[dg_cntr].channel_group, cg)
                    else:
                        signals_samples = typing.cast(list[tuple[NDArray[Any], None]], signals)
                        master = signals_samples[0][0]
                        if sync:
                            master = master + offset
                            signals_samples[0] = master, None

                        stacked.extend(dg_cntr, signals_samples)

                    if progress and progress.stop:
                        raise Terminated

                if dg_cntr is not None:
                    for index in range(dg_cntr, len(stacked.groups)):
                        stacked.groups[index].channel_group.comment = (
                            f'stacked from channel group {i} of "{mdf.name.parent}"'
                        )

            if progress is not None:
                if callable(progress):
                    progress(mdf_index, files_nr)
                else:
                    progress.signals.setValue.emit(mdf_index)

                    if progress.stop:
                        raise Terminated

            mdf.configure(copy_on_get=True)

            if mdf_index == 0:
                stacked._transfer_metadata(mdf)

            if not input_types[mdf_index]:
                mdf.close()

            if progress is not None and progress.stop:
                raise Terminated

        try:
            if kwargs.get("process_bus_logging", True):
                if not isinstance(stacked._mdf, mdf_v4.MDF4):
                    raise MdfException("process_bus_logging is only supported for MDF4 files")
                stacked._mdf._process_bus_logging()
        except:
            pass

        return stacked

    def iter_channels(
        self,
        skip_master: bool = True,
        copy_master: bool = True,
        raw: bool | dict[str, bool] = False,
    ) -> Iterator[Signal]:
        """Generator that yields a `Signal` for each non-master channel.

        Parameters
        ----------
        skip_master : bool, default True
            Do not yield master channels.
        copy_master : bool, default True
            Copy master for each yielded channel.
        raw : bool | dict, default False
            Return raw channels instead of converted.

            .. versionchanged:: 8.0.0

                Provide individual raw mode based on a dict. The dict keys are
                channel names and each value is a boolean that sets whether to
                return raw samples for that channel. The key '__default__' is
                mandatory and sets the raw mode for all channels not specified.
        """

        if isinstance(raw, dict):
            if "__default__" not in raw:
                raise MdfException("The raw argument given as dict must contain the __default__ key")

        for index in self.virtual_groups:
            channels = [
                (None, gp_index, ch_index)
                for gp_index, channel_indexes in self.included_channels(index)[index].items()
                for ch_index in channel_indexes
            ]

            signals = self.select(channels, copy_master=copy_master, raw=raw)

            yield from signals

    def iter_groups(
        self,
        raster: RasterType | None = None,
        time_from_zero: bool = True,
        empty_channels: EmptyChannelsType = "skip",
        keep_arrays: bool = False,
        use_display_names: bool = False,
        time_as_date: bool = False,
        reduce_memory_usage: bool = False,
        raw: bool | dict[str, bool] = False,
        ignore_value2text_conversions: bool = False,
        only_basenames: bool = False,
    ) -> Iterator[pd.DataFrame]:
        """Generator that yields channel groups as pandas DataFrames. If there
        are multiple occurrences for the same channel name inside a channel
        group, then a counter will be used to make the names unique
        (<original_name>_<counter>).

        Parameters
        ----------
        raster : float | array-like | str, optional
            New raster that can be:

            * a float step value
            * a channel name whose timestamps will be used as raster (starting
              with asammdf 5.5.0)
            * an array (starting with asammdf 5.5.0)

            See `resample` for examples of using this argument.

            .. versionadded:: 5.21.0

        time_from_zero : bool, default True
            Adjust time channel to start from 0.

        empty_channels : {'skip', 'zeros'}, default 'skip'
            Behaviour for channels without samples.

            .. versionadded:: 5.21.0

        keep_arrays : bool, default False
            Keep arrays and structure channels as well as the component
            channels. If True, this can be very slow. If False, only the
            component channels are saved, and their names will be prefixed with
            the parent channel.

            .. versionadded:: 5.21.0

        use_display_names : bool, default False
            Use display name instead of standard channel name, if available.

            .. versionadded:: 5.21.0

        time_as_date : bool, default False
            The DataFrame index will contain the datetime timestamps according
            to the measurement start time. If True, then the argument
            `time_from_zero` will be ignored.
        reduce_memory_usage : bool, default False
            Reduce memory usage by converting all float columns to float32 and
            searching for minimum dtype that can represent the values found
            in integer columns.

            .. versionadded:: 5.21.0

        raw : bool | dict, default False
            The DataFrame will contain the raw channel values.

            .. versionadded:: 5.21.0

            .. versionchanged:: 8.0.0

                Provide individual raw mode based on a dict. The dict keys are
                channel names and each value is a boolean that sets whether to
                return raw samples for that channel. The key '__default__' is
                mandatory and sets the raw mode for all channels not specified.

        ignore_value2text_conversions : bool, default False
            Valid only for the channels that have value to text conversions and
            if `raw=False`. If this is True, then the raw numeric values will
            be used, and the conversion will not be applied.

            .. versionadded:: 5.21.0

        only_basenames : bool, default False
            Use just the field names, without prefix, for structures and channel
            arrays.

            .. versionadded:: 5.21.0
        """

        for i in self.virtual_groups:
            yield self.get_group(
                i,
                raster=raster,
                time_from_zero=time_from_zero,
                empty_channels=empty_channels,
                keep_arrays=keep_arrays,
                use_display_names=use_display_names,
                time_as_date=time_as_date,
                reduce_memory_usage=reduce_memory_usage,
                raw=raw,
                ignore_value2text_conversions=ignore_value2text_conversions,
                only_basenames=only_basenames,
            )

<<<<<<< HEAD
    def resample(
        self,
        raster: RasterType,
        version: str | None = None,
        time_from_zero: bool = False,
        progress=None,
    ) -> MDF:
        """Resample all channels using the given raster. See `configure` to
        select the interpolation method for integer and float channels.

        Parameters
        ----------
        raster : float | array-like | str
            New raster that can be:
=======
    def master_using_raster(self, raster: RasterType, endpoint: bool = False) -> NDArray[Any]:
        """get single master based on the raster

        Parameters
        ----------
        mdf : asammdf.MDF
            measurement object
        raster : float
            new raster
        endpoint=False : bool
            include maximum time stamp in the new master

        Returns
        -------
        master : np.array
            new master

        """
        if not raster:
            master = np.array([], dtype="<f8")
        else:
            t_min_list: list[float] = []
            t_max_list: list[float] = []
            for group_index in self.virtual_groups:
                group = self.groups[group_index]
                cycles_nr = group.channel_group.cycles_nr
                if cycles_nr:

                    master_min = self.get_master(group_index, record_offset=0, record_count=1)
                    if len(master_min):
                        t_min_list.append(master_min[0])
                    master_max = self.get_master(group_index, record_offset=cycles_nr - 1, record_count=1)
                    if len(master_max):
                        t_max_list.append(master_max[0])

            if t_min_list:
                t_min = np.amin(t_min_list)
                t_max = np.amax(t_max_list)

                num = float(np.float64((t_max - t_min) / raster))
                if num.is_integer():
                    master = np.linspace(t_min, t_max, int(num) + 1)
                else:
                    master = np.arange(t_min, t_max, raster)
                    if endpoint:
                        master = np.concatenate([master, [t_max]])

            else:
                master = np.array([], dtype="<f8")

        return master

    def resample(
        self,
        raster: RasterType,
        version: str | Version | None = None,
        time_from_zero: bool = False,
        progress: Callable[[int, int], None] | Any | None = None,
    ) -> "MDF":
        """Resample all channels using the given raster. See *configure* to select
        the interpolation method for integer channels.

        Parameters
        ----------
        raster : float | np.array | str
            new raster that can be
>>>>>>> 9a4e9fd0

            * a float step value
            * a channel name whose timestamps will be used as raster (starting
              with asammdf 5.5.0)
            * an array (starting with asammdf 5.5.0)

        version : str, optional
            New MDF file version from ('2.00', '2.10', '2.14', '3.00', '3.10',
            '3.20', '3.30', '4.00', '4.10', '4.11', '4.20'); default is None
            and in this case the original file version is used.

        time_from_zero : bool, default False
            Start timestamps from 0s in the resampled measurement.

        Returns
        -------
        mdf : MDF
            New `MDF` object with resampled channels.

        Examples
        --------
        >>> from asammdf import MDF, Signal
        >>> import numpy as np
        >>> mdf = MDF()
        >>> sig = Signal(name='S1', samples=[1, 2, 3, 4], timestamps=[1, 2, 3, 4])
        >>> mdf.append(sig)
        >>> sig = Signal(name='S2', samples=[1, 2, 3, 4], timestamps=[1.1, 3.5, 3.7, 3.9])
        >>> mdf.append(sig)

        Resample to a float step value.

        >>> resampled = mdf.resample(raster=0.1)
        >>> resampled.select(['S1', 'S2'])
        [<Signal S1:
                samples=[1 1 1 1 1 1 1 1 1 1 2 2 2 2 2 2 2 2 2 2 3 3 3 3 3 3 3 3 3 3 4]
                timestamps=[1.  1.1 1.2 1.3 1.4 1.5 1.6 1.7 1.8 1.9 2.  2.1 2.2 2.3 2.4 2.5 2.6 2.7
          2.8 2.9 3.  3.1 3.2 3.3 3.4 3.5 3.6 3.7 3.8 3.9 4. ]
                unit=""
                comment="">,
         <Signal S2:
                samples=[1 1 1 1 1 1 1 1 1 1 1 1 1 1 1 1 1 1 1 1 1 1 1 1 1 2 2 3 3 4 4]
                timestamps=[1.  1.1 1.2 1.3 1.4 1.5 1.6 1.7 1.8 1.9 2.  2.1 2.2 2.3 2.4 2.5 2.6 2.7
          2.8 2.9 3.  3.1 3.2 3.3 3.4 3.5 3.6 3.7 3.8 3.9 4. ]
                unit=""
                comment="">
        ]

        Resample to the timestamps of one of the channels.

        >>> resampled = mdf.resample(raster='S2')
        >>> resampled.select(['S1', 'S2'])
        [<Signal S1:
                samples=[1 3 3 3]
                timestamps=[1.1 3.5 3.7 3.9]
                unit=""
                comment="">,
         <Signal S2:
                samples=[1 2 3 4]
                timestamps=[1.1 3.5 3.7 3.9]
                unit=""
                comment="">
        ]

        Resample to an arbitrary array of timestamps.

        >>> resampled = mdf.resample(raster=[1.9, 2.0, 2.1])
        >>> resampled.select(['S1', 'S2'])
        [<Signal S1:
                samples=[1 2 2]
                timestamps=[1.9 2.  2.1]
                unit=""
                comment="">,
         <Signal S2:
                samples=[1 1 1]
                timestamps=[1.9 2.  2.1]
                unit=""
                comment="">
        ]

        Resample to the timestamps of one of the channels, and adjust the
        timestamps to start at 0.

        >>> resampled = mdf.resample(raster='S2', time_from_zero=True)
        >>> resampled.select(['S1', 'S2'])
        [<Signal S1:
                samples=[1 3 3 3]
                timestamps=[0.  2.4 2.6 2.8]
                unit=""
                comment="">,
         <Signal S2:
                samples=[1 2 3 4]
                timestamps=[0.  2.4 2.6 2.8]
                unit=""
                comment="">
        ]
        """

        if version is None:
            version = self.version
        else:
            version = validate_version_argument(version)

        mdf = MDF(
            version=version,
            **self._mdf._kwargs,
        )

        integer_interpolation_mode = self._mdf._integer_interpolation
        float_interpolation_mode = self._mdf._float_interpolation
        mdf.configure(from_other=self)

        mdf.header.start_time = self.header.start_time

        groups_nr = len(self.virtual_groups)

        if progress is not None:
            if callable(progress):
                progress(0, groups_nr)
            else:
                progress.signals.setValue.emit(0)
                progress.signals.setMaximum.emit(groups_nr)

                if progress.stop:
                    raise Terminated

        if isinstance(raster, (int, float)):
            raster = float(raster)
            if raster <= 0:
                raise MdfException("The raster value must be > 0")
            raster = self.master_using_raster(raster)
        elif isinstance(raster, str):
            raster = self._mdf.get(raster, raw=True, ignore_invalidation_bits=True).timestamps
        else:
            raster = np.array(raster)

        if time_from_zero and len(raster):
            delta = raster[0]
            new_raster = raster - delta
            t_epoch = self.header.start_time.timestamp() + delta
            mdf.header.start_time = datetime.fromtimestamp(t_epoch)
        else:
            new_raster = None
            mdf.header.start_time = self.header.start_time

        for i, (group_index, virtual_group) in enumerate(self.virtual_groups.items()):
            channels = [
                (None, gp_index, ch_index)
                for gp_index, channel_indexes in self.included_channels(group_index)[group_index].items()
                for ch_index in channel_indexes
            ]

            if not channels:
                continue

            sigs = self.select(channels, raw=True)

            sigs = [
                sig.interp(
                    raster,
                    integer_interpolation_mode=integer_interpolation_mode,
                    float_interpolation_mode=float_interpolation_mode,
                )
                for sig in sigs
            ]

            if new_raster is not None:
                for sig in sigs:
                    if len(sig):
                        sig.timestamps = new_raster

            cg = self.groups[group_index].channel_group
            dg_cntr = mdf.append(
                sigs,
                common_timebase=True,
                comment=cg.comment,
            )
            MDF._transfer_channel_group_data(mdf.groups[dg_cntr].channel_group, cg)

            if progress is not None:
                if callable(progress):
                    progress(i + 1, groups_nr)
                else:
                    progress.signals.setValue.emit(i + 1)

                    if progress.stop:
                        raise Terminated

        mdf._transfer_metadata(self, message=f"Resampled from {self.name}")

        return mdf

    def select(
        self,
        channels: ChannelsType,
        record_offset: int = 0,
        raw: bool | dict[str, bool] = False,
        copy_master: bool = True,
        ignore_value2text_conversions: bool = False,
        record_count: int | None = None,
        validate: bool = False,
    ) -> list[Signal]:
        """Retrieve the channels listed in the `channels` argument as `Signal`
        objects.

        .. note:: The `dataframe` argument was removed in version 5.8.0,
                  use the `to_dataframe` method instead.

        Parameters
        ----------
        channels : list
            List of items to be selected; each item can be:

            * a channel name string
            * (channel name, group index, channel index) list or tuple
            * (channel name, group index) list or tuple
            * (None, group index, channel index) list or tuple

        record_offset : int, optional
            Record number offset; optimization to get the last part of signal
            samples.
        raw : bool | dict, default False
            Get raw channel samples.

            .. versionchanged:: 8.0.0

                Provide individual raw mode based on a dict. The dict keys are
                channel names and each value is a boolean that sets whether to
                return raw samples for that channel. The key '__default__' is
                mandatory and sets the raw mode for all channels not specified.

        copy_master : bool, default True
            Option to get a new timestamps array for each selected Signal or to
            use a shared array for channels of the same channel group.
        ignore_value2text_conversions : bool, default False
            Valid only for the channels that have value to text conversions and
            if `raw=False`. If this is True, then the raw numeric values will
            be used, and the conversion will not be applied.

            .. versionchanged:: 5.8.0

        record_count : int, optional
            Number of records to read; default is None and in this case all
            available records are used.
        validate : bool, default False
            Consider the invalidation bits.

            .. versionadded:: 5.16.0

        Returns
        -------
        signals : list
            List of `Signal` objects based on the input channel list.

        Examples
        --------
        >>> from asammdf import MDF, Signal
        >>> import numpy as np
        >>> t = np.arange(5)
        >>> s = np.ones(5)
        >>> mdf = MDF()
        >>> mdf.configure(raise_on_multiple_occurrences=False)
        >>> for i in range(4):
        ...     sigs = [Signal(s * (i * 10 + j), t, name='SIG') for j in range(1, 4)]
        ...     mdf.append(sigs)

        Select channel "SIG" (the first occurrence, which is group 0 index 1),
        channel "SIG" from group 3 index 1, channel "SIG" from group 2 (the
        first occurrence, which is index 1), and channel from group 1 index 2.

        >>> mdf.select(['SIG', ('SIG', 3, 1), ['SIG', 2], (None, 1, 2)])
        [<Signal SIG:
                samples=[ 1.  1.  1.  1.  1.]
                timestamps=[ 0.  1.  2.  3.  4.]
                unit=""
                comment="">,
         <Signal SIG:
                samples=[ 31.  31.  31.  31.  31.]
                timestamps=[ 0.  1.  2.  3.  4.]
                unit=""
                comment="">,
         <Signal SIG:
                samples=[ 21.  21.  21.  21.  21.]
                timestamps=[ 0.  1.  2.  3.  4.]
                unit=""
                comment="">,
         <Signal SIG:
                samples=[ 12.  12.  12.  12.  12.]
                timestamps=[ 0.  1.  2.  3.  4.]
                unit=""
                comment="">
        ]
        """

        def validate_blocks(blocks: list[SignalDataBlockInfo], record_size: int) -> bool:
            for block in blocks:
                if block.original_size % record_size:
                    return False

            return True

        if (
            not isinstance(self._mdf, mdf_v4.MDF4)
            or not self._mdf._mapped_file
            or record_offset
            or record_count is not None
            or True  # disable for now
        ):
            return self._select_fallback(
                channels, record_offset, raw, copy_master, ignore_value2text_conversions, record_count, validate
            )

        if isinstance(raw, dict):
            if "__default__" not in raw:
                raise MdfException("The raw argument given as dict must contain the __default__ key")

            __default__ = raw["__default__"]
        else:
            __default__ = raw

        virtual_groups = self.included_channels(channels=channels, minimal=False, skip_master=False)
        for virtual_group, groups in virtual_groups.items():
            if len(self._mdf.virtual_groups[virtual_group].groups) > 1:
                return self._select_fallback(
                    channels, record_offset, raw, copy_master, ignore_value2text_conversions, record_count, validate
                )

        output_signals: dict[tuple[int, int], Signal] = {}

        for virtual_group, groups in virtual_groups.items():
            group_index = virtual_group
            grp = self._mdf.groups[group_index]
            grp.load_all_data_blocks()
            blocks = grp.data_blocks
            record_size = grp.channel_group.samples_byte_nr + grp.channel_group.invalidation_bytes_nr
            cycles_nr = grp.channel_group.cycles_nr
            channel_indexes = groups[group_index]

            pairs = [(group_index, ch_index) for ch_index in channel_indexes]

            master_index = self.masters_db.get(group_index, None)
            if master_index is None or grp.record[master_index] is None:
                return self._select_fallback(
                    channels, record_offset, raw, copy_master, ignore_value2text_conversions, record_count, validate
                )

            channel = grp.channels[master_index]
            master_dtype, byte_size, byte_offset, _ = typing.cast(
                tuple[np.dtype[Any], int, int, int], grp.record[master_index]
            )
            signals = [(byte_offset, byte_size, channel.pos_invalidation_bit)]

            for ch_index in channel_indexes:
                channel = grp.channels[ch_index]

                if (info := grp.record[ch_index]) is None:
                    print("NASOl")
                    return self._select_fallback(
                        channels, record_offset, raw, copy_master, ignore_value2text_conversions, record_count, validate
                    )
                else:
                    _, byte_size, byte_offset, _ = info
                    signals.append((byte_offset, byte_size, channel.pos_invalidation_bit))

            raw_and_invalidation = get_channel_raw_bytes_complete(
                blocks,
                signals,
                self._mdf._mapped_file.name,
                cycles_nr,
                record_size,
                grp.channel_group.invalidation_bytes_nr,
                THREAD_COUNT,
            )
            master_bytes, _ = raw_and_invalidation[0]
            raw_and_invalidation = raw_and_invalidation[1:]

            # prepare the master
            master = np.frombuffer(master_bytes, dtype=master_dtype)

            for pair, (raw_data, invalidation_bits) in zip(pairs, raw_and_invalidation, strict=False):
                ch_index = pair[-1]
                channel = grp.channels[ch_index]
                channel_dtype, byte_size, byte_offset, bit_offset = grp.record[ch_index]
                vals = np.frombuffer(raw_data, dtype=channel_dtype)

                data_type = channel.data_type

                if not channel.standard_C_size:
                    size = byte_size

                    if channel_dtype.byteorder == "=" and data_type in (
                        v4c.DATA_TYPE_SIGNED_MOTOROLA,
                        v4c.DATA_TYPE_UNSIGNED_MOTOROLA,
                    ):
                        view = np.dtype(f">u{vals.itemsize}")
                    else:
                        view = np.dtype(f"{channel_dtype.byteorder}u{vals.itemsize}")

                    if view != vals.dtype:
                        vals = vals.view(view)

                    if bit_offset:
                        vals >>= bit_offset

                    if channel.bit_count != size * 8:
                        if data_type in v4c.SIGNED_INT:
                            vals = as_non_byte_sized_signed_int(vals, channel.bit_count)
                        else:
                            mask = (1 << channel.bit_count) - 1
                            vals &= mask
                    elif data_type in v4c.SIGNED_INT:
                        view = f"{channel_dtype.byteorder}i{vals.itemsize}"
                        if np.dtype(view) != vals.dtype:
                            vals = vals.view(view)

                conversion = channel.conversion
                unit = (conversion and conversion.unit) or channel.unit

                source = channel.source

                if source:
                    source = Source.from_source(source)
                else:
                    cg_source = grp.channel_group.acq_source
                    if cg_source:
                        source = Source.from_source(cg_source)
                    else:
                        source = None

                master_metadata = self._mdf._master_channel_metadata.get(group_index, None)

                output_signals[pair] = Signal(
                    samples=vals,
                    timestamps=master,
                    unit=unit,
                    name=channel.name,
                    comment=channel.comment,
                    conversion=conversion,
                    raw=True,
                    master_metadata=master_metadata,
                    attachment=None,
                    source=source,
                    display_names=channel.display_names,
                    bit_count=channel.bit_count,
                    flags=Signal.Flags.no_flags,
                    invalidation_bits=invalidation_bits,
                    encoding=None,
                    group_index=group_index,
                    channel_index=ch_index,
                )

        indexes = []

        for item in channels:
            if not isinstance(item, (list, tuple)):
                item = [item]
            indexes.append(self._mdf._validate_channel_selection(*item))

        signals = [output_signals[pair] for pair in indexes]

        if copy_master:
            for signal in signals:
                signal.timestamps = signal.timestamps.copy()

        for signal in signals:
            if (isinstance(raw, dict) and not raw.get(signal.name, __default__)) or not raw:
                conversion = signal.conversion
                if conversion:
                    samples = conversion.convert(
                        signal.samples, ignore_value2text_conversions=ignore_value2text_conversions
                    )
                    signal.samples = samples

                signal.raw = False
                signal.conversion = None
                if signal.samples.dtype.kind == "S":
                    signal.encoding = "utf-8" if self.version >= "4.00" else "latin-1"

        if validate:
            signals = [sig.validate(copy=False) for sig in signals]

        for signal, channel in zip(signals, channels, strict=False):
            if isinstance(channel, str):
                signal.name = channel
            else:
                name = channel[0]
                if name is not None:
                    signal.name = name

        unique = set()
        for i, signal in enumerate(signals):
            obj_id = id(signal)
            if id(signal) in unique:
                signals[i] = signal.copy()
            unique.add(obj_id)

        return signals

    def _select_fallback(
        self,
        channels: ChannelsType,
        record_offset: int = 0,
        raw: bool | dict[str, bool] = False,
        copy_master: bool = True,
        ignore_value2text_conversions: bool = False,
        record_count: int | None = None,
        validate: bool = False,
    ) -> list[Signal]:
        """Retrieve the channels listed in the `channels` argument as `Signal`
        objects.

        .. note:: The `dataframe` argument was removed in version 5.8.0,
                  use the `to_dataframe` method instead.

        Parameters
        ----------
        channels : list
            List of items to be selected; each item can be:

            * a channel name string
            * (channel name, group index, channel index) list or tuple
            * (channel name, group index) list or tuple
            * (None, group index, channel index) list or tuple

        record_offset : int, optional
            Record number offset; optimization to get the last part of signal
            samples.
        raw : bool | dict, default False
            Get raw channel samples.

            .. versionchanged:: 8.0.0

                Provide individual raw mode based on a dict. The dict keys are
                channel names and each value is a boolean that sets whether to
                return raw samples for that channel. The key '__default__' is
                mandatory and sets the raw mode for all channels not specified.

        copy_master : bool, default True
            Option to get a new timestamps array for each selected Signal or to
            use a shared array for channels of the same channel group.
        ignore_value2text_conversions : bool, default False
            Valid only for the channels that have value to text conversions and
            if `raw=False`. If this is True, then the raw numeric values will
            be used, and the conversion will not be applied.

            .. versionchanged:: 5.8.0

        record_count : int, optional
            Number of records to read; default is None and in this case all
            available records are used.
        validate : bool, default False
            Consider the invalidation bits.

            .. versionadded:: 5.16.0

        Returns
        -------
        signals : list
            List of `Signal` objects based on the input channel list.

        Examples
        --------
        >>> from asammdf import MDF, Signal
        >>> import numpy as np
        >>> t = np.arange(5)
        >>> s = np.ones(5)
        >>> mdf = MDF()
        >>> mdf.configure(raise_on_multiple_occurrences=False)
        >>> for i in range(4):
        ...     sigs = [Signal(s * (i * 10 + j), t, name='SIG') for j in range(1, 4)]
        ...     mdf.append(sigs)

        Select channel "SIG" (the first occurrence, which is group 0 index 1),
        channel "SIG" from group 3 index 1, channel "SIG" from group 2 (the
        first occurrence, which is index 1), and channel from group 1 index 2.

        >>> mdf.select(['SIG', ('SIG', 3, 1), ['SIG', 2], (None, 1, 2)])
        [<Signal SIG:
                samples=[ 1.  1.  1.  1.  1.]
                timestamps=[ 0.  1.  2.  3.  4.]
                unit=""
                comment="">,
         <Signal SIG:
                samples=[ 31.  31.  31.  31.  31.]
                timestamps=[ 0.  1.  2.  3.  4.]
                unit=""
                comment="">,
         <Signal SIG:
                samples=[ 21.  21.  21.  21.  21.]
                timestamps=[ 0.  1.  2.  3.  4.]
                unit=""
                comment="">,
         <Signal SIG:
                samples=[ 12.  12.  12.  12.  12.]
                timestamps=[ 0.  1.  2.  3.  4.]
                unit=""
                comment="">
        ]
        """

        if isinstance(raw, dict):
            if "__default__" not in raw:
                raise MdfException("The raw argument given as dict must contain the __default__ key")

            __default__ = raw["__default__"]
        else:
            __default_ = raw

        virtual_groups = self.included_channels(channels=channels, minimal=False, skip_master=False)

        output_signals: dict[tuple[int, int], Signal] = {}

        for virtual_group, groups in virtual_groups.items():
            cycles_nr = self._mdf.virtual_groups[virtual_group].cycles_nr
            pairs = [
                (gp_index, ch_index) for gp_index, channel_indexes in groups.items() for ch_index in channel_indexes
            ]

            if record_count is None:
                cycles = cycles_nr - record_offset
            else:
                if cycles_nr < record_count + record_offset:
                    cycles = cycles_nr - record_offset
                else:
                    cycles = record_count

            signals: list[Signal] = []

            current_pos = 0

            for idx, sigs in enumerate(
                self._mdf._yield_selected_signals(
                    virtual_group,
                    groups=groups,
                    record_offset=record_offset,
                    record_count=record_count,
                )
            ):
                if not sigs:
                    break
                if idx == 0:
                    sigs = typing.cast(list[Signal], sigs)
                    next_pos = current_pos + len(sigs[0])

                    master = np.empty(cycles, dtype=sigs[0].timestamps.dtype)
                    master[current_pos:next_pos] = sigs[0].timestamps

                    for sig in sigs:
                        shape = (cycles,) + sig.samples.shape[1:]
                        samples = np.empty(shape, dtype=sig.samples.dtype)
                        samples[current_pos:next_pos] = sig.samples
                        sig.samples = samples
                        signals.append(sig)

                        if sig.invalidation_bits is not None:
                            inval_array = np.empty(cycles, dtype=sig.invalidation_bits.dtype)
                            inval_array[current_pos:next_pos] = sig.invalidation_bits
                            sig.invalidation_bits = InvalidationArray(inval_array)

                else:
                    sigs = typing.cast(list[tuple[NDArray[Any], None]], sigs)
                    samples, _ = sigs[0]
                    next_pos = current_pos + len(samples)
                    master[current_pos:next_pos] = samples

                    for signal, (samples, inval) in zip(signals, sigs[1:], strict=False):
                        signal.samples[current_pos:next_pos] = samples
                        if signal.invalidation_bits is not None:
                            signal.invalidation_bits[current_pos:next_pos] = inval

                current_pos = next_pos

            for signal, pair in zip(signals, pairs, strict=False):
                signal.timestamps = master
                output_signals[pair] = signal

        indexes: list[tuple[int, int]] = []

        for item in channels:
            name: str | None
            if not isinstance(item, (list, tuple)):
                name = item
                group = index = None
            elif len(item) == 2:
                name, group = item
                index = None
            else:
                name, group, index = item
            indexes.append(self._mdf._validate_channel_selection(name=name, group=group, index=index))

        signals = [output_signals[pair] for pair in indexes]

        if copy_master:
            for signal in signals:
                signal.timestamps = signal.timestamps.copy()

        for signal in signals:
            if (isinstance(raw, dict) and not raw.get(signal.name, __default__)) or not raw:
                conversion = signal.conversion
                if conversion:
                    samples = conversion.convert(
                        signal.samples, ignore_value2text_conversions=ignore_value2text_conversions
                    )
                    signal.samples = samples

                signal.raw = False
                signal.conversion = None
                if signal.samples.dtype.kind == "S":
                    signal.encoding = "utf-8" if self.version >= "4.00" else "latin-1"

        if validate:
            signals = [sig.validate(copy=False) for sig in signals]

        unique = set()
        for i, signal in enumerate(signals):
            obj_id = id(signal)
            if id(signal) in unique:
                signals[i] = signal.copy()
            unique.add(obj_id)

        for signal, channel in zip(signals, channels, strict=False):
            if isinstance(channel, str):
                signal.name = channel
            else:
                name = channel[0]
                if name is not None:
                    signal.name = name

        return signals

    @staticmethod
    def scramble(
        name: StrPath,
        skip_attachments: bool = False,
        progress: Callable[[int, int], None] | Any | None = None,
        **kwargs: Never,
    ) -> Path:
        """Scramble text blocks and keep original file structure.

        Parameters
        ----------
        name : str | pathlib.Path
            File name.
        skip_attachments : bool, default False
            Skip scrambling of attachments data if True.

            .. versionadded:: 5.9.0

        Returns
        -------
        name : pathlib.Path
            Name of scrambled file.
        """

        name = Path(name)

        mdf = MDF(name)
        texts: dict[int, bytes] = {}

        if progress is not None:
            if callable(progress):
                progress(0, 100)
            else:
                progress.signals.setValue.emit(0)
                progress.signals.setMaximum.emit(100)

                if progress.stop:
                    raise Terminated

        count = len(mdf.groups)

        if isinstance(mdf._mdf, mdf_v4.MDF4):
            try:
                stream = mdf._mdf._file

                if not stream:
                    raise ValueError("stream is None")

                if mdf.header.comment_addr:
                    stream.seek(mdf.header.comment_addr + 8)
                    size = UINT64_u(stream.read(8))[0] - 24
                    texts[mdf.header.comment_addr] = randomized_string(size)

                for fh in mdf._mdf.file_history:
                    addr = fh.comment_addr
                    if addr and addr not in texts:
                        stream.seek(addr + 8)
                        size = UINT64_u(stream.read(8))[0] - 24
                        texts[addr] = randomized_string(size)

                for ev in mdf._mdf.events:
                    for addr in (ev.comment_addr, ev.name_addr):
                        if addr and addr not in texts:
                            stream.seek(addr + 8)
                            size = UINT64_u(stream.read(8))[0] - 24
                            texts[addr] = randomized_string(size)

                for at in mdf._mdf.attachments:
                    for addr in (at.comment_addr, at.file_name_addr):
                        if addr and addr not in texts:
                            stream.seek(addr + 8)
                            size = UINT64_u(stream.read(8))[0] - 24
                            texts[addr] = randomized_string(size)
                    if not skip_attachments and at.embedded_data:
                        texts[at.address + v4c.AT_COMMON_SIZE] = randomized_string(at.embedded_size)

                for idx, v4_gp in enumerate(mdf._mdf.groups, 1):
                    addr = v4_gp.data_group.comment_addr
                    if addr and addr not in texts:
                        stream.seek(addr + 8)
                        size = UINT64_u(stream.read(8))[0] - 24
                        texts[addr] = randomized_string(size)

                    v4_cg = v4_gp.channel_group
                    for addr in (v4_cg.acq_name_addr, v4_cg.comment_addr):
                        if v4_cg.flags & v4c.FLAG_CG_BUS_EVENT:
                            continue

                        if addr and addr not in texts:
                            stream.seek(addr + 8)
                            size = UINT64_u(stream.read(8))[0] - 24
                            texts[addr] = randomized_string(size)

                        source = v4_cg.acq_source_addr
                        if source:
                            source_information = SourceInformation(
                                address=source, stream=stream, mapped=False, tx_map={}
                            )
                            for addr in (
                                source_information.name_addr,
                                source_information.path_addr,
                                source_information.comment_addr,
                            ):
                                if addr and addr not in texts:
                                    stream.seek(addr + 8)
                                    size = UINT64_u(stream.read(8))[0] - 24
                                    texts[addr] = randomized_string(size)

                    for v4_ch in v4_gp.channels:
                        for addr in (v4_ch.name_addr, v4_ch.unit_addr, v4_ch.comment_addr):
                            if addr and addr not in texts:
                                stream.seek(addr + 8)
                                size = UINT64_u(stream.read(8))[0] - 24
                                texts[addr] = randomized_string(size)

                        source = v4_ch.source_addr
                        if source:
                            source_information = SourceInformation(
                                address=source, stream=stream, mapped=False, tx_map={}
                            )
                            for addr in (
                                source_information.name_addr,
                                source_information.path_addr,
                                source_information.comment_addr,
                            ):
                                if addr and addr not in texts:
                                    stream.seek(addr + 8)
                                    size = UINT64_u(stream.read(8))[0] - 24
                                    texts[addr] = randomized_string(size)

                        conv = v4_ch.conversion_addr
                        if conv:
                            v4_conv = v4b.ChannelConversion(
                                address=conv,
                                stream=stream,
                                mapped=False,
                                tx_map={},
                            )
                            for addr in (
                                v4_conv.name_addr,
                                v4_conv.unit_addr,
                                v4_conv.comment_addr,
                            ):
                                if addr and addr not in texts:
                                    stream.seek(addr + 8)
                                    size = UINT64_u(stream.read(8))[0] - 24
                                    texts[addr] = randomized_string(size)
                            if v4_conv.conversion_type == v4c.CONVERSION_TYPE_ALG:
                                addr = v4_conv.formula_addr
                                if addr and addr not in texts:
                                    stream.seek(addr + 8)
                                    size = UINT64_u(stream.read(8))[0] - 24
                                    texts[addr] = randomized_string(size)

                            if v4_conv.referenced_blocks:
                                for key, v4_block in v4_conv.referenced_blocks.items():
                                    if v4_block:
                                        if isinstance(v4_block, bytes):
                                            addr = typing.cast(int, v4_conv[key])
                                            if addr not in texts:
                                                stream.seek(addr + 8)
                                                size = len(v4_block)
                                                texts[addr] = randomized_string(size)

                    if progress is not None:
                        if callable(progress):
                            progress(int(idx / count * 66), 100)
                        else:
                            progress.signals.setValue.emit(int(idx / count * 66))

                            if progress.stop:
                                raise Terminated

            except:
                print(f"Error while scrambling the file: {format_exc()}.\nWill now use fallback method")
                texts = MDF._fallback_scramble_mf4(name)

            mdf.close()

            dst = name.with_suffix(".scrambled.mf4")

            copy(name, dst)

            with open(dst, "rb+") as bytes_io:
                count = len(texts)
                chunk = max(count // 34, 1)
                idx = 0
                for index, (addr, bts) in enumerate(texts.items()):
                    bytes_io.seek(addr + 24)
                    bytes_io.write(bts)
                    if index % chunk == 0:
                        if progress is not None:
                            if callable(progress):
                                progress(66 + idx, 100)
                            else:
                                progress.signals.setValue.emit(66 + idx)

                                if progress.stop:
                                    raise Terminated

        else:
            stream = mdf._mdf._file

            if not stream:
                raise ValueError("stream is None")

            if mdf.header.comment_addr:
                stream.seek(mdf.header.comment_addr + 2)
                size = UINT16_u(stream.read(2))[0] - 4
                texts[mdf.header.comment_addr + 4] = randomized_string(size)
            texts[36 + 0x40] = randomized_string(32)
            texts[68 + 0x40] = randomized_string(32)
            texts[100 + 0x40] = randomized_string(32)
            texts[132 + 0x40] = randomized_string(32)

            for idx, v3_gp in enumerate(mdf._mdf.groups, 1):
                v3_cg = v3_gp.channel_group
                addr = v3_cg.comment_addr

                if addr and addr not in texts:
                    stream.seek(addr + 2)
                    size = UINT16_u(stream.read(2))[0] - 4
                    texts[addr + 4] = randomized_string(size)

                if v3_gp.trigger:
                    addr = v3_gp.trigger.text_addr
                    if addr:
                        stream.seek(addr + 2)
                        size = UINT16_u(stream.read(2))[0] - 4
                        texts[addr + 4] = randomized_string(size)

                for v3_ch in v3_gp.channels:
                    for key in ("long_name_addr", "display_name_addr", "comment_addr"):
                        if hasattr(v3_ch, key):
                            addr = getattr(v3_ch, key)
                        else:
                            addr = 0
                        if addr and addr not in texts:
                            stream.seek(addr + 2)
                            size = UINT16_u(stream.read(2))[0] - 4
                            texts[addr + 4] = randomized_string(size)

                    texts[v3_ch.address + 26] = randomized_string(32)
                    texts[v3_ch.address + 58] = randomized_string(128)

                    source = v3_ch.source_addr
                    if source:
                        channel_extension = ChannelExtension(address=source, stream=stream)
                        if channel_extension.type == v3c.SOURCE_ECU:
                            texts[channel_extension.address + 12] = randomized_string(80)
                            texts[channel_extension.address + 92] = randomized_string(32)
                        else:
                            texts[channel_extension.address + 14] = randomized_string(36)
                            texts[channel_extension.address + 50] = randomized_string(36)

                    conv = v3_ch.conversion_addr
                    if conv:
                        texts[conv + 22] = randomized_string(20)

                        v3_conv = v3b.ChannelConversion(address=conv, stream=stream)

                        if v3_conv.conversion_type == v3c.CONVERSION_TYPE_FORMULA:
                            texts[conv + 36] = randomized_string(v3_conv.block_len - 36)

                        if v3_conv.referenced_blocks:
                            for key, v3_block in v3_conv.referenced_blocks.items():
                                if v3_block:
                                    if isinstance(v3_block, bytes):
                                        addr = typing.cast(int, v3_conv[key])
                                        if addr and addr not in texts:
                                            stream.seek(addr + 2)
                                            size = UINT16_u(stream.read(2))[0] - 4
                                            texts[addr + 4] = randomized_string(size)

                if progress is not None:
                    if callable(progress):
                        progress(int(idx / count * 100), 100)
                    else:
                        progress.signals.setValue.emit(int(idx / count * 66))

                        if progress.stop:
                            raise Terminated

            mdf.close()

            dst = name.with_suffix(".scrambled.mdf")

            copy(name, dst)

            with open(dst, "rb+") as bytes_io:
                chunk = count // 34
                idx = 0
                for index, (addr, bts) in enumerate(texts.items()):
                    bytes_io.seek(addr)
                    bytes_io.write(bts)
                    if chunk and index % chunk == 0:
                        if progress is not None:
                            if callable(progress):
                                progress(66 + idx, 100)
                            else:
                                progress.signals.setValue.emit(66 + idx)

                                if progress.stop:
                                    raise Terminated

        if progress is not None:
            if callable(progress):
                progress(100, 100)
            else:
                progress.signals.setValue.emit(100)

        return dst

    @staticmethod
    def _fallback_scramble_mf4(name: StrPath | bytes | os.PathLike[bytes]) -> dict[int, bytes]:
        """Scramble text blocks and keep original file structure.

        Parameters
        ----------
        name : str | pathlib.Path
            File name.

        Returns
        -------
        name : pathlib.Path
            Name of scrambled file.
        """

        pattern = re.compile(
            rb"(?P<block>##(TX|MD))",
            re.DOTALL | re.MULTILINE,
        )

        texts = {}

        with open(name, "rb") as stream:
            stream.seek(0, 2)
            file_limit = stream.tell()
            stream.seek(0)

            for match in re.finditer(pattern, stream.read()):
                start = match.start()

                if file_limit - start >= 24:
                    stream.seek(start + 8)
                    (size,) = UINT64_u(stream.read(8))

                    if start + size <= file_limit:
                        texts[start + 24] = randomized_string(size - 24)

        return texts

    def get_group(
        self,
        index: int,
        raster: RasterType | None = None,
        time_from_zero: bool = True,
        empty_channels: EmptyChannelsType = "skip",
        keep_arrays: bool = False,
        use_display_names: bool = False,
        time_as_date: bool = False,
        reduce_memory_usage: bool = False,
        raw: bool | dict[str, bool] = False,
        ignore_value2text_conversions: bool = False,
        only_basenames: bool = False,
    ) -> pd.DataFrame:
        """Get channel group as a pandas DataFrame. If there are multiple
        occurrences for the same channel name, then a counter will be used to
        make the names unique (<original_name>_<counter>).

        Parameters
        ----------
        index : int
            Channel group index.
        raster : float | array-like | str, optional
            New raster that can be:

            * a float step value
            * a channel name whose timestamps will be used as raster (starting
              with asammdf 5.5.0)
            * an array (starting with asammdf 5.5.0)

            See `resample` for examples of using this argument.

        time_from_zero : bool, default True
            Adjust time channel to start from 0.

        empty_channels : {'skip', 'zeros'}, default 'skip'
            Behaviour for channels without samples.

            .. versionadded:: 5.8.0

        keep_arrays : bool, default False
            Keep arrays and structure channels as well as the component
            channels. If True, this can be very slow. If False, only the
            component channels are saved, and their names will be prefixed with
            the parent channel.

            .. versionadded:: 5.8.0

        use_display_names : bool, default False
            Use display name instead of standard channel name, if available.
        time_as_date : bool, default False
            The DataFrame index will contain the datetime timestamps according
            to the measurement start time. If True, then the argument
            `time_from_zero` will be ignored.
        reduce_memory_usage : bool, default False
            Reduce memory usage by converting all float columns to float32 and
            searching for minimum dtype that can represent the values found
            in integer columns.
        raw : bool | dict, default False
            The DataFrame will contain the raw channel values.

            .. versionadded:: 5.7.0

            .. versionchanged:: 8.0.0

                Provide individual raw mode based on a dict. The dict keys are
                channel names and each value is a boolean that sets whether to
                return raw samples for that channel. The key '__default__' is
                mandatory and sets the raw mode for all channels not specified.

        ignore_value2text_conversions : bool, default False
            Valid only for the channels that have value to text conversions and
            if `raw=False`. If this is True, then the raw numeric values will
            be used, and the conversion will not be applied.

            .. versionadded:: 5.8.0

        only_basenames : bool, default False
            Use just the field names, without prefix, for structures and channel
            arrays.

            .. versionadded:: 5.13.0

        Returns
        -------
        dataframe : pandas.DataFrame
            Channel group data.
        """

        channels = [
            (None, gp_index, ch_index)
            for gp_index, channel_indexes in self.included_channels(index)[index].items()
            for ch_index in channel_indexes
        ]

        return self.to_dataframe(
            channels=channels,
            raster=raster,
            time_from_zero=time_from_zero,
            empty_channels=empty_channels,
            keep_arrays=keep_arrays,
            use_display_names=use_display_names,
            time_as_date=time_as_date,
            reduce_memory_usage=reduce_memory_usage,
            raw=raw,
            ignore_value2text_conversions=ignore_value2text_conversions,
            only_basenames=only_basenames,
        )

    def iter_to_dataframe(
        self,
        channels: ChannelsType | None = None,
        raster: RasterType | None = None,
        time_from_zero: bool = True,
        empty_channels: EmptyChannelsType = "skip",
        keep_arrays: bool = False,
        use_display_names: bool = False,
        time_as_date: bool = False,
        reduce_memory_usage: bool = False,
        raw: bool | dict[str, bool] = False,
        ignore_value2text_conversions: bool = False,
        use_interpolation: bool = True,
        only_basenames: bool = False,
        chunk_ram_size: int = 200 * 1024 * 1024,
        interpolate_outwards_with_nan: bool = False,
        numeric_1D_only: bool = False,
        progress: Callable[[int, int], None] | Any | None = None,
    ) -> Iterator[pd.DataFrame]:
        """Generator that yields pandas DataFrames that should not exceed
        200 MB of RAM.

        .. versionadded:: 5.15.0

        Parameters
        ----------
        channels : list, optional
            List of items to be selected; each item can be:

            * a channel name string
            * (channel name, group index, channel index) list or tuple
            * (channel name, group index) list or tuple
            * (None, group index, channel index) list or tuple

            The default is to select all channels.

        raster : float | array-like | str, optional
            New raster that can be:

            * a float step value
            * a channel name whose timestamps will be used as raster (starting
              with asammdf 5.5.0)
            * an array (starting with asammdf 5.5.0)

            See `resample` for examples of using this argument.

        time_from_zero : bool, default True
            Adjust time channel to start from 0.
        empty_channels : {'skip', 'zeros'}, default 'skip'
            Behaviour for channels without samples.
        keep_arrays : bool, default False
            Keep arrays and structure channels as well as the component
            channels. If True, this can be very slow. If False, only the
            component channels are saved, and their names will be prefixed with
            the parent channel.
        use_display_names : bool, default False
            Use display name instead of standard channel name, if available.
        time_as_date : bool, default False
            The DataFrame index will contain the datetime timestamps according
            to the measurement start time. If True, then the argument
            `time_from_zero` will be ignored.
        reduce_memory_usage : bool, default False
            Reduce memory usage by converting all float columns to float32 and
            searching for minimum dtype that can represent the values found
            in integer columns.
        raw : bool | dict, default False
            The columns will contain the raw values.

            .. versionchanged:: 8.0.0

                Provide individual raw mode based on a dict. The dict keys are
                channel names and each value is a boolean that sets whether to
                return raw samples for that channel. The key '__default__' is
                mandatory and sets the raw mode for all channels not specified.

        ignore_value2text_conversions : bool, default False
            Valid only for the channels that have value to text conversions and
            if `raw=False`. If this is True, then the raw numeric values will
            be used, and the conversion will not be applied.
        use_interpolation : bool, default True
            Option to perform interpolations when multiple timestamp rasters are
            present. If False, then DataFrame columns will be automatically
            filled with NaNs where the DataFrame index values are not found in
            the current column's timestamps.
        only_basenames : bool, default False
            Use just the field names, without prefix, for structures and channel
            arrays.
        chunk_ram_size : int, default 200 * 1024 * 1024 (= 200 MB)
            Desired DataFrame RAM usage in bytes.
        interpolate_outwards_with_nan : bool, default False
            Use NaN values for the samples that lie outside of the original
            signal's timestamps.
        numeric_1D_only : bool, default False
            Only keep the 1D-columns that have numeric values.

            .. versionadded:: 7.0.0


        Yields
        ------
        dataframe : pandas.DataFrame
            Pandas DataFrames that should not exceed 200 MB of RAM.
        """

        if isinstance(raw, dict):
            if "__default__" not in raw:
                raise MdfException("The raw argument given as dict must contain the __default__ key")

            __default__ = raw["__default__"]
        else:
            __default__ = raw

        if channels:
            mdf = self.filter(channels)

            result = mdf.iter_to_dataframe(
                raster=raster,
                time_from_zero=time_from_zero,
                empty_channels=empty_channels,
                keep_arrays=keep_arrays,
                use_display_names=use_display_names,
                time_as_date=time_as_date,
                reduce_memory_usage=reduce_memory_usage,
                raw=raw,
                ignore_value2text_conversions=ignore_value2text_conversions,
                use_interpolation=use_interpolation,
                only_basenames=only_basenames,
                chunk_ram_size=chunk_ram_size,
                interpolate_outwards_with_nan=interpolate_outwards_with_nan,
                numeric_1D_only=numeric_1D_only,
            )

            for df in result:
                yield df

            mdf.close()
        else:
            # channels is None

            self._mdf._set_temporary_master(None)

            masters = {index: self._mdf.get_master(index) for index in self.virtual_groups}

            if raster is not None:
                if isinstance(raster, (int, float)):
                    raster = float(raster)
                    if raster <= 0:
                        raise MdfException("The raster value must be > 0")
                    raster = self.master_using_raster(raster)
                elif isinstance(raster, str):
                    raster = self._mdf.get(raster, raw=True, ignore_invalidation_bits=True).timestamps
                else:
                    raster = np.array(raster)

                master = raster
            else:
                if masters:
                    master = reduce(np.union1d, masters.values())
                else:
                    master = np.array([], dtype="<f4")

            master_ = master
            if time_from_zero and len(master_):
                master_ -= master_[0]
            channel_count = sum(len(gp.channels) - 1 for gp in self.groups) + 1
            # approximation with all float64 dtype
            itemsize = channel_count * 8
            # use 200MB DataFrame chunks
            chunk_count = chunk_ram_size // itemsize or 1

            chunks, r = divmod(len(master), chunk_count)
            if r:
                chunks += 1

            for i in range(chunks):
                master = master_[chunk_count * i : chunk_count * (i + 1)]
                start = master[0]
                end = master[-1]

                data: dict[str, pd.Series[Any]] = {}
                self._mdf._set_temporary_master(None)

                used_names = UniqueDB()
                used_names.get_unique_name("timestamps")

                groups_nr = len(self.virtual_groups)

                if progress is not None:
                    if callable(progress):
                        progress(0, groups_nr)
                    else:
                        progress.signals.setValue.emit(0)
                        progress.signals.setMaximum.emit(groups_nr)

                for group_index, virtual_group in self.virtual_groups.items():
                    group_cycles = virtual_group.cycles_nr
                    if group_cycles == 0 and empty_channels == "skip":
                        continue

                    record_offset = max(np.searchsorted(masters[group_index], start).flatten()[0] - 1, 0)
                    stop = np.searchsorted(masters[group_index], end).flatten()[0]
                    record_count = min(stop - record_offset + 1, group_cycles)

                    channels = [
                        (None, gp_index, ch_index)
                        for gp_index, channel_indexes in self.included_channels(group_index)[group_index].items()
                        for ch_index in channel_indexes
                    ]
                    signals = self.select(
                        channels,
                        raw=True,
                        copy_master=False,
                        record_offset=record_offset,
                        record_count=record_count,
                        validate=False,
                    )

                    if not signals:
                        continue

                    group_master = signals[0].timestamps

                    for sig in signals:
                        if len(sig) == 0:
                            if empty_channels == "zeros":
                                sig.samples = np.zeros(
                                    len(master) if virtual_group.cycles_nr == 0 else virtual_group.cycles_nr,
                                    dtype=sig.samples.dtype,
                                )
                                sig.timestamps = master if virtual_group.cycles_nr == 0 else group_master

                    for signal in signals:
                        if (isinstance(raw, dict) and not raw.get(signal.name, __default__)) or not raw:
                            conversion = signal.conversion
                            if conversion:
                                samples = conversion.convert(
                                    signal.samples, ignore_value2text_conversions=ignore_value2text_conversions
                                )
                                signal.samples = samples

                            signal.raw = False
                            signal.conversion = None
                            if signal.samples.dtype.kind == "S":
                                signal.encoding = "utf-8" if self.version >= "4.00" else "latin-1"

                    for s_index, sig in enumerate(signals):
                        sig = sig.validate(copy=False)

                        if len(sig) == 0:
                            if empty_channels == "zeros":
                                sig.samples = np.zeros(
                                    len(master) if virtual_group.cycles_nr == 0 else virtual_group.cycles_nr,
                                    dtype=sig.samples.dtype,
                                )
                                sig.timestamps = master if virtual_group.cycles_nr == 0 else group_master

                        signals[s_index] = sig

                    if use_interpolation:
                        same_master = np.array_equal(master, group_master)

                        if not same_master and interpolate_outwards_with_nan:
                            idx = np.argwhere((master >= group_master[0]) & (master <= group_master[-1])).flatten()

                        cycles = len(group_master)

                        signals = [
                            (
                                signal.interp(
                                    master,
                                    integer_interpolation_mode=self._mdf._integer_interpolation,
                                    float_interpolation_mode=self._mdf._float_interpolation,
                                )
                                if not same_master or len(signal) != cycles
                                else signal
                            )
                            for signal in signals
                        ]

                        if not same_master and interpolate_outwards_with_nan:
                            for sig in signals:
                                sig.timestamps = sig.timestamps[idx]
                                sig.samples = sig.samples[idx]

                        group_master = master

                    signals = [sig for sig in signals if len(sig)]

                    if signals:
                        diffs = np.diff(group_master, prepend=-np.inf) > 0

                        if group_master.dtype.byteorder not in target_byte_order:
                            group_master = group_master.byteswap().view(group_master.dtype.newbyteorder())

                        if np.all(diffs):
                            index = pd.Index(group_master, tupleize_cols=False)

                        else:
                            idx = np.argwhere(diffs).flatten()
                            group_master = group_master[idx]

                            index = pd.Index(group_master, tupleize_cols=False)

                            for sig in signals:
                                sig.samples = sig.samples[idx]
                                sig.timestamps = sig.timestamps[idx]

                    size = len(index)
                    for sig in signals:
                        if sig.timestamps.dtype.byteorder not in target_byte_order:
                            sig.timestamps = sig.timestamps.byteswap().view(sig.timestamps.dtype.newbyteorder())

                        sig_index = index if len(sig) == size else pd.Index(sig.timestamps, tupleize_cols=False)

                        # byte arrays
                        if len(sig.samples.shape) > 1:
                            if use_display_names:
                                channel_name = list(sig.display_names)[0] if sig.display_names else sig.name
                            else:
                                channel_name = sig.name

                            channel_name = used_names.get_unique_name(channel_name)

                            if sig.samples.dtype.byteorder not in target_byte_order:
                                sig.samples = sig.samples.byteswap().view(sig.samples.dtype.newbyteorder())

                            data[channel_name] = pd.Series(
                                list(sig.samples),
                                index=sig_index,
                            )

                        # arrays and structures
                        elif sig.samples.dtype.names:
                            for name, series in components(
                                sig.samples,
                                sig.name,
                                used_names,
                                master=sig_index,
                                only_basenames=only_basenames,
                            ):
                                data[name] = series

                        # scalars
                        else:
                            if use_display_names:
                                channel_name = list(sig.display_names)[0] if sig.display_names else sig.name
                            else:
                                channel_name = sig.name

                            channel_name = used_names.get_unique_name(channel_name)

                            if reduce_memory_usage and sig.samples.dtype.kind in "SU":
                                unique = np.unique(sig.samples)

                                if sig.samples.dtype.byteorder not in target_byte_order:
                                    sig.samples = sig.samples.byteswap().view(sig.samples.dtype.newbyteorder())

                                if len(sig.samples) / len(unique) >= 2:
                                    data[channel_name] = pd.Series(
                                        sig.samples,
                                        index=sig_index,
                                        dtype="category",
                                    )
                                else:
                                    data[channel_name] = pd.Series(
                                        sig.samples,
                                        index=sig_index,
                                    )
                            else:
                                if reduce_memory_usage:
                                    sig.samples = downcast(sig.samples)

                                if sig.samples.dtype.byteorder not in target_byte_order:
                                    sig.samples = sig.samples.byteswap().view(sig.samples.dtype.newbyteorder())

                                data[channel_name] = pd.Series(
                                    sig.samples,
                                    index=sig_index,
                                )

                    if progress is not None:
                        if callable(progress):
                            progress(group_index + 1, groups_nr)
                        else:
                            progress.signals.setValue.emit(group_index + 1)

                strings: dict[str, pd.Series[Any]] = {}
                nonstrings: dict[str, pd.Series[Any]] = {}

                for col, series in data.items():
                    if series.dtype.kind == "S":
                        strings[col] = series
                    else:
                        nonstrings[col] = series

                if numeric_1D_only:
                    nonstrings = {col: series for col, series in nonstrings.items() if series.dtype.kind in "uif"}
                    strings = {}

                df = pd.DataFrame(nonstrings, index=master)

                if strings:
                    df_strings = pd.DataFrame(strings, index=master)
                    df = pd.concat([df, df_strings], axis=1)

                df.index.name = "timestamps"

                if time_as_date:
                    delta = pd.to_timedelta(df.index, unit="s")

                    new_index = self.header.start_time + delta
                    df.set_index(new_index, inplace=True)

                yield df

    @overload
    def to_dataframe(
        self,
        channels: ChannelsType | None = ...,
        raster: RasterType | None = ...,
        time_from_zero: bool = ...,
        empty_channels: EmptyChannelsType = ...,
        keep_arrays: bool = ...,
        use_display_names: bool = ...,
        time_as_date: bool = ...,
        reduce_memory_usage: bool = ...,
        raw: bool | dict[str, bool] = ...,
        ignore_value2text_conversions: bool = ...,
        use_interpolation: bool = ...,
        only_basenames: bool = ...,
        interpolate_outwards_with_nan: bool = ...,
        numeric_1D_only: bool = ...,
        progress: Callable[[int, int], None] | Any | None = ...,
        use_polars: Literal[False] = ...,
    ) -> pd.DataFrame: ...

    @overload
    def to_dataframe(
        self,
        channels: ChannelsType | None = ...,
        raster: RasterType | None = ...,
        time_from_zero: bool = ...,
        empty_channels: EmptyChannelsType = ...,
        keep_arrays: bool = ...,
        use_display_names: bool = ...,
        time_as_date: bool = ...,
        reduce_memory_usage: bool = ...,
        raw: bool | dict[str, bool] = ...,
        ignore_value2text_conversions: bool = ...,
        use_interpolation: bool = ...,
        only_basenames: bool = ...,
        interpolate_outwards_with_nan: bool = ...,
        numeric_1D_only: bool = ...,
        progress: Callable[[int, int], None] | Any | None = ...,
        use_polars: Literal[True] = ...,
    ) -> "pl.DataFrame": ...

    @overload
    def to_dataframe(
        self,
        channels: ChannelsType | None = ...,
        raster: RasterType | None = ...,
        time_from_zero: bool = ...,
        empty_channels: EmptyChannelsType = ...,
        keep_arrays: bool = ...,
        use_display_names: bool = ...,
        time_as_date: bool = ...,
        reduce_memory_usage: bool = ...,
        raw: bool | dict[str, bool] = ...,
        ignore_value2text_conversions: bool = ...,
        use_interpolation: bool = ...,
        only_basenames: bool = ...,
        interpolate_outwards_with_nan: bool = ...,
        numeric_1D_only: bool = ...,
        progress: Callable[[int, int], None] | Any | None = ...,
        use_polars: bool = ...,
    ) -> Union[pd.DataFrame, "pl.DataFrame"]: ...

    def to_dataframe(
        self,
        channels: ChannelsType | None = None,
        raster: RasterType | None = None,
        time_from_zero: bool = True,
        empty_channels: EmptyChannelsType = "skip",
        keep_arrays: bool = False,
        use_display_names: bool = False,
        time_as_date: bool = False,
        reduce_memory_usage: bool = False,
        raw: bool | dict[str, bool] = False,
        ignore_value2text_conversions: bool = False,
        use_interpolation: bool = True,
        only_basenames: bool = False,
        interpolate_outwards_with_nan: bool = False,
        numeric_1D_only: bool = False,
<<<<<<< HEAD
        progress=None,
        use_polars=False,
    ) -> pd.DataFrame:
        """Generate a pandas DataFrame.
=======
        progress: Callable[[int, int], None] | Any | None = None,
        use_polars: bool = False,
    ) -> Union[pd.DataFrame, "pl.DataFrame"]:
        """Generate pandas DataFrame.
>>>>>>> 9a4e9fd0

        Parameters
        ----------
        channels : list, optional
            List of items to be selected; each item can be:

            * a channel name string
            * (channel name, group index, channel index) list or tuple
            * (channel name, group index) list or tuple
            * (None, group index, channel index) list or tuple

            The default is to select all channels.

        raster : float | array-like | str, optional
            New raster that can be:

            * a float step value
            * a channel name whose timestamps will be used as raster (starting
              with asammdf 5.5.0)
            * an array (starting with asammdf 5.5.0)

            See `resample` for examples of using this argument.

        time_from_zero : bool, default True
            Adjust time channel to start from 0.
        empty_channels : {'skip', 'zeros'}, default 'skip'
            Behaviour for channels without samples.
        keep_arrays : bool, default False
            Keep arrays and structure channels as well as the component
            channels. If True, this can be very slow. If False, only the
            component channels are saved, and their names will be prefixed with
            the parent channel.
        use_display_names : bool, default False
            Use display name instead of standard channel name, if available.
        time_as_date : bool, default False
            The DataFrame index will contain the datetime timestamps according
            to the measurement start time. If True, then the argument
            `time_from_zero` will be ignored.
        reduce_memory_usage : bool, default False
            Reduce memory usage by converting all float columns to float32 and
            searching for minimum dtype that can represent the values found
            in integer columns.
        raw : bool | dict, default False
            The columns will contain the raw values.

            .. versionadded:: 5.7.0

            .. versionchanged:: 8.0.0

                Provide individual raw mode based on a dict. The dict keys are
                channel names and each value is a boolean that sets whether to
                return raw samples for that channel. The key '__default__' is
                mandatory and sets the raw mode for all channels not specified.

        ignore_value2text_conversions : bool, default False
            Valid only for the channels that have value to text conversions and
            if `raw=False`. If this is True, then the raw numeric values will
            be used, and the conversion will not be applied.

            .. versionadded:: 5.8.0

        use_interpolation : bool, default True
            Option to perform interpolations when multiple timestamp rasters are
            present. If False, then DataFrame columns will be automatically
            filled with NaNs where the DataFrame index values are not found in
            the current column's timestamps.

            .. versionadded:: 5.11.0

        only_basenames : bool, default False
            Use just the field names, without prefix, for structures and channel
            arrays.

            .. versionadded:: 5.13.0

        interpolate_outwards_with_nan : bool, default False
            Use NaN values for the samples that lie outside of the original
            signal's timestamps.

            .. versionadded:: 5.15.0

        numeric_1D_only : bool, default False
            Only keep the 1D-columns that have numeric values.
        use_polars : bool, default False
            Return polars.DataFrame instead of pandas.DataFrame.

            .. versionadded:: 8.1.0

        Returns
        -------
        dataframe : pandas.DataFrame or polars.DataFrame
            Channel data.
        """
        if isinstance(raw, dict):
            if "__default__" not in raw:
                raise MdfException("The raw argument given as dict must contain the __default__ key")

            __default__ = raw["__default__"]
        else:
            __default__ = raw

        if channels is not None:
            mdf = self.filter(channels)

            result = mdf.to_dataframe(
                raster=raster,
                time_from_zero=time_from_zero,
                empty_channels=empty_channels,
                keep_arrays=keep_arrays,
                use_display_names=use_display_names,
                time_as_date=time_as_date,
                reduce_memory_usage=reduce_memory_usage,
                raw=raw,
                ignore_value2text_conversions=ignore_value2text_conversions,
                use_interpolation=use_interpolation,
                only_basenames=only_basenames,
                interpolate_outwards_with_nan=interpolate_outwards_with_nan,
                numeric_1D_only=numeric_1D_only,
                use_polars=use_polars,
            )

            mdf.close()
            return result

        target_byte_order = "<=" if sys.byteorder == "little" else ">="

        data: dict[str, NDArray[Any] | pd.Series[Any]] | dict[str, pl.Series] = {}

        self._mdf._set_temporary_master(None)

        if raster is not None:
            if isinstance(raster, (int, float)):
                raster = float(raster)
                if raster <= 0:
                    raise MdfException("The raster value must be > 0")
                raster = self.master_using_raster(raster)
            elif isinstance(raster, str):
                raster = self._mdf.get(raster).timestamps
            else:
                raster = np.array(raster)
            master = raster

        else:
            masters = {index: self._mdf.get_master(index) for index in self.virtual_groups}

            if masters:
                master = reduce(np.union1d, masters.values())
            else:
                master = np.array([], dtype="<f4")

            del masters

        idx = np.argwhere(np.diff(master, prepend=-np.inf) > 0).flatten()
        master = master[idx]

        used_names = UniqueDB()
        used_names.get_unique_name("timestamps")

        groups_nr = len(self.virtual_groups)

        if progress is not None:
            if callable(progress):
                progress(0, groups_nr)
            else:
                progress.signals.setValue.emit(0)
                progress.signals.setMaximum.emit(groups_nr)

                if progress.stop:
                    raise Terminated

        for group_index, (virtual_group_index, virtual_group) in enumerate(self.virtual_groups.items()):
            if virtual_group.cycles_nr == 0 and empty_channels == "skip":
                continue

            channels = [
                (None, gp_index, ch_index)
                for gp_index, channel_indexes in self.included_channels(virtual_group_index)[
                    virtual_group_index
                ].items()
                for ch_index in channel_indexes
                if ch_index != self.masters_db.get(gp_index, None)
            ]

            signals = self.select(channels, raw=True, copy_master=False, validate=False)

            if not signals:
                continue

            group_master = signals[0].timestamps

            for sig in signals:
                if len(sig) == 0:
                    if empty_channels == "zeros":
                        sig.samples = np.zeros(
                            len(master) if virtual_group.cycles_nr == 0 else virtual_group.cycles_nr,
                            dtype=sig.samples.dtype,
                        )
                        sig.timestamps = master if virtual_group.cycles_nr == 0 else group_master

            for signal in signals:
                if (isinstance(raw, dict) and not raw.get(signal.name, __default__)) or not raw:
                    conversion = signal.conversion
                    if conversion:
                        samples = conversion.convert(
                            signal.samples, ignore_value2text_conversions=ignore_value2text_conversions
                        )
                        signal.samples = samples

                    signal.raw = False
                    signal.conversion = None
                    if signal.samples.dtype.kind == "S":
                        signal.encoding = "utf-8" if self.version >= "4.00" else "latin-1"

            for s_index, sig in enumerate(signals):
                sig = sig.validate(copy=False)

                if len(sig) == 0:
                    if empty_channels == "zeros":
                        sig.samples = np.zeros(
                            len(master) if virtual_group.cycles_nr == 0 else virtual_group.cycles_nr,
                            dtype=sig.samples.dtype,
                        )
                        sig.timestamps = master if virtual_group.cycles_nr == 0 else group_master

                signals[s_index] = sig

            if use_interpolation or use_polars:
                same_master = np.array_equal(master, group_master)

                if not same_master and interpolate_outwards_with_nan and not use_polars:
                    idx = np.argwhere((master >= group_master[0]) & (master <= group_master[-1])).flatten()

                cycles = len(group_master)

                signals = [
                    (
                        signal.interp(
                            master,
                            integer_interpolation_mode=self._mdf._integer_interpolation,
                            float_interpolation_mode=self._mdf._float_interpolation,
                        )
                        if not same_master or len(signal) != cycles
                        else signal
                    )
                    for signal in signals
                ]

                if not same_master and interpolate_outwards_with_nan and not use_polars:
                    for sig in signals:
                        sig.timestamps = sig.timestamps[idx]
                        sig.samples = sig.samples[idx]

                group_master = master

            if any(len(sig) for sig in signals):
                signals = [sig for sig in signals if len(sig)]

            if group_master.dtype.byteorder not in target_byte_order:
                group_master = group_master.byteswap().view(group_master.dtype.newbyteorder())

            index: NDArray[Any] | pd.Index[Any]

            if signals:
                diffs = np.diff(group_master, prepend=-np.inf) > 0
                if np.all(diffs):
                    if use_polars:
                        index = group_master
                    else:
                        index = pd.Index(group_master, tupleize_cols=False)

                else:
                    idx = np.argwhere(diffs).flatten()
                    group_master = group_master[idx]

                    if use_polars:
                        index = group_master
                    else:
                        index = pd.Index(group_master, tupleize_cols=False)

                    for sig in signals:
                        sig.samples = sig.samples[idx]
                        sig.timestamps = sig.timestamps[idx]
            else:
                if use_polars:
                    index = group_master
                else:
                    index = pd.Index(group_master, tupleize_cols=False)

            size = len(index)
            for sig in signals:
                if sig.timestamps.dtype.byteorder not in target_byte_order:
                    sig.timestamps = sig.timestamps.byteswap().view(sig.timestamps.dtype.newbyteorder())

                if use_polars:
                    sig_index = index
                else:
                    sig_index = index if len(sig) == size else pd.Index(sig.timestamps, tupleize_cols=False)

                # byte arrays
                if len(sig.samples.shape) > 1:
                    if use_display_names:
                        channel_name = list(sig.display_names)[0] if sig.display_names else sig.name
                    else:
                        channel_name = sig.name

                    channel_name = used_names.get_unique_name(channel_name)

                    if sig.samples.dtype.byteorder not in target_byte_order:
                        sig.samples = sig.samples.byteswap().view(sig.samples.dtype.newbyteorder())

                    if use_polars:
                        data = typing.cast(dict[str, pl.Series], data)
                        data[channel_name] = pl.Series(name=channel_name, values=sig.samples)
                    else:
                        data = typing.cast(dict[str, Union[NDArray[Any], "pd.Series[Any]"]], data)
                        data[channel_name] = pd.Series(list(sig.samples), index=sig_index)

                # arrays and structures
                elif sig.samples.dtype.names:
                    if use_polars:
                        data = typing.cast(dict[str, pl.Series], data)
                        for name, values in components(
                            sig.samples,
                            sig.name,
                            used_names,
                            master=sig_index,
                            only_basenames=only_basenames,
                            use_polars=use_polars,
                        ):
                            data[name] = pl.Series(name=name, values=values)
                    else:
                        data = typing.cast(dict[str, Union[NDArray[Any], "pd.Series[Any]"]], data)
                        for name, pd_series in components(
                            sig.samples,
                            sig.name,
                            used_names,
                            master=sig_index,
                            only_basenames=only_basenames,
                            use_polars=use_polars,
                        ):
                            data[name] = pd_series

                # scalars
                else:
                    if use_display_names:
                        channel_name = list(sig.display_names)[0] if sig.display_names else sig.name
                    else:
                        channel_name = sig.name

                    channel_name = used_names.get_unique_name(channel_name)

                    if reduce_memory_usage and sig.samples.dtype.kind not in "SU":
                        if sig.samples.size > 0:
                            sig.samples = downcast(sig.samples)

                    if sig.samples.dtype.byteorder not in target_byte_order:
                        sig.samples = sig.samples.byteswap().view(sig.samples.dtype.newbyteorder())

                    if use_polars:
                        data = typing.cast(dict[str, pl.Series], data)
                        data[channel_name] = pl.Series(name=channel_name, values=sig.samples)
                    else:
                        data = typing.cast(dict[str, Union[NDArray[Any], "pd.Series[Any]"]], data)
                        data[channel_name] = pd.Series(sig.samples, index=sig_index)

            if progress is not None:
                if callable(progress):
                    progress(group_index + 1, groups_nr)
                else:
                    progress.signals.setValue.emit(group_index + 1)

                    if progress.stop:
                        raise Terminated

        if use_polars:
            data = typing.cast(dict[str, pl.Series], data)

            if not POLARS_AVAILABLE:
                raise MdfException("to_dataframe(use_polars=True) requires polars")

            if numeric_1D_only:
                data = {col: pl_series for col, pl_series in data.items() if pl_series.dtype.is_numeric()}

            if time_as_date:
                # FIXME: something is wrong with the type of timestamps/master
                master = self.header.start_time + pd.to_timedelta(master, unit="s")  # type: ignore[assignment]
            elif time_from_zero and len(master):
                master = master - master[0]

            # FIXME: something is wrong with the type of timestamps/master
            data = {"timestamps": master, **data}  # type: ignore[assignment]
            return pl.DataFrame(data)

        else:
            data = typing.cast(dict[str, Union[NDArray[Any], "pd.Series[Any]"]], data)

            strings: dict[str, NDArray[Any] | pd.Series[Any]] = {}
            nonstrings: dict[str, NDArray[Any] | pd.Series[Any]] = {}

            for col, vals in data.items():
                if vals.dtype.kind == "S":
                    strings[col] = vals
                else:
                    nonstrings[col] = vals

            if numeric_1D_only:
                nonstrings = {col: vals for col, vals in data.items() if vals.dtype.kind in "uif"}
                strings = {}

            df = pd.DataFrame(nonstrings, index=master)

            if strings:
                df_strings = pd.DataFrame(strings, index=master)
                df = pd.concat([df, df_strings], axis=1)

            df.index.name = "timestamps"

            if time_as_date:
                delta = pd.to_timedelta(df.index, unit="s")

                new_index = self.header.start_time + delta
                df.set_index(new_index, inplace=True)

            elif time_from_zero and len(master):
                df.set_index(df.index - df.index[0], inplace=True)

            return df

    def extract_bus_logging(
        self,
        database_files: dict[BusType, Iterable[DbcFileType]],
        version: str | v4c.Version | None = None,
        ignore_invalid_signals: bool | None = None,
        consolidated_j1939: bool | None = None,
        ignore_value2text_conversion: bool = True,
        prefix: str = "",
        progress: Callable[[int, int], None] | Any | None = None,
    ) -> "MDF":
        """Extract all possible CAN signals using the provided databases.

        .. versionchanged:: 6.0.0 Renamed from `extract_can_logging`.

        Parameters
        ----------
        database_files : dict
            Each key will contain an iterable of database files for that bus
            type. The supported bus types are "CAN" and "LIN". The iterables
            will contain the (database, valid bus) pairs. The database can be a
            str, pathlib.Path or canmatrix.CanMatrix object. The valid bus is
            an integer specifying for which bus channel the database can be
            applied; 0 means any bus channel.

            .. versionchanged:: 6.0.0 Added canmatrix.CanMatrix type.

            .. versionchanged:: 6.3.0 Added bus channel filter.

        version : str, optional
            Output file version.
        ignore_invalid_signals : bool, optional
            Ignore signals that have all samples equal to their maximum value.

            .. versionadded:: 5.7.0

            .. deprecated:: 7.0.2
                This argument is no longer used and will be removed in the future.

        consolidated_j1939 : bool, optional
            Handle PGNs from all the messages as a single instance.

            .. versionadded:: 5.7.0

            .. deprecated:: 7.2.0
                This argument is no longer used and will be removed in the future.
                The PGNs are saved separately according to the source address.

        ignore_value2text_conversion : bool, default True
            Ignore value to text conversions.

            .. versionadded:: 5.23.0

        prefix : str, default ''
            Prefix that will be added to the channel group names and signal
            names in the output file.

            .. versionadded:: 6.3.0


        Returns
        -------
        mdf : MDF
            New `MDF` object that contains the succesfully extracted signals.

        Examples
        --------
        Extract CAN and LIN bus logging.

        >>> mdf = asammdf.MDF(r'bus_logging.mf4')
        >>> databases = {
        ...     "CAN": [("file1.dbc", 0), ("file2.arxml", 2)],
        ...     "LIN": [("file3.dbc", 0)],
        ... }
        >>> extracted = mdf.extract_bus_logging(database_files=databases)

        Extract just LIN bus logging.

        >>> mdf = asammdf.MDF(r'bus_logging.mf4')
        >>> databases = {
        ...     "LIN": [("file3.dbc", 0)],
        ... }
        >>> extracted = mdf.extract_bus_logging(database_files=databases)
        """
        if not isinstance(self._mdf, mdf_v4.MDF4):
            raise MdfException("extract_bus_logging is only supported in MDF4 files")

        if ignore_invalid_signals is not None:
            warn(
                "The argument `ignore_invalid_signals` from the method `extract_bus_logging` is no longer used and will be removed in the future",
                stacklevel=1,
            )

        if consolidated_j1939 is not None:
            warn(
                "The argument `consolidated_j1939` from the method `extract_bus_logging` is no longer used and will be removed in the future",
                stacklevel=1,
            )

        if version is None:
            version = self.version
        else:
            version = validate_version_argument(version)

        out = MDF(
            version=version,
            password=self._mdf._password,
            use_display_names=True,
        )

        if not isinstance(out._mdf, mdf_v4.MDF4):
            raise MdfException("extract_bus_logging is only supported in MDF4 files")

        out.header.start_time = self.header.start_time

        if database_files.get("CAN", None):
            out._mdf = self._mdf._extract_can_logging(
                out._mdf,
                database_files["CAN"],
                ignore_value2text_conversion,
                prefix,
                progress=progress,
            )

            to_keep: list[tuple[None, int, int]] = []
            all_channels: list[tuple[None, int, int]] = []

            for i, group in enumerate(out._mdf.groups):
                for j, channel in enumerate(group.channels[1:], 1):
                    if not all(self._mdf.last_call_info["CAN"]["max_flags"][i][j]):
                        to_keep.append((None, i, j))
                    all_channels.append((None, i, j))

            if to_keep != all_channels:
                tmp = out.filter(to_keep, out.version)
                out.close()
                out = tmp

        if database_files.get("LIN", None):
            out._mdf = self._mdf._extract_lin_logging(
                typing.cast(mdf_v4.MDF4, out._mdf),
                database_files["LIN"],
                ignore_value2text_conversion,
                prefix,
                progress=progress,
            )

        return out

    @property
    def start_time(self) -> datetime:
        """Getter and setter of the measurement start timestamp.

        Returns
        -------
        timestamp : datetime.datetime
            Start timestamp.
        """

        return self.header.start_time

    @start_time.setter
    def start_time(self, timestamp: datetime) -> None:
        self.header.start_time = timestamp

    def save(
        self,
        dst: FileLike | StrPath,
        overwrite: bool = False,
        compression: CompressionType = v4c.CompressionAlgorithm.NO_COMPRESSION,
        progress: Any | None = None,
        add_history_block: bool = True,
    ) -> Path:
        if isinstance(self._mdf, mdf_v4.MDF4):
            return self._mdf.save(
                dst,
                overwrite=overwrite,
                compression=compression,
                progress=progress,
                add_history_block=add_history_block,
            )

        if isinstance(dst, FileLike):
            raise TypeError(f"'dst' must be of type '{StrPath}'")

        return self._mdf.save(
            dst,
            overwrite=overwrite,
            compression=compression,
            progress=progress,
            add_history_block=add_history_block,
        )

    def cleanup_timestamps(
        self,
        minimum: float,
        maximum: float,
        exp_min: int = -15,
        exp_max: int = 15,
<<<<<<< HEAD
        version: str | None = None,
        progress=None,
    ) -> MDF:
        """Clean up timestamps and convert `MDF` to other version.
=======
        version: str | Version | None = None,
        progress: Callable[[int, int], None] | Any | None = None,
    ) -> "MDF":
        """Convert *MDF* to other version.
>>>>>>> 9a4e9fd0

        .. versionadded:: 5.22.0

        Parameters
        ----------
        minimum : float
            Minimum plausible timestamp.
        maximum : float
            Maximum plausible timestamp.
        exp_min : int, default -15
            Minimum plausible exponent used for the timestamps float values.
        exp_max : int, default 15
            Maximum plausible exponent used for the timestamps float values.
        version : str, optional
            New MDF file version from ('2.00', '2.10', '2.14', '3.00', '3.10',
            '3.20', '3.30', '4.00', '4.10', '4.11', '4.20'); default is None
            and in this case the original file version is used.

        Returns
        -------
        out : MDF
            New `MDF` object.
        """

        if version is None:
            version = self.version
        else:
            version = validate_version_argument(version)

        out = MDF(version=version)

        out.header.start_time = self.header.start_time

        groups_nr = len(self.virtual_groups)

        if progress is not None:
            if callable(progress):
                progress(0, groups_nr)
            else:
                progress.signals.setValue.emit(0)
                progress.signals.setMaximum.emit(groups_nr)

                if progress.stop:
                    raise Terminated

        self.configure(copy_on_get=False)

        # walk through all groups and get all channels
        for i, virtual_group in enumerate(self.virtual_groups):
            for idx, sigs in enumerate(self._mdf._yield_selected_signals(virtual_group, version=version)):
                if idx == 0:
                    sigs = typing.cast(list[Signal], sigs)
                    if sigs:
                        t = sigs[0].timestamps
                        if len(t):
                            all_ok, indices = plausible_timestamps(t, minimum, maximum, exp_min, exp_max)
                            if not all_ok:
                                t = t[indices]
                                if len(t):
                                    for sig in sigs:
                                        sig.samples = sig.samples[indices]
                                        sig.timestamps = t
                                        if sig.invalidation_bits is not None:
                                            sig.invalidation_bits = InvalidationArray(sig.invalidation_bits[indices])
                        cg = self.groups[virtual_group].channel_group
                        cg_nr = out.append(
                            sigs,
                            acq_name=getattr(cg, "acq_name", None),
                            acq_source=getattr(cg, "acq_source", None),
                            comment=f"Timestamps cleaned up and converted from {self.version} to {version}",
                            common_timebase=True,
                        )
                    else:
                        break
                else:
                    sigs = typing.cast(list[tuple[NDArray[Any], None]], sigs)
                    t, _ = sigs[0]
                    if len(t):
                        all_ok, indices = plausible_timestamps(t, minimum, maximum, exp_min, exp_max)
                        if not all_ok:
                            t = t[indices]
                            if len(t):
                                for i, (samples, invalidation_bits) in enumerate(sigs):
                                    if invalidation_bits is not None:
                                        invalidation_bits = invalidation_bits[indices]
                                    samples = samples[indices]

                                    sigs[i] = (samples, invalidation_bits)

                    out.extend(cg_nr, sigs)

            if progress is not None:
                if callable(progress):
                    progress(i + 1, groups_nr)
                else:
                    progress.signals.setValue.emit(i + 1)

                    if progress.stop:
                        raise Terminated

        out._transfer_metadata(self)
        self.configure(copy_on_get=True)

        return out

    def whereis(
        self,
        channel: str,
        source_name: str | None = None,
        source_path: str | None = None,
        acq_name: str | None = None,
    ) -> tuple[tuple[int, int], ...]:
        """Get occurrences of channel name in the file.

        Parameters
        ----------
        channel : str
            Channel name string.
        source_name : str, optional
            Filter occurrences on source name.
        source_path : str, optional
            Filter occurrences on source path.
        acq_name : str, optional
            Filter occurrences on channel group acquisition name.

            .. versionadded:: 6.0.0

        Returns
        -------
        tuple[tuple[int, int], ...]
            (gp_idx, cn_idx) pairs.

        Examples
        --------
        >>> mdf = MDF(file_name)
        >>> mdf.whereis('VehicleSpeed')  # "VehicleSpeed" exists in the file
        ((1, 2), (2, 4))
        >>> mdf.whereis('VehicleSPD')  # "VehicleSPD" doesn't exist in the file
        ()
        """
        occurrences = tuple(
            self._mdf._filter_occurrences(
                iter(self.channels_db.get(channel, ())),
                source_name=source_name,
                source_path=source_path,
                acq_name=acq_name,
            )
        )
        return occurrences

    def search(
        self,
        pattern: str,
        mode: Literal["plain", "regex", "wildcard"] | SearchMode = SearchMode.plain,
        case_insensitive: bool = False,
    ) -> list[str]:
        """Search channels.

        .. versionadded:: 7.0.0

        Parameters
        ----------
        pattern : str
            Search pattern.
        mode : {'plain', 'regex', 'wildcard'} or SearchMode, default SearchMode.plain
            Search mode.

            * `plain` : normal name search
            * `regex` : regular expression based search
            * `wildcard` : wildcard based search
        case_insensitive : bool, default False
            Case sensitivity for the channel name search.

        Returns
        -------
        channels : list[str]
            Names of the channels.

        Raises
        ------
        ValueError
            Unsupported search mode.

        Examples
        --------
        >>> mdf = MDF(file_name)
        >>> mdf.search('*veh*speed*', case_insensitive=True, mode='wildcard')  # case insensitive wildcard based search
        ['vehicleAverageSpeed', 'vehicleInstantSpeed', 'targetVehicleAverageSpeed', 'targetVehicleInstantSpeed']
        >>> mdf.search('^vehicle.*Speed$', case_insensitive=False, mode='regex')  # case sensitive regex based search
        ['vehicleAverageSpeed', 'vehicleInstantSpeed']
        """
        search_mode = SearchMode(mode)

        if search_mode is SearchMode.plain:
            if case_insensitive:
                pattern = pattern.casefold()
                channels = [name for name in self.channels_db if pattern in name.casefold()]
            else:
                channels = [name for name in self.channels_db if pattern in name]
        elif search_mode is SearchMode.regex:
            flags = re.IGNORECASE if case_insensitive else 0
            compiled_pattern = re.compile(pattern, flags=flags)
            channels = [name for name in self.channels_db if compiled_pattern.search(name)]
        elif search_mode is SearchMode.wildcard:
            wildcard = f"{os.urandom(6).hex()}_WILDCARD_{os.urandom(6).hex()}"
            pattern = pattern.replace("*", wildcard)
            pattern = re.escape(pattern)
            pattern = pattern.replace(wildcard, ".*")

            flags = re.IGNORECASE if case_insensitive else 0

            compiled_pattern = re.compile(pattern, flags=flags)

            channels = [name for name in self.channels_db if compiled_pattern.search(name)]

        else:
            raise ValueError(f"unsupported mode {search_mode}")

        return channels

    def _asc_export(self, file_name: Path) -> None:
        if not isinstance(self._mdf, mdf_v4.MDF4):
            return

        groups_count = len(self.groups)

        dfs = []

        for idx in range(groups_count):
            group = self._mdf.groups[idx]
            if group.channel_group.flags & v4c.FLAG_CG_BUS_EVENT:
                source = group.channel_group.acq_source

                names = {ch.name for ch in group.channels}

                columns: dict[str, object]
                if source and source.bus_type == v4c.BUS_TYPE_CAN:
                    if "CAN_DataFrame" in names:
                        data = self._mdf.get("CAN_DataFrame", idx)  # , raw=True)

                    elif "CAN_RemoteFrame" in names:
                        data = self._mdf.get("CAN_RemoteFrame", idx, raw=True)

                    elif "CAN_ErrorFrame" in names:
                        data = self._mdf.get("CAN_ErrorFrame", idx, raw=True)

                    else:
                        continue

                    df_index = data.timestamps
                    count = len(df_index)

                    columns = {
                        "timestamps": df_index,
                        "type": np.full(count, "CAN", dtype="O"),
                        "Bus": np.zeros(count, dtype="u1"),
                        "ID": np.full(count, 0xFFFFFFFF, dtype="u4"),
                        "IDE": np.zeros(count, dtype="u1"),
                        "Direction": np.full(count, "Rx", dtype="O"),
                        "Event Type": np.full(count, "CAN Frame", dtype="O"),
                        "Details": np.full(count, "", dtype="O"),
                        "ESI": np.zeros(count, dtype="u1"),
                        "EDL": np.zeros(count, dtype="u1"),
                        "BRS": np.zeros(count, dtype="u1"),
                        "DLC": np.zeros(count, dtype="u1"),
                        "Data Length": np.zeros(count, dtype="u1"),
                        "Data Bytes": np.full(count, "", dtype="O"),
                        "Name": np.full(count, "", dtype="O"),
                    }

                    for string in v4c.CAN_ERROR_TYPES.values():
                        sys.intern(string)

                    frame_map = None
                    if data.attachment and data.attachment[0]:
                        dbc = load_can_database(data.attachment[1], data.attachment[0])
                        if dbc:
                            frame_map = {frame.arbitration_id.id: frame.name for frame in dbc}

                            for name in frame_map.values():
                                sys.intern(name)

                    if data.name == "CAN_DataFrame":
                        columns["Bus"] = data["CAN_DataFrame.BusChannel"].astype("u1")

                        vals = data["CAN_DataFrame.ID"].astype("u4") & 0x1FFFFFFF
                        columns["ID"] = vals
                        if frame_map:
                            columns["Name"] = [frame_map.get(_id, "") for _id in typing.cast(list[int], vals.tolist())]

                        columns["DLC"] = data["CAN_DataFrame.DLC"].astype("u1")
                        columns["Data Length"] = data["CAN_DataFrame.DataLength"].astype("u1")

                        data_bytes = csv_bytearray2hex(
                            pd.Series(list(data["CAN_DataFrame.DataBytes"])).to_numpy(),
                            typing.cast(int, columns["Data Length"]),
                        )
                        columns["Data Bytes"] = data_bytes

                        if "CAN_DataFrame.Dir" in names:
                            if data["CAN_DataFrame.Dir"].dtype.kind == "S":
                                columns["Direction"] = [
                                    v.decode("utf-8").capitalize()
                                    for v in typing.cast(list[bytes], data["CAN_DataFrame.Dir"].tolist())
                                ]
                            else:
                                columns["Direction"] = [
                                    "Tx" if dir else "Rx" for dir in data["CAN_DataFrame.Dir"].astype("u1").tolist()
                                ]

                        if "CAN_DataFrame.ESI" in names:
                            columns["ESI"] = data["CAN_DataFrame.ESI"].astype("u1")

                        if "CAN_DataFrame.EDL" in names:
                            columns["EDL"] = data["CAN_DataFrame.EDL"].astype("u1")

                        if "CAN_DataFrame.BRS" in names:
                            columns["BRS"] = data["CAN_DataFrame.BRS"].astype("u1")

                        if "CAN_DataFrame.IDE" in names:
                            columns["IDE"] = data["CAN_DataFrame.IDE"].astype("u1")

                    elif data.name == "CAN_RemoteFrame":
                        columns["Bus"] = data["CAN_RemoteFrame.BusChannel"].astype("u1")

                        vals = data["CAN_RemoteFrame.ID"].astype("u4") & 0x1FFFFFFF
                        columns["ID"] = vals
                        if frame_map:
                            columns["Name"] = [frame_map.get(_id, "") for _id in typing.cast(list[int], vals.tolist())]

                        columns["DLC"] = data["CAN_RemoteFrame.DLC"].astype("u1")
                        columns["Data Length"] = data["CAN_RemoteFrame.DataLength"].astype("u1")
                        columns["Event Type"] = "Remote Frame"

                        if "CAN_RemoteFrame.Dir" in names:
                            if data["CAN_RemoteFrame.Dir"].dtype.kind == "S":
                                columns["Direction"] = [
                                    v.decode("utf-8").capitalize()
                                    for v in typing.cast(list[bytes], data["CAN_RemoteFrame.Dir"].tolist())
                                ]
                            else:
                                columns["Direction"] = [
                                    "Tx" if dir else "Rx" for dir in data["CAN_RemoteFrame.Dir"].astype("u1").tolist()
                                ]

                        if "CAN_RemoteFrame.IDE" in names:
                            columns["IDE"] = data["CAN_RemoteFrame.IDE"].astype("u1")

                    elif data.name == "CAN_ErrorFrame":
                        if data.samples.dtype.names is None:
                            raise ValueError("names is None")

                        names = set(data.samples.dtype.names)

                        if "CAN_ErrorFrame.BusChannel" in names:
                            columns["Bus"] = data["CAN_ErrorFrame.BusChannel"].astype("u1")

                        if "CAN_ErrorFrame.ID" in names:
                            vals = data["CAN_ErrorFrame.ID"].astype("u4") & 0x1FFFFFFF
                            columns["ID"] = vals
                            if frame_map:
                                columns["Name"] = [
                                    frame_map.get(_id, "") for _id in typing.cast(list[int], vals.tolist())
                                ]

                        if "CAN_ErrorFrame.DLC" in names:
                            columns["DLC"] = data["CAN_ErrorFrame.DLC"].astype("u1")

                        if "CAN_ErrorFrame.DataLength" in names:
                            columns["Data Length"] = data["CAN_ErrorFrame.DataLength"].astype("u1")

                        columns["Event Type"] = "Error Frame"

                        if "CAN_ErrorFrame.ErrorType" in names:
                            error_types = typing.cast(list[int], data["CAN_ErrorFrame.ErrorType"].astype("u1").tolist())
                            details = [v4c.CAN_ERROR_TYPES.get(err, "Other error") for err in error_types]

                            columns["Details"] = details

                        if "CAN_ErrorFrame.Dir" in names:
                            if data["CAN_ErrorFrame.Dir"].dtype.kind == "S":
                                columns["Direction"] = [
                                    v.decode("utf-8").capitalize()
                                    for v in typing.cast(list[bytes], data["CAN_ErrorFrame.Dir"].tolist())
                                ]
                            else:
                                columns["Direction"] = [
                                    "Tx" if dir else "Rx" for dir in data["CAN_ErrorFrame.Dir"].astype("u1").tolist()
                                ]

                    dfs.append(pd.DataFrame(columns, index=df_index))

                elif source and source.bus_type == v4c.BUS_TYPE_FLEXRAY:
                    if "FLX_Frame" in names:
                        data = self._mdf.get("FLX_Frame", idx, raw=True)

                    elif "FLX_NullFrame" in names:
                        data = self._mdf.get("FLX_NullFrame", idx, raw=True)

                    elif "FLX_StartCycle" in names:
                        data = self._mdf.get("FLX_StartCycle", idx, raw=True)

                    elif "FLX_Status" in names:
                        data = self._mdf.get("FLX_Status", idx, raw=True)
                    else:
                        continue

                    df_index = data.timestamps
                    count = len(df_index)

                    columns = {
                        "timestamps": df_index,
                        "type": np.full(count, "FLEXRAY", dtype="O"),
                        "Bus": np.zeros(count, dtype="u1"),
                        "ID": np.full(count, 0xFFFF, dtype="u2"),
                        "ControllerFlags": np.zeros(count, dtype="u2"),
                        "FrameFlags": np.zeros(count, dtype="u4"),
                        "Direction": np.full(count, "Rx", dtype="O"),
                        "Cycle": np.full(count, 0xFF, dtype="u1"),
                        "Event Type": np.full(count, "FlexRay Frame", dtype="O"),
                        "Details": np.full(count, "", dtype="O"),
                        "Data Length": np.zeros(count, dtype="u1"),
                        "Payload Length": np.zeros(count, dtype="u1"),
                        "Data Bytes": np.full(count, "", dtype="O"),
                        "Header CRC": np.full(count, 0xFFFF, dtype="u2"),
                    }

                    if data.name == "FLX_Frame":
                        columns["Bus"] = data["FLX_Frame.FlxChannel"].astype("u1")
                        columns["ID"] = data["FLX_Frame.ID"].astype("u2")
                        columns["Cycle"] = data["FLX_Frame.Cycle"].astype("u1")
                        columns["Data Length"] = data["FLX_Frame.DataLength"].astype("u1")
                        columns["Payload Length"] = data["FLX_Frame.PayloadLength"].astype("u1") * 2

                        data_bytes = csv_bytearray2hex(
                            pd.Series(list(data["FLX_Frame.DataBytes"])),
                            typing.cast(int, columns["Data Length"]),
                        )
                        columns["Data Bytes"] = data_bytes

                        columns["Header CRC"] = data["FLX_Frame.HeaderCRC"].astype("u2")

                        if "FLX_Frame.Dir" in names:
                            if data["FLX_Frame.Dir"].dtype.kind == "S":
                                columns["Direction"] = [
                                    v.decode("utf-8").capitalize()
                                    for v in typing.cast(list[bytes], data["FLX_Frame.Dir"].tolist())
                                ]
                            else:
                                columns["Direction"] = [
                                    "Tx" if dir else "Rx" for dir in data["FLX_Frame.Dir"].astype("u1").tolist()
                                ]

                        if "FLX_Frame.ControllerFlags" in names:
                            columns["ControllerFlags"] = np.frombuffer(
                                data["FLX_Frame.ControllerFlags"].tobytes(), dtype="<u2"
                            )
                        if "FLX_Frame.FrameFlags" in names:
                            columns["FrameFlags"] = np.frombuffer(data["FLX_Frame.FrameFlags"].tobytes(), dtype="<u4")

                    elif data.name == "FLX_NullFrame":
                        columns["Bus"] = data["FLX_NullFrame.FlxChannel"].astype("u1")
                        columns["ID"] = data["FLX_NullFrame.ID"].astype("u2")
                        columns["Cycle"] = data["FLX_NullFrame.Cycle"].astype("u1")

                        columns["Event Type"] = "FlexRay NullFrame"
                        columns["Header CRC"] = data["FLX_NullFrame.HeaderCRC"].astype("u2")

                        if "FLX_NullFrame.Dir" in names:
                            if data["FLX_NullFrame.Dir"].dtype.kind == "S":
                                columns["Direction"] = [
                                    v.decode("utf-8").capitalize()
                                    for v in typing.cast(list[bytes], data["FLX_NullFrame.Dir"].tolist())
                                ]
                            else:
                                columns["Direction"] = [
                                    "Tx" if dir else "Rx" for dir in data["FLX_NullFrame.Dir"].astype("u1").tolist()
                                ]

                    elif data.name == "FLX_StartCycle":
                        columns["Cycle"] = data["FLX_StartCycle.Cycle"].astype("u1")
                        columns["Event Type"] = "FlexRay StartCycle"

                    elif data.name == "FLX_Status":
                        vals = data["FLX_Status.StatusType"].astype("u1")
                        columns["Details"] = vals.astype("U").astype("O")

                        columns["Event Type"] = "FlexRay Status"

                    dfs.append(pd.DataFrame(columns, index=df_index))

        if dfs:
            signals = pd.concat(dfs).sort_index()

            index = pd.Index(range(len(signals)))
            signals.set_index(index, inplace=True)
        else:
            signals = pd.DataFrame()

        with open(file_name, "w") as asc:
            start = self.start_time.strftime("%a %b %d %I:%M:%S.%f %p %Y")
            asc.write(f"date {start}\n")
            asc.write("base hex  timestamps absolute\n")
            asc.write("no internal events logged\n")

            for row in signals.to_dict("records"):
                if row["type"] == "CAN":
                    if row["Event Type"] == "CAN Frame":
                        if row["EDL"]:
                            data = row["Data Bytes"].lower()
                            id = f"{row['ID']:x}"

                            if row["IDE"]:
                                id = f"{id}x"

                            bus = row["Bus"]
                            dir = row["Direction"]
                            t = row["timestamps"]

                            flags = 1 << 12
                            brs = row["BRS"]
                            if brs:
                                flags |= 1 << 13

                            esi = row["ESI"]
                            if esi:
                                flags |= 1 << 14

                            name = row["Name"]
                            dlc = row["DLC"]
                            data_length = row["Data Length"]

                            asc.write(
                                f"   {t: 9.6f} CANFD {bus:>3} {dir:<4} {id:>8}  {name:>32} {brs} {esi} {dlc:x} {data_length:>2} {data}        0    0 {flags:>8x}        0        0        0        0        0\n"
                            )

                        else:
                            dlc = row["DLC"]
                            data = row["Data Bytes"]
                            id = f"{row['ID']:x}"

                            if row["IDE"]:
                                id = f"{id}x"

                            bus = row["Bus"]
                            dir = row["Direction"]
                            t = row["timestamps"]

                            asc.write(f"{t: 9.6f} {bus}  {id:<15} {dir:<4} d {dlc:x} {data}\n")

                    elif row["Event Type"] == "Error Frame":
                        asc.write(f"   {row['timestamps']: 9.6f} {row['Bus']} ErrorFrame\n")

                    elif row["Event Type"] == "Remote Frame":
                        dlc = row["DLC"]
                        id = f"{row['ID']:x}"

                        if row["IDE"]:
                            id = f"{id}x"

                        bus = row["Bus"]
                        dir = row["Direction"]
                        t = row["timestamps"]

                        asc.write(f"   {t: 9.6f} {bus}  {id:<15} {dir:<4} r {dlc:x}\n")

                elif row["type"] == "FLEXRAY":
                    if row["Event Type"] == "FlexRay Frame":
                        frame_flags = f'{row["FrameFlags"]:x}'
                        controller_flags = f'{row["ControllerFlags"]:x}'
                        data = row["Data Bytes"]
                        header_crc = f'{row["Header CRC"]:x}'
                        data_length = f'{row["Data Length"]:x}'
                        payload_length = f'{row["Payload Length"]:x}'
                        bus = f'{row["Bus"] + 1:x}'
                        slot = f'{row["ID"]:x}'
                        cycle = f'{row["Cycle"]:x}'
                        dir = row["Direction"]
                        t = row["timestamps"]

                        asc.write(
                            f"   {t: 9.6f} Fr RMSG  0 0 1 {bus} {slot} {cycle} {dir} 0 {frame_flags} 5  {controller_flags}  {header_crc} x {payload_length} {data_length} {data} 0  0  0\n"
                        )

                    elif row["Event Type"] == "FlexRay NullFrame":
                        frame_flags = f'{row["FrameFlags"]:x}'
                        controller_flags = f'{row["ControllerFlags"]:x}'
                        header_crc = f'{row["Header CRC"]:x}'
                        payload_length = f'{row["Payload Length"]:x}'
                        bus = f'{row["Bus"] + 1:x}'
                        slot = f'{row["ID"]:x}'
                        cycle = f'{row["Cycle"]:x}'
                        dir = row["Direction"]
                        t = row["timestamps"]

                        asc.write(
                            f"   {t: 9.6f} Fr RMSG  0 0 1 {bus} {slot} {cycle} {dir} 0 {frame_flags} 5  {controller_flags}  {header_crc} x {payload_length} 0 0  0  0\n"
                        )


if __name__ == "__main__":
    pass<|MERGE_RESOLUTION|>--- conflicted
+++ resolved
@@ -204,61 +204,6 @@
     return tmp_path
 
 
-<<<<<<< HEAD
-def master_using_raster(mdf: MDF_v2_v3_v4, raster: RasterType, endpoint: bool = False) -> NDArray[Any]:
-    """Get single master based on the raster.
-
-    Parameters
-    ----------
-    mdf : asammdf.MDF
-        Measurement object.
-    raster : float
-        New raster.
-    endpoint : bool, default False
-        Include maximum timestamp in the new master.
-
-    Returns
-    -------
-    master : np.ndarray
-        New master.
-    """
-    if not raster:
-        master = np.array([], dtype="<f8")
-    else:
-        t_min = []
-        t_max = []
-        for group_index in mdf.virtual_groups:
-            group = mdf.groups[group_index]
-            cycles_nr = group.channel_group.cycles_nr
-            if cycles_nr:
-
-                master_min = mdf.get_master(group_index, record_offset=0, record_count=1)
-                if len(master_min):
-                    t_min.append(master_min[0])
-                master_max = mdf.get_master(group_index, record_offset=cycles_nr - 1, record_count=1)
-                if len(master_max):
-                    t_max.append(master_max[0])
-
-        if t_min:
-            t_min = np.amin(t_min)
-            t_max = np.amax(t_max)
-
-            num = float(np.float64((t_max - t_min) / raster))
-            if num.is_integer():
-                master = np.linspace(t_min, t_max, int(num) + 1)
-            else:
-                master = np.arange(t_min, t_max, raster)
-                if endpoint:
-                    master = np.concatenate([master, [t_max]])
-
-        else:
-            master = np.array([], dtype="<f8")
-
-    return master
-
-
-=======
->>>>>>> 9a4e9fd0
 class MDF:
     r"""Unified access to MDF v3 and v4 files. Underlying _mdf's attributes and
     methods are linked to the `MDF` object via `setattr`. This is done to expose
@@ -959,10 +904,6 @@
     def virtual_groups_map(self, groups_map: dict[int, int]) -> None:
         self._mdf.virtual_groups_map = groups_map
 
-<<<<<<< HEAD
-    def convert(self, version: str, progress=None) -> MDF:
-        """Convert `MDF` to other version.
-=======
     def add_trigger(
         self,
         group: int,
@@ -1091,8 +1032,7 @@
         return self._mdf.extract_attachment(index=index, password=password)
 
     def convert(self, version: str | Version, progress: Any | None = None) -> "MDF":
-        """Convert *MDF* to other version.
->>>>>>> 9a4e9fd0
+        """Convert `MDF` to other version.
 
         Parameters
         ----------
@@ -1172,18 +1112,10 @@
         version: str | Version | None = None,
         include_ends: bool = True,
         time_from_zero: bool = False,
-<<<<<<< HEAD
-        progress=None,
-    ) -> MDF:
+        progress: Any | None = None,
+    ) -> "MDF":
         """Cut `MDF`. `start` and `stop` are absolute values or values relative
         to the first timestamp depending on the `whence` argument.
-=======
-        progress: Any | None = None,
-    ) -> "MDF":
-        """Cut *MDF* file. *start* and *stop* limits are absolute values
-        or values relative to the first timestamp depending on the *whence*
-        argument.
->>>>>>> 9a4e9fd0
 
         Parameters
         ----------
@@ -2571,11 +2503,6 @@
             message.format(fmt)
             logger.warning(message)
 
-<<<<<<< HEAD
-    def filter(self, channels: ChannelsType, version: str | None = None, progress=None) -> MDF:
-        """Return new `MDF` object that contains only the channels listed in the
-        `channels` argument.
-=======
         return None
 
     def filter(
@@ -2584,9 +2511,8 @@
         version: str | Version | None = None,
         progress: Any | None = None,
     ) -> "MDF":
-        """Return new *MDF* object that contains only the channels listed in the
-        *channels* argument.
->>>>>>> 9a4e9fd0
+        """Return new `MDF` object that contains only the channels listed in the
+        `channels` argument.
 
         Parameters
         ----------
@@ -2832,17 +2758,10 @@
         sync: bool = True,
         add_samples_origin: bool = False,
         direct_timestamp_continuation: bool = False,
-<<<<<<< HEAD
-        progress=None,
-        **kwargs,
-    ) -> MDF:
-        """Concatenate several files. The files must have the same internal
-=======
         progress: Any | None = None,
         **kwargs: Unpack[_ConcatenateKwargs],
     ) -> "MDF":
-        """Concatenates several files. The files must have the same internal
->>>>>>> 9a4e9fd0
+        """Concatenate several files. The files must have the same internal
         structure (same number of groups, and same channels in each group).
 
         The order of the input files is always preserved, only the samples'
@@ -2851,7 +2770,6 @@
         Parameters
         ----------
         files : list | tuple
-<<<<<<< HEAD
             List of MDF file names or `MDF`, zipfile.ZipFile, bz2.BZ2File or
             gzip.GzipFile instances.
 
@@ -2871,29 +2789,6 @@
         direct_timestamp_continuation : bool, default False
             The timestamps from the next file will be added right after the last
             timestamp from the previous file.
-=======
-            list of *MDF* file names or *MDF*, zipfile.ZipFile, bz2.BZ2File or gzip.GzipFile
-            instances
-
-            .. versionchanged:: 6.2.0
-
-                added support for zipfile.ZipFile, bz2.BZ2File and gzip.GzipFile
-
-        version : str
-            merged file version
-        sync : bool
-            sync the files based on the start of measurement, default *True*. The order of the
-            input files is preserved, only the samples' timestamps are influenced by this
-            argument
-        add_samples_origin : bool
-            option to create a new "__samples_origin" channel that will hold
-            the index of the measurement from where each timestamp originated
-        direct_timestamp_continuation (False) : bool
-            the timestamps from the next file will be added right after the last
-            timestamp from the previous file; default *False*
-
-            .. versionadded:: 6.0.0
->>>>>>> 9a4e9fd0
 
             .. versionadded:: 6.0.0
 
@@ -3332,36 +3227,16 @@
         files: Sequence[Union["MDF", FileLike, StrPath]],
         version: str | Version = "4.10",
         sync: bool = True,
-<<<<<<< HEAD
-        progress=None,
-        **kwargs,
-    ) -> MDF:
-        """Stack several files and return the stacked `MDF` object.
-=======
         progress: Any | None = None,
         **kwargs: Unpack[_StackKwargs],
     ) -> "MDF":
-        """Stack several files and return the stacked *MDF* object.
->>>>>>> 9a4e9fd0
+        """Stack several files and return the stacked `MDF` object.
 
         Parameters
         ----------
         files : list | tuple
-<<<<<<< HEAD
             List of MDF file names or `MDF`, zipfile.ZipFile, bz2.BZ2File or
             gzip.GzipFile instances.
-=======
-            list of *MDF* file names or *MDF*, zipfile.ZipFile, bz2.BZ2File or gzip.GzipFile
-            instances
-
-            .. versionchanged:: 6.2.0
-
-                added support for zipfile.ZipFile, bz2.BZ2File and gzip.GzipFile
-        version : str
-            merged file version
-        sync : bool
-            sync the files based on the start of measurement, default *True*
->>>>>>> 9a4e9fd0
 
             .. versionchanged:: 6.2.0
 
@@ -3685,22 +3560,6 @@
                 only_basenames=only_basenames,
             )
 
-<<<<<<< HEAD
-    def resample(
-        self,
-        raster: RasterType,
-        version: str | None = None,
-        time_from_zero: bool = False,
-        progress=None,
-    ) -> MDF:
-        """Resample all channels using the given raster. See `configure` to
-        select the interpolation method for integer and float channels.
-
-        Parameters
-        ----------
-        raster : float | array-like | str
-            New raster that can be:
-=======
     def master_using_raster(self, raster: RasterType, endpoint: bool = False) -> NDArray[Any]:
         """get single master based on the raster
 
@@ -3760,14 +3619,13 @@
         time_from_zero: bool = False,
         progress: Callable[[int, int], None] | Any | None = None,
     ) -> "MDF":
-        """Resample all channels using the given raster. See *configure* to select
-        the interpolation method for integer channels.
+        """Resample all channels using the given raster. See `configure` to
+        select the interpolation method for integer and float channels.
 
         Parameters
         ----------
-        raster : float | np.array | str
-            new raster that can be
->>>>>>> 9a4e9fd0
+        raster : float | array-like | str
+            New raster that can be:
 
             * a float step value
             * a channel name whose timestamps will be used as raster (starting
@@ -5452,17 +5310,10 @@
         only_basenames: bool = False,
         interpolate_outwards_with_nan: bool = False,
         numeric_1D_only: bool = False,
-<<<<<<< HEAD
-        progress=None,
-        use_polars=False,
-    ) -> pd.DataFrame:
-        """Generate a pandas DataFrame.
-=======
         progress: Callable[[int, int], None] | Any | None = None,
         use_polars: bool = False,
     ) -> Union[pd.DataFrame, "pl.DataFrame"]:
-        """Generate pandas DataFrame.
->>>>>>> 9a4e9fd0
+        """Generate a pandas DataFrame.
 
         Parameters
         ----------
@@ -6089,17 +5940,10 @@
         maximum: float,
         exp_min: int = -15,
         exp_max: int = 15,
-<<<<<<< HEAD
-        version: str | None = None,
-        progress=None,
-    ) -> MDF:
-        """Clean up timestamps and convert `MDF` to other version.
-=======
         version: str | Version | None = None,
         progress: Callable[[int, int], None] | Any | None = None,
     ) -> "MDF":
-        """Convert *MDF* to other version.
->>>>>>> 9a4e9fd0
+        """Clean up timestamps and convert `MDF` to other version.
 
         .. versionadded:: 5.22.0
 

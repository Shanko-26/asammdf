--- conflicted
+++ resolved
@@ -443,16 +443,6 @@
         start: Optional[float] = None,
         stop: Optional[float] = None,
         include_ends: bool = True,
-<<<<<<< HEAD
-        integer_interpolation_mode: (
-            IntInterpolationModeType | IntegerInterpolation
-        ) = IntegerInterpolation.REPEAT_PREVIOUS_SAMPLE,
-        float_interpolation_mode: (
-            FloatInterpolationModeType | FloatInterpolation
-        ) = FloatInterpolation.LINEAR_INTERPOLATION,
-    ) -> Signal:
-        """Cut the signal according to the *start* and *stop* values, by using
-=======
         integer_interpolation_mode: Union[
             IntInterpolationModeType, IntegerInterpolation
         ] = IntegerInterpolation.REPEAT_PREVIOUS_SAMPLE,
@@ -460,9 +450,7 @@
             FloatInterpolationModeType, FloatInterpolation
         ] = FloatInterpolation.LINEAR_INTERPOLATION,
     ) -> "Signal":
-        """
-        Cuts the signal according to the *start* and *stop* values, by using
->>>>>>> 2ef8cc10
+        """Cut the signal according to the *start* and *stop* values, by using
         the insertion indexes in the signal's *time* axis.
 
         Parameters
@@ -861,13 +849,8 @@
 
         return result
 
-<<<<<<< HEAD
-    def extend(self, other: Signal) -> Signal:
+    def extend(self, other: "Signal") -> "Signal":
         """Extend Signal with samples from another Signal.
-=======
-    def extend(self, other: "Signal") -> "Signal":
-        """extend signal with samples from another signal
->>>>>>> 2ef8cc10
 
         Parameters
         ----------
@@ -936,16 +919,6 @@
     def interp(
         self,
         new_timestamps: NDArray[Any],
-<<<<<<< HEAD
-        integer_interpolation_mode: (
-            IntInterpolationModeType | IntegerInterpolation
-        ) = IntegerInterpolation.REPEAT_PREVIOUS_SAMPLE,
-        float_interpolation_mode: (
-            FloatInterpolationModeType | FloatInterpolation
-        ) = FloatInterpolation.LINEAR_INTERPOLATION,
-    ) -> Signal:
-        """Returns a new *Signal* interpolated using the *new_timestamps*.
-=======
         integer_interpolation_mode: Union[
             IntInterpolationModeType, IntegerInterpolation
         ] = IntegerInterpolation.REPEAT_PREVIOUS_SAMPLE,
@@ -953,8 +926,7 @@
             FloatInterpolationModeType, FloatInterpolation
         ] = FloatInterpolation.LINEAR_INTERPOLATION,
     ) -> "Signal":
-        """returns a new *Signal* interpolated using the *new_timestamps*
->>>>>>> 2ef8cc10
+        """Returns a new *Signal* interpolated using the *new_timestamps*.
 
         Parameters
         ----------
@@ -1412,13 +1384,8 @@
     def __setitem__(self, idx: Union[int, slice, ArrayLike], val: Any) -> None:
         self.samples[idx] = val
 
-<<<<<<< HEAD
-    def astype(self, np_type: DTypeLike) -> Signal:
+    def astype(self, np_type: DTypeLike) -> "Signal":
         """Returns new *Signal* with samples of dtype *np_type*.
-=======
-    def astype(self, np_type: DTypeLike) -> "Signal":
-        """returns new *Signal* with samples of dtype *np_type*
->>>>>>> 2ef8cc10
 
         Parameters
         ----------
@@ -1449,14 +1416,8 @@
             virtual_master_conversion=self.virtual_master_conversion,
         )
 
-<<<<<<< HEAD
-    def physical(self, copy: bool = True) -> Signal:
+    def physical(self, copy: bool = True) -> "Signal":
         """Get the physical samples values.
-=======
-    def physical(self, copy: bool = True) -> "Signal":
-        """
-        get the physical samples values
->>>>>>> 2ef8cc10
 
         Parameters
         ----------
@@ -1505,13 +1466,8 @@
             virtual_master_conversion=self.virtual_master_conversion,
         )
 
-<<<<<<< HEAD
-    def validate(self, copy: bool = True) -> Signal:
+    def validate(self, copy: bool = True) -> "Signal":
         """Apply invalidation bits if they are available for this signal.
-=======
-    def validate(self, copy: bool = True) -> "Signal":
-        """apply invalidation bits if they are available for this signal
->>>>>>> 2ef8cc10
 
         Parameters
         ----------
@@ -1556,13 +1512,8 @@
 
         return signal
 
-<<<<<<< HEAD
-    def copy(self) -> Signal:
+    def copy(self) -> "Signal":
         """Copy all attributes to a new Signal."""
-=======
-    def copy(self) -> "Signal":
-        """copy all attributes to a new Signal"""
->>>>>>> 2ef8cc10
         return Signal(
             self.samples.copy(),
             self.timestamps.copy(),

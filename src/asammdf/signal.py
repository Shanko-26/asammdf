"""asammdf *Signal* class module for time-correct signal processing"""

from collections.abc import Iterator
import logging
from textwrap import fill
from typing import Any, overload, Union

import numpy as np
from numpy.typing import ArrayLike, DTypeLike, NDArray

from .blocks import v2_v3_blocks as v3b
from .blocks import v4_blocks as v4b
from .blocks.conversion_utils import from_dict
from .blocks.options import FloatInterpolation, IntegerInterpolation
from .blocks.source_utils import Source
from .blocks.utils import extract_xml_comment, MdfException, SignalFlags
from .types import (
    ChannelConversionType,
    FloatInterpolationModeType,
    IntInterpolationModeType,
    SourceType,
    SyncType,
)
from .version import __version__

try:
    encode = np.strings.encode
except:
    encode = np.char.encode

logger = logging.getLogger("asammdf")


class Signal:
    """The *Signal* represents a channel described by its samples and timestamps.
    It can perform arithmetic operations against other *Signal* or numeric types.
    The operations are computed in respect to the timestamps (time-correct).
    The non-float signals are not interpolated, instead the last value relative
    to the current timestamp is used.
    *samples*, *timestamps* and *name* are mandatory arguments.

    Parameters
    ----------
    samples : np.ndarray | list | tuple
        Signal samples.
    timestamps : np.ndarray | list | tuple
        Signal timestamps.
    unit : str, optional
        Signal unit.
    name : str
        Signal name.
    conversion : dict | channel conversion block, optional
        Dict that contains extra conversion information about the signal.
    comment : str, optional
        Signal comment.
    raw : bool, default True
        Signal samples are raw values, with no physical conversion applied.
    master_metadata : list, optional
        Master name and sync type.
    display_names : dict, optional
        Display names used by MDF version 3.
    attachment : (bytes, str), optional
        Channel attachment and name from MDF version 4.
    source : Source, optional
        Source information named tuple.
    bit_count : int, optional
        Bit count; useful for integer channels.
    invalidation_bits : np.ndarray, optional
        Channel invalidation bits.
    encoding : str, optional
        Encoding for string signals.
    flags : Signal.Flags, optional
        Flags for user-defined attributes and stream sync.
    """

    Flags = SignalFlags

    def __init__(
        self,
        samples: ArrayLike,
        timestamps: ArrayLike,
        unit: str = "",
        name: str = "",
        conversion: dict[str, Any] | ChannelConversionType | None = None,
        comment: str = "",
        raw: bool = True,
        master_metadata: tuple[str, SyncType] | None = None,
        display_names: dict[str, str] | None = None,
        attachment: tuple[bytes, str | None, str | None] | None = None,
        source: SourceType | None = None,
        bit_count: int | None = None,
        invalidation_bits: ArrayLike | None = None,
        encoding: str | None = None,
        group_index: int = -1,
        channel_index: int = -1,
        flags: Flags = Flags.no_flags,
        virtual_conversion: dict[str, Any] | ChannelConversionType | None = None,
        virtual_master_conversion: dict[str, Any] | ChannelConversionType | None = None,
    ) -> None:
        if not name:
            message = (
                '"samples", "timestamps" and "name" are mandatory '
                f"for Signal class __init__: samples={samples!r}\n"
                f"timestamps={timestamps!r}\nname={name}"
            )
            raise MdfException(message)
        else:
            self.samples: NDArray[Any]
            if not isinstance(samples, np.ndarray):
                samples = np.array(samples)
                kind = samples.dtype.kind
                if kind == "U":
                    if encoding is None:
                        encodings = ["utf-8", "latin-1"]
                    else:
                        encodings = [encoding, "utf-8", "latin-1"]
                    for _encoding in encodings:
                        try:
                            self.samples = encode(samples, _encoding)
                            break
                        except:
                            continue
                    else:
                        self.samples = encode(samples, encodings[0], errors="ignore")
                elif kind == "O":
                    self.samples = samples.astype(np.bytes_)
                else:
                    self.samples = samples
            else:
                self.samples = samples

            self.timestamps: NDArray[Any]
            if not isinstance(timestamps, np.ndarray):
                self.timestamps = np.array(timestamps, dtype=np.float64)
            else:
                self.timestamps = timestamps

            if self.samples.shape[0] != self.timestamps.shape[0]:
                message = "{} samples and timestamps length mismatch ({} vs {})"
                message = message.format(name, self.samples.shape[0], self.timestamps.shape[0])
                logger.exception(message)
                raise MdfException(message)

            self.unit = unit
            self.name = name
            self.comment = comment
            self.flags = flags
            self._plot_axis = None
            self.raw = raw
            self.master_metadata = master_metadata
            self.display_names = display_names or {}
            self.attachment = attachment
            self.encoding = encoding
            self.group_index = group_index
            self.channel_index = channel_index
            self._invalidation_bits = None

            if source:
                if not isinstance(source, Source):
                    source = Source.from_source(source)
            self.source: Source | None = source

            if bit_count is None:
                self.bit_count = self.samples.dtype.itemsize * 8
            else:
                self.bit_count = bit_count

            self.invalidation_bits = invalidation_bits

            self.conversion: ChannelConversionType | None
            if conversion:
                if not isinstance(conversion, (v4b.ChannelConversion, v3b.ChannelConversion)):
                    self.conversion = from_dict(conversion)
                else:
                    self.conversion = conversion
            else:
                self.conversion = None

            self.virtual_conversion: ChannelConversionType | None
            if self.flags & self.Flags.virtual:
                if not isinstance(virtual_conversion, (v4b.ChannelConversion, v3b.ChannelConversion)):
                    self.virtual_conversion = from_dict(virtual_conversion)
                else:
                    self.virtual_conversion = virtual_conversion
            else:
                self.virtual_conversion = None

            self.virtual_master_conversion: ChannelConversionType | None
            if self.flags & self.Flags.virtual_master:
                if not isinstance(virtual_master_conversion, (v4b.ChannelConversion, v3b.ChannelConversion)):
                    self.virtual_master_conversion = from_dict(virtual_master_conversion)
                else:
                    self.virtual_master_conversion = virtual_master_conversion
            else:
                self.virtual_master_conversion = None

    @property
    def invalidation_bits(self):
        return self._invalidation_bits

    @invalidation_bits.setter
    def invalidation_bits(self, value):
        if value is None:
            self._invalidation_bits = None

        else:
            if not isinstance(value, InvalidationArray):
                value = InvalidationArray(value)

            if value.shape[0] != self.samples.shape[0]:
                message = "{} samples and invalidation bits length mismatch ({} vs {})"
                message = message.format(self.name, self.samples.shape[0], value.shape[0])
                logger.exception(message)
                raise MdfException(message)

            self._invalidation_bits = value

    def __repr__(self):
        return f"""<Signal {self.name}:
\tsamples={self.samples}
\ttimestamps={self.timestamps}
\tinvalidation_bits={self.invalidation_bits}
\tunit="{self.unit}"
\tconversion={self.conversion}
\tsource={self.source}
\tcomment="{self.comment}"
\tflags="{self.flags}"
\tmastermeta="{self.master_metadata}"
\traw={self.raw}
\tdisplay_names={self.display_names}
\tattachment={self.attachment}>
"""

    def plot(self, validate: bool = True, index_only: bool = False) -> None:
        """Plot Signal samples. Pyqtgraph is used if it is available; in this
        case see the GUI plot documentation to see the available commands.

        Parameters
        ----------
        validate : bool, default True
            Apply the invalidation bits.
        index_only : bool, default False
            Use index-based X axis. This can be useful if the master (usually
            time based) is corrupted with NaN, inf or if it is not strictly
            increasing.
        """
        try:
            from .gui.plot import plot

            plot(self, validate=True, index_only=False)
            return

        except:
            try:
                import matplotlib.pyplot as plt
                from matplotlib.widgets import Slider
            except ImportError:
                logging.warning("Signal plotting requires pyqtgraph or matplotlib")
                return

        if len(self.samples.shape) <= 1 and self.samples.dtype.names is None:
            fig = plt.figure()
            fig.canvas.manager.set_window_title(self.name)
            fig.text(
                0.95,
                0.05,
                f"asammdf {__version__}",
                fontsize=8,
                color="red",
                ha="right",
                va="top",
                alpha=0.5,
            )

            name = self.name

            if self.comment:
                comment = self.comment.replace("$", "")
                comment = extract_xml_comment(comment)
                comment = fill(comment, 120).replace("\\n", " ")

                title = f"{name}\n({comment})"
                plt.title(title)
            else:
                plt.title(name)
            try:
                if not self.master_metadata:
                    plt.xlabel("Time [s]")
                    plt.ylabel(f"[{self.unit}]")
                    plt.plot(self.timestamps, self.samples, "b")
                    plt.plot(self.timestamps, self.samples, "b.")
                    plt.grid(True)
                    plt.show()
                else:
                    master_name, sync_type = self.master_metadata
                    match sync_type:
                        case 0 | 1:
                            plt.xlabel(f"{master_name} [s]")
                        case 2:
                            plt.xlabel(f"{master_name} [deg]")
                        case 3:
                            plt.xlabel(f"{master_name} [m]")
                        case 4:
                            plt.xlabel(f"{master_name} [index]")
                    plt.ylabel(f"[{self.unit}]")
                    plt.plot(self.timestamps, self.samples, "b")
                    plt.plot(self.timestamps, self.samples, "b.")
                    plt.grid(True)
                    plt.show()
            except ValueError:
                plt.close(fig)
        else:
            try:
                names = self.samples.dtype.names
                if self.samples.dtype.names is None or len(names) == 1:
                    if names:
                        samples = self.samples[names[0]]
                    else:
                        samples = self.samples

                    shape = samples.shape[1:]

                    fig = plt.figure()
                    fig.canvas.set_window_title(self.name)
                    fig.text(
                        0.95,
                        0.05,
                        f"asammdf {__version__}",
                        fontsize=8,
                        color="red",
                        ha="right",
                        va="top",
                        alpha=0.5,
                    )

                    if self.comment:
                        comment = self.comment.replace("$", "")
                        plt.title(f"{self.name}\n({comment})")
                    else:
                        plt.title(self.name)

                    ax = fig.add_subplot(111, projection="3d")

                    # Grab some test data.
                    X = np.array(range(shape[1]))
                    Y = np.array(range(shape[0]))
                    X, Y = np.meshgrid(X, Y)

                    Z = samples[0]

                    # Plot a basic wireframe.
                    self._plot_axis = ax.plot_wireframe(X, Y, Z, rstride=1, cstride=1)

                    # Place Sliders on Graph
                    ax_a = plt.axes([0.25, 0.1, 0.65, 0.03])

                    # Create Sliders & Determine Range
                    sa = Slider(
                        ax_a,
                        "Time [s]",
                        self.timestamps[0],
                        self.timestamps[-1],
                        valinit=self.timestamps[0],
                    )

                    def update(val):
                        self._plot_axis.remove()
                        idx = np.searchsorted(self.timestamps, sa.val, side="right")
                        Z = samples[idx - 1]
                        self._plot_axis = ax.plot_wireframe(X, Y, Z, rstride=1, cstride=1)
                        fig.canvas.draw_idle()

                    sa.on_changed(update)

                    plt.show()

                else:
                    fig = plt.figure()
                    fig.canvas.set_window_title(self.name)
                    fig.text(
                        0.95,
                        0.05,
                        f"asammdf {__version__}",
                        fontsize=8,
                        color="red",
                        ha="right",
                        va="top",
                        alpha=0.5,
                    )

                    if self.comment:
                        comment = self.comment.replace("$", "")
                        plt.title(f"{self.name}\n({comment})")
                    else:
                        plt.title(self.name)

                    ax = fig.add_subplot(111, projection="3d")

                    samples = self.samples[names[0]]
                    axis1 = self.samples[names[1]]
                    axis2 = self.samples[names[2]]

                    # Grab some test data.
                    X, Y = np.meshgrid(axis2[0], axis1[0])

                    Z = samples[0]

                    # Plot a basic wireframe.
                    self._plot_axis = ax.plot_wireframe(X, Y, Z, rstride=1, cstride=1)

                    # Place Sliders on Graph
                    ax_a = plt.axes([0.25, 0.1, 0.65, 0.03])

                    # Create Sliders & Determine Range
                    sa = Slider(
                        ax_a,
                        "Time [s]",
                        self.timestamps[0],
                        self.timestamps[-1],
                        valinit=self.timestamps[0],
                    )

                    def update(val):
                        self._plot_axis.remove()
                        idx = np.searchsorted(self.timestamps, sa.val, side="right")
                        Z = samples[idx - 1]
                        X, Y = np.meshgrid(axis2[idx - 1], axis1[idx - 1])
                        self._plot_axis = ax.plot_wireframe(X, Y, Z, rstride=1, cstride=1)
                        fig.canvas.draw_idle()

                    sa.on_changed(update)

                    plt.show()

            except Exception as err:
                print(err)

    def cut(
        self,
        start: float | None = None,
        stop: float | None = None,
        include_ends: bool = True,
        integer_interpolation_mode: (
            IntInterpolationModeType | IntegerInterpolation
        ) = IntegerInterpolation.REPEAT_PREVIOUS_SAMPLE,
        float_interpolation_mode: (
            FloatInterpolationModeType | FloatInterpolation
        ) = FloatInterpolation.LINEAR_INTERPOLATION,
    ) -> "Signal":
        """Cut the signal according to the *start* and *stop* values, by using
        the insertion indexes in the signal's *time* axis.

        Parameters
        ----------
        start : float, optional
            Start timestamp for cutting.
        stop : float, optional
            Stop timestamp for cutting.
        include_ends : bool, default True
            Include the *start* and *stop* timestamps after cutting the signal.
            If *start* and *stop* are not found in the original timestamps,
            then the new samples will be computed using interpolation.
        integer_interpolation_mode : int, default 0
            Interpolation mode for integer signals.

            * 0 - repeat previous sample
            * 1 - linear interpolation
            * 2 - hybrid interpolation: channels with integer data type (raw
              values) that have a conversion that outputs float values will use
              linear interpolation, otherwise the previous sample is used

            .. versionadded:: 6.2.0

        float_interpolation_mode : int, default 1
            Interpolation mode for float channels.

            * 0 - repeat previous sample
            * 1 - linear interpolation

            .. versionadded:: 6.2.0

        Returns
        -------
        result : Signal
            New *Signal* cut from the original.

        Examples
        --------
        >>> from asammdf import Signal
        >>> import numpy as np
        >>> old_sig = Signal(np.arange(0.03, 100, 0.05), np.arange(0.03, 100, 0.05), name='SIG')
        >>> new_sig = old_sig.cut(1.0, 10.5)
        >>> new_sig.timestamps[0], new_sig.timestamps[-1]
        (1.0, 10.5)

        >>> new_sig = old_sig.cut(1.0, 10.5, include_ends=False)
        >>> new_sig.timestamps[0], new_sig.timestamps[-1]
        (1.03, 10.48)

        >>> new_sig = old_sig.cut(1.0, 10.5, float_interpolation_mode=0)
        >>> new_sig.samples[0], new_sig.samples[-1]
        (0.98, 10.48)
        """

        integer_interpolation_mode = IntegerInterpolation(integer_interpolation_mode)
        float_interpolation_mode = FloatInterpolation(float_interpolation_mode)

        original_start, original_stop = (start, stop)

        if self.samples.size == 0:
            result = Signal(
                np.array([], dtype=self.samples.dtype),
                np.array([], dtype=self.timestamps.dtype),
                self.unit,
                self.name,
                self.conversion,
                self.comment,
                self.raw,
                self.master_metadata,
                self.display_names,
                self.attachment,
                self.source,
                self.bit_count,
                encoding=self.encoding,
                group_index=self.group_index,
                channel_index=self.channel_index,
                flags=self.flags,
                virtual_conversion=self.virtual_conversion,
                virtual_master_conversion=self.virtual_master_conversion,
            )

        elif start is None and stop is None:
            # return the channel uncut
            result = Signal(
                self.samples.copy(),
                self.timestamps.copy(),
                self.unit,
                self.name,
                self.conversion,
                self.comment,
                self.raw,
                self.master_metadata,
                self.display_names,
                self.attachment,
                self.source,
                self.bit_count,
                invalidation_bits=self.invalidation_bits.copy() if self.invalidation_bits is not None else None,
                encoding=self.encoding,
                group_index=self.group_index,
                channel_index=self.channel_index,
                flags=self.flags,
                virtual_conversion=self.virtual_conversion,
                virtual_master_conversion=self.virtual_master_conversion,
            )

        else:
            if start is None:
                # cut from begining to stop
                if stop < self.timestamps[0]:
                    result = Signal(
                        np.array([], dtype=self.samples.dtype),
                        np.array([], dtype=self.timestamps.dtype),
                        self.unit,
                        self.name,
                        self.conversion,
                        self.comment,
                        self.raw,
                        self.master_metadata,
                        self.display_names,
                        self.attachment,
                        self.source,
                        self.bit_count,
                        encoding=self.encoding,
                        group_index=self.group_index,
                        channel_index=self.channel_index,
                        flags=self.flags,
                        virtual_conversion=self.virtual_conversion,
                        virtual_master_conversion=self.virtual_master_conversion,
                    )

                else:
                    stop = np.searchsorted(self.timestamps, stop, side="right")
                    if include_ends and original_stop not in self.timestamps and original_stop < self.timestamps[-1]:
                        interpolated = self.interp(
                            [original_stop],
                            integer_interpolation_mode=integer_interpolation_mode,
                            float_interpolation_mode=float_interpolation_mode,
                        )

                        if len(interpolated):
                            samples = np.append(self.samples[:stop], interpolated.samples, axis=0)
                            timestamps = np.append(self.timestamps[:stop], interpolated.timestamps)
                            if self.invalidation_bits is not None:
                                invalidation_bits = InvalidationArray(
                                    np.append(
                                        self.invalidation_bits[:stop],
                                        interpolated.invalidation_bits,
                                    ),
                                    self.invalidation_bits.origin,
                                )
                            else:
                                invalidation_bits = None
                    else:
                        samples = self.samples[:stop].copy()
                        timestamps = self.timestamps[:stop].copy()
                        if self.invalidation_bits is not None:
                            invalidation_bits = self.invalidation_bits[:stop].copy()
                        else:
                            invalidation_bits = None

                    if samples.dtype != self.samples.dtype:
                        samples = samples.astype(self.samples.dtype)

                    result = Signal(
                        samples,
                        timestamps,
                        self.unit,
                        self.name,
                        self.conversion,
                        self.comment,
                        self.raw,
                        self.master_metadata,
                        self.display_names,
                        self.attachment,
                        self.source,
                        self.bit_count,
                        invalidation_bits=invalidation_bits,
                        encoding=self.encoding,
                        group_index=self.group_index,
                        channel_index=self.channel_index,
                        flags=self.flags,
                        virtual_conversion=self.virtual_conversion,
                        virtual_master_conversion=self.virtual_master_conversion,
                    )

            elif stop is None:
                # cut from start to end
                if start > self.timestamps[-1]:
                    result = Signal(
                        np.array([], dtype=self.samples.dtype),
                        np.array([], dtype=self.timestamps.dtype),
                        self.unit,
                        self.name,
                        self.conversion,
                        self.comment,
                        self.raw,
                        self.master_metadata,
                        self.display_names,
                        self.attachment,
                        self.source,
                        self.bit_count,
                        encoding=self.encoding,
                        group_index=self.group_index,
                        channel_index=self.channel_index,
                        flags=self.flags,
                        virtual_conversion=self.virtual_conversion,
                        virtual_master_conversion=self.virtual_master_conversion,
                    )

                else:
                    start = np.searchsorted(self.timestamps, start, side="left")
                    if include_ends and original_start not in self.timestamps and original_start > self.timestamps[0]:
                        interpolated = self.interp(
                            [original_start],
                            integer_interpolation_mode=integer_interpolation_mode,
                            float_interpolation_mode=float_interpolation_mode,
                        )
                        if len(interpolated):
                            samples = np.append(interpolated.samples, self.samples[start:], axis=0)
                            timestamps = np.append(interpolated.timestamps, self.timestamps[start:])
                            if self.invalidation_bits is not None:
                                invalidation_bits = InvalidationArray(
                                    np.append(
                                        interpolated.invalidation_bits,
                                        self.invalidation_bits[start:],
                                    ),
                                    self.invalidation_bits.origin,
                                )
                            else:
                                invalidation_bits = None
                    else:
                        samples = self.samples[start:].copy()
                        timestamps = self.timestamps[start:].copy()
                        if self.invalidation_bits is not None:
                            invalidation_bits = self.invalidation_bits[start:].copy()
                        else:
                            invalidation_bits = None

                    if samples.dtype != self.samples.dtype:
                        samples = samples.astype(self.samples.dtype)

                    result = Signal(
                        samples,
                        timestamps,
                        self.unit,
                        self.name,
                        self.conversion,
                        self.comment,
                        self.raw,
                        self.master_metadata,
                        self.display_names,
                        self.attachment,
                        self.source,
                        self.bit_count,
                        invalidation_bits=invalidation_bits,
                        encoding=self.encoding,
                        group_index=self.group_index,
                        channel_index=self.channel_index,
                        flags=self.flags,
                        virtual_conversion=self.virtual_conversion,
                        virtual_master_conversion=self.virtual_master_conversion,
                    )

            else:
                # cut between start and stop
                if start > self.timestamps[-1] or stop < self.timestamps[0]:
                    result = Signal(
                        np.array([], dtype=self.samples.dtype),
                        np.array([], dtype=self.timestamps.dtype),
                        self.unit,
                        self.name,
                        self.conversion,
                        self.comment,
                        self.raw,
                        self.master_metadata,
                        self.display_names,
                        self.attachment,
                        self.source,
                        self.bit_count,
                        encoding=self.encoding,
                        group_index=self.group_index,
                        channel_index=self.channel_index,
                        flags=self.flags,
                        virtual_conversion=self.virtual_conversion,
                        virtual_master_conversion=self.virtual_master_conversion,
                    )
                else:
                    start = np.searchsorted(self.timestamps, start, side="left")
                    stop = np.searchsorted(self.timestamps, stop, side="right")

                    if start == stop:
                        if include_ends:
                            if original_start == original_stop:
                                ends = np.array([original_start], dtype=self.timestamps.dtype)
                            else:
                                ends = np.array(
                                    [original_start, original_stop],
                                    dtype=self.timestamps.dtype,
                                )

                            interpolated = self.interp(
                                ends,
                                integer_interpolation_mode=integer_interpolation_mode,
                                float_interpolation_mode=float_interpolation_mode,
                            )
                            samples = interpolated.samples
                            timestamps = ends
                            invalidation_bits = interpolated.invalidation_bits
                        else:
                            samples = np.array([], dtype=self.samples.dtype)
                            timestamps = np.array([], dtype=self.timestamps.dtype)
                            if self.invalidation_bits is not None:
                                invalidation_bits = self.invalidation_bits[0:0]
                            else:
                                invalidation_bits = None
                    else:
                        samples = self.samples[start:stop].copy()
                        timestamps = self.timestamps[start:stop].copy()
                        if self.invalidation_bits is not None:
                            invalidation_bits = self.invalidation_bits[start:stop].copy()
                        else:
                            invalidation_bits = None

                        if (
                            include_ends
                            and original_stop not in self.timestamps
                            and original_stop < self.timestamps[-1]
                        ):
                            interpolated = self.interp(
                                [original_stop],
                                integer_interpolation_mode=integer_interpolation_mode,
                                float_interpolation_mode=float_interpolation_mode,
                            )

                            if len(interpolated):
                                samples = np.append(samples, interpolated.samples, axis=0)
                                timestamps = np.append(timestamps, interpolated.timestamps)
                                if invalidation_bits is not None:
                                    invalidation_bits = InvalidationArray(
                                        np.append(
                                            invalidation_bits,
                                            interpolated.invalidation_bits,
                                        ),
                                        interpolated.invalidation_bits.origin,
                                    )

                        if (
                            include_ends
                            and original_start not in self.timestamps
                            and original_start > self.timestamps[0]
                        ):
                            interpolated = self.interp(
                                [original_start],
                                integer_interpolation_mode=integer_interpolation_mode,
                                float_interpolation_mode=float_interpolation_mode,
                            )

                            if len(interpolated):
                                samples = np.append(interpolated.samples, samples, axis=0)
                                timestamps = np.append(interpolated.timestamps, timestamps)

                                if invalidation_bits is not None:
                                    invalidation_bits = InvalidationArray(
                                        np.append(
                                            interpolated.invalidation_bits,
                                            invalidation_bits,
                                        ),
                                        interpolated.invalidation_bits.origin,
                                    )

                    if samples.dtype != self.samples.dtype:
                        samples = samples.astype(self.samples.dtype)

                    result = Signal(
                        samples,
                        timestamps,
                        self.unit,
                        self.name,
                        self.conversion,
                        self.comment,
                        self.raw,
                        self.master_metadata,
                        self.display_names,
                        self.attachment,
                        self.source,
                        self.bit_count,
                        invalidation_bits=invalidation_bits,
                        encoding=self.encoding,
                        group_index=self.group_index,
                        channel_index=self.channel_index,
                        flags=self.flags,
                        virtual_conversion=self.virtual_conversion,
                        virtual_master_conversion=self.virtual_master_conversion,
                    )

        return result

    def extend(self, other: "Signal") -> "Signal":
        """Extend Signal with samples from another Signal.

        Parameters
        ----------
        other : Signal

        Returns
        -------
        signal : Signal
            New extended *Signal*.
        """
        if len(self.timestamps):
            last_stamp = self.timestamps[-1]
        else:
            last_stamp = 0
        if len(other):
            other_first_sample = other.timestamps[0]
            if last_stamp >= other_first_sample:
                timestamps = other.timestamps + last_stamp
            else:
                timestamps = other.timestamps

            if self.invalidation_bits is None and other.invalidation_bits is None:
                invalidation_bits = None
            elif self.invalidation_bits is None and other.invalidation_bits is not None:
                invalidation_bits = InvalidationArray(
                    np.concatenate((np.zeros(len(self), dtype=bool), other.invalidation_bits)),
                    other.invalidation_bits.origin,
                )
            elif self.invalidation_bits is not None and other.invalidation_bits is None:
                invalidation_bits = InvalidationArray(
                    np.concatenate((self.invalidation_bits, np.zeros(len(other), dtype=bool))),
                    self.invalidation_bits.origin,
                )
            else:
                invalidation_bits = InvalidationArray(
                    np.append(self.invalidation_bits, other.invalidation_bits), self.invalidation_bits.origin
                )

            result = Signal(
                np.append(self.samples, other.samples, axis=0),
                np.append(self.timestamps, timestamps),
                self.unit,
                self.name,
                self.conversion,
                self.comment,
                self.raw,
                self.master_metadata,
                self.display_names,
                self.attachment,
                self.source,
                self.bit_count,
                invalidation_bits=invalidation_bits,
                encoding=self.encoding,
                group_index=self.group_index,
                channel_index=self.channel_index,
                flags=self.flags,
                virtual_conversion=self.virtual_conversion,
                virtual_master_conversion=self.virtual_master_conversion,
            )
        else:
            result = self

        return result

    def interp(
        self,
        new_timestamps: NDArray[Any],
        integer_interpolation_mode: (
            IntInterpolationModeType | IntegerInterpolation
        ) = IntegerInterpolation.REPEAT_PREVIOUS_SAMPLE,
        float_interpolation_mode: (
            FloatInterpolationModeType | FloatInterpolation
        ) = FloatInterpolation.LINEAR_INTERPOLATION,
    ) -> "Signal":
        """Returns a new *Signal* interpolated using the *new_timestamps*.

        Parameters
        ----------
        new_timestamps : np.ndarray
            Timestamps used for interpolation.

        integer_interpolation_mode : int, default 0
            Interpolation mode for integer signals.

            * 0 - repeat previous sample
            * 1 - linear interpolation
            * 2 - hybrid interpolation: channels with integer data type (raw
              values) that have a conversion that outputs float values will use
              linear interpolation, otherwise the previous sample is used

            .. versionadded:: 6.2.0

        float_interpolation_mode : int, default 1
            Interpolation mode for float channels.

            * 0 - repeat previous sample
            * 1 - linear interpolation

            .. versionadded:: 6.2.0

        Returns
        -------
        signal : Signal
            New interpolated *Signal*.
        """

        integer_interpolation_mode = IntegerInterpolation(integer_interpolation_mode)
        float_interpolation_mode = FloatInterpolation(float_interpolation_mode)

        if not len(self.samples) or not len(new_timestamps):
            return Signal(
                self.samples[:0].copy(),
                self.timestamps[:0].copy(),
                self.unit,
                self.name,
                comment=self.comment,
                conversion=self.conversion,
                raw=self.raw,
                master_metadata=self.master_metadata,
                display_names=self.display_names,
                attachment=self.attachment,
                invalidation_bits=None,
                encoding=self.encoding,
                group_index=self.group_index,
                channel_index=self.channel_index,
                flags=self.flags,
                virtual_conversion=self.virtual_conversion,
                virtual_master_conversion=self.virtual_master_conversion,
            )
        else:
            # # we need to validate first otherwise we can get false invalid data
            # # if the new timebase and the invalidation bits are aligned in an
            # # infavorable way
            #
            # if self.invalidation_bits is not None:
            #     signal = self.validate()
            #     has_invalidation = True
            # else:
            #     signal = self
            #     has_invalidation = False

            signal = self
            invalidation_bits = signal.invalidation_bits

            if not len(signal.samples):
                return Signal(
                    self.samples[:0].copy(),
                    self.timestamps[:0].copy(),
                    self.unit,
                    self.name,
                    comment=self.comment,
                    conversion=self.conversion,
                    raw=self.raw,
                    master_metadata=self.master_metadata,
                    display_names=self.display_names,
                    attachment=self.attachment,
                    invalidation_bits=None if invalidation_bits is None else np.array([], dtype=bool),
                    encoding=self.encoding,
                    group_index=self.group_index,
                    channel_index=self.channel_index,
                    flags=self.flags,
                    virtual_conversion=self.virtual_conversion,
                    virtual_master_conversion=self.virtual_master_conversion,
                )

            if len(signal.samples.shape) > 1:
                idx = np.searchsorted(signal.timestamps, new_timestamps, side="right")
                idx -= 1
                idx[idx < 0] = 0
                s = signal.samples[idx]
                if invalidation_bits is not None:
                    invalidation_bits = invalidation_bits[idx]
            else:
                kind = signal.samples.dtype.kind

                if kind == "f":
                    if float_interpolation_mode == FloatInterpolation.REPEAT_PREVIOUS_SAMPLE:
                        idx = np.searchsorted(signal.timestamps, new_timestamps, side="right")
                        idx -= 1
                        idx[idx < 0] = 0
                        s = signal.samples[idx]

                        if invalidation_bits is not None:
                            invalidation_bits = invalidation_bits[idx]

                    else:
                        s = np.interp(new_timestamps, signal.timestamps, signal.samples)

                        if invalidation_bits is not None:
                            idx = np.searchsorted(signal.timestamps, new_timestamps, side="right")
                            idx -= 1
                            idx[idx < 0] = 0
                            invalidation_bits = invalidation_bits[idx]

                elif kind in "ui":
                    if integer_interpolation_mode == IntegerInterpolation.HYBRID_INTERPOLATION:
                        if signal.raw and signal.conversion:
                            kind = signal.conversion.convert(signal.samples[:1]).dtype.kind
                            if kind == "f":
                                integer_interpolation_mode = IntegerInterpolation.LINEAR_INTERPOLATION

                    if integer_interpolation_mode == IntegerInterpolation.HYBRID_INTERPOLATION:
                        integer_interpolation_mode = IntegerInterpolation.REPEAT_PREVIOUS_SAMPLE

                    if integer_interpolation_mode == IntegerInterpolation.LINEAR_INTERPOLATION:
                        s = np.interp(new_timestamps, signal.timestamps, signal.samples).astype(signal.samples.dtype)

                        if invalidation_bits is not None:
                            idx = np.searchsorted(signal.timestamps, new_timestamps, side="right")
                            idx -= 1
                            idx[idx < 0] = 0
                            invalidation_bits = invalidation_bits[idx]

                    elif integer_interpolation_mode == IntegerInterpolation.REPEAT_PREVIOUS_SAMPLE:
                        idx = np.searchsorted(signal.timestamps, new_timestamps, side="right")
                        idx -= 1
                        idx[idx < 0] = 0

                        s = signal.samples[idx]

                        if invalidation_bits is not None:
                            invalidation_bits = invalidation_bits[idx]

                else:
                    idx = np.searchsorted(signal.timestamps, new_timestamps, side="right")
                    idx -= 1
                    idx[idx < 0] = 0
                    s = signal.samples[idx]

                    if invalidation_bits is not None:
                        invalidation_bits = invalidation_bits[idx]

            if s.dtype != self.samples.dtype:
                s = s.astype(self.samples.dtype)

            return Signal(
                s,
                new_timestamps,
                self.unit,
                self.name,
                comment=self.comment,
                conversion=self.conversion,
                source=self.source,
                raw=self.raw,
                master_metadata=self.master_metadata,
                display_names=self.display_names,
                attachment=self.attachment,
                invalidation_bits=invalidation_bits,
                encoding=self.encoding,
                group_index=self.group_index,
                channel_index=self.channel_index,
                flags=self.flags,
                virtual_conversion=self.virtual_conversion,
                virtual_master_conversion=self.virtual_master_conversion,
            )

<<<<<<< HEAD
    def __apply_func(self, other: Union["Signal", NDArray[Any], Optional[int]], func_name: str) -> "Signal":
        """Delegate operations to the *samples* attribute, but in a
        time-correct manner by considering the *timestamps*.
=======
    def __apply_func(self, other: Union["Signal", NDArray[Any], int | None], func_name: str) -> "Signal":
        """delegate operations to the *samples* attribute, but in a time
        correct manner by considering the *timestamps*

>>>>>>> 81ef7969
        """

        if isinstance(other, Signal):
            if len(self) and len(other):
                start = max(self.timestamps[0], other.timestamps[0])
                stop = min(self.timestamps[-1], other.timestamps[-1])
                s1 = self.physical().cut(start, stop)
                s2 = other.physical().cut(start, stop)
            else:
                s1 = self
                s2 = other

            time = np.union1d(s1.timestamps, s2.timestamps)
            s = s1.interp(time)
            o = s2.interp(time)

            if s.invalidation_bits is not None or o.invalidation_bits is not None:
                if s.invalidation_bits is None:
                    invalidation_bits = o.invalidation_bits
                elif o.invalidation_bits is None:
                    invalidation_bits = s.invalidation_bits
                else:
                    invalidation_bits = s.invalidation_bits | o.invalidation_bits
            else:
                invalidation_bits = None

            func = getattr(s.samples, func_name)
            conversion = None
            s = func(o.samples)

        elif other is None:
            s = self.samples
            conversion = self.conversion
            time = self.timestamps
            invalidation_bits = self.invalidation_bits

        else:
            func = getattr(self.samples, func_name)
            s = func(other)
            conversion = self.conversion
            time = self.timestamps
            invalidation_bits = self.invalidation_bits

        return Signal(
            samples=s,
            timestamps=time,
            unit=self.unit,
            name=self.name,
            conversion=conversion,
            raw=self.raw,
            master_metadata=self.master_metadata,
            display_names=self.display_names,
            attachment=self.attachment,
            invalidation_bits=invalidation_bits,
            source=self.source,
            encoding=self.encoding,
            group_index=self.group_index,
            channel_index=self.channel_index,
            flags=self.flags,
            virtual_conversion=self.virtual_conversion,
            virtual_master_conversion=self.virtual_master_conversion,
        )

    def __pos__(self) -> "Signal":
        return self

    def __neg__(self) -> "Signal":
        return Signal(
            np.negative(self.samples),
            self.timestamps,
            unit=self.unit,
            name=self.name,
            conversion=self.conversion,
            raw=self.raw,
            master_metadata=self.master_metadata,
            display_names=self.display_names,
            attachment=self.attachment,
            invalidation_bits=self.invalidation_bits,
            source=self.source,
            encoding=self.encoding,
            flags=self.flags,
            virtual_conversion=self.virtual_conversion,
            virtual_master_conversion=self.virtual_master_conversion,
        )

    def __round__(self, n: int) -> "Signal":
        return Signal(
            np.around(self.samples, n),
            self.timestamps,
            unit=self.unit,
            name=self.name,
            conversion=self.conversion,
            raw=self.raw,
            master_metadata=self.master_metadata,
            display_names=self.display_names,
            attachment=self.attachment,
            invalidation_bits=self.invalidation_bits,
            source=self.source,
            encoding=self.encoding,
            flags=self.flags,
            virtual_conversion=self.virtual_conversion,
            virtual_master_conversion=self.virtual_master_conversion,
        )

    def __sub__(self, other: Union["Signal", NDArray[Any], int | None]) -> "Signal":
        return self.__apply_func(other, "__sub__")

    def __isub__(self, other: Union["Signal", NDArray[Any], int | None]) -> "Signal":
        return self.__sub__(other)

    def __rsub__(self, other: Union["Signal", NDArray[Any], int | None]) -> "Signal":
        return -self.__sub__(other)

    def __add__(self, other: Union["Signal", NDArray[Any], int | None]) -> "Signal":
        return self.__apply_func(other, "__add__")

    def __iadd__(self, other: Union["Signal", NDArray[Any], int | None]) -> "Signal":
        return self.__add__(other)

    def __radd__(self, other: Union["Signal", NDArray[Any], int | None]) -> "Signal":
        return self.__add__(other)

    def __truediv__(self, other: Union["Signal", NDArray[Any], int | None]) -> "Signal":
        return self.__apply_func(other, "__truediv__")

    def __itruediv__(self, other: Union["Signal", NDArray[Any], int | None]) -> "Signal":
        return self.__truediv__(other)

    def __rtruediv__(self, other: Union["Signal", NDArray[Any], int | None]) -> "Signal":
        return self.__apply_func(other, "__rtruediv__")

    def __mul__(self, other: Union["Signal", NDArray[Any], int | None]) -> "Signal":
        return self.__apply_func(other, "__mul__")

    def __imul__(self, other: Union["Signal", NDArray[Any], int | None]) -> "Signal":
        return self.__mul__(other)

    def __rmul__(self, other: Union["Signal", NDArray[Any], int | None]) -> "Signal":
        return self.__mul__(other)

    def __floordiv__(self, other: Union["Signal", NDArray[Any], int | None]) -> "Signal":
        return self.__apply_func(other, "__floordiv__")

    def __ifloordiv__(self, other: Union["Signal", NDArray[Any], int | None]) -> "Signal":
        return self.__truediv__(other)

    def __rfloordiv__(self, other: Union["Signal", NDArray[Any], int | None]) -> "Signal":
        return 1 / self.__apply_func(other, "__rfloordiv__")

    def __mod__(self, other: Union["Signal", NDArray[Any], int | None]) -> "Signal":
        return self.__apply_func(other, "__mod__")

    def __pow__(self, other: Union["Signal", NDArray[Any], int | None]) -> "Signal":
        return self.__apply_func(other, "__pow__")

    def __and__(self, other: Union["Signal", NDArray[Any], int | None]) -> "Signal":
        return self.__apply_func(other, "__and__")

    def __or__(self, other: Union["Signal", NDArray[Any], int | None]) -> "Signal":
        return self.__apply_func(other, "__or__")

    def __xor__(self, other: Union["Signal", NDArray[Any], int | None]) -> "Signal":
        return self.__apply_func(other, "__xor__")

    def __invert__(self) -> "Signal":
        s = ~self.samples
        time = self.timestamps
        return Signal(
            s,
            time,
            unit=self.unit,
            name=self.name,
            conversion=self.conversion,
            raw=self.raw,
            master_metadata=self.master_metadata,
            display_names=self.display_names,
            attachment=self.attachment,
            invalidation_bits=self.invalidation_bits,
            source=self.source,
            encoding=self.encoding,
            flags=self.flags,
            virtual_conversion=self.virtual_conversion,
            virtual_master_conversion=self.virtual_master_conversion,
        )

    def __lshift__(self, other: Union["Signal", NDArray[Any], int | None]) -> "Signal":
        return self.__apply_func(other, "__lshift__")

    def __rshift__(self, other: Union["Signal", NDArray[Any], int | None]) -> "Signal":
        return self.__apply_func(other, "__rshift__")

    def __lt__(self, other: Union["Signal", NDArray[Any]] | None) -> "Signal":
        return self.__apply_func(other, "__lt__")

    def __le__(self, other: Union["Signal", NDArray[Any]] | None) -> "Signal":
        return self.__apply_func(other, "__le__")

    def __gt__(self, other: Union["Signal", NDArray[Any]] | None) -> "Signal":
        return self.__apply_func(other, "__gt__")

    def __ge__(self, other: Union["Signal", NDArray[Any]] | None) -> "Signal":
        return self.__apply_func(other, "__ge__")

    def __eq__(self, other: Union["Signal", NDArray[Any]] | None) -> "Signal":
        return self.__apply_func(other, "__eq__")

    def __ne__(self, other: Union["Signal", NDArray[Any]] | None) -> "Signal":
        return self.__apply_func(other, "__ne__")

    def __iter__(self) -> Iterator[Any]:
        yield from (self.samples, self.timestamps, self.unit, self.name)

    def __reversed__(self) -> Iterator[tuple[int, tuple[Any, Any]]]:
        return enumerate(zip(reversed(self.samples), reversed(self.timestamps), strict=False))

    def __len__(self) -> int:
        return len(self.samples)

    def __abs__(self) -> "Signal":
        return Signal(
            np.fabs(self.samples),
            self.timestamps,
            unit=self.unit,
            name=self.name,
            conversion=self.conversion,
            raw=self.raw,
            master_metadata=self.master_metadata,
            display_names=self.display_names,
            attachment=self.attachment,
            invalidation_bits=self.invalidation_bits,
            source=self.source,
            flags=self.flags,
            virtual_conversion=self.virtual_conversion,
            virtual_master_conversion=self.virtual_master_conversion,
        )

    @overload
    def __getitem__(self, val: str) -> NDArray[Any]: ...

    @overload
    def __getitem__(self, val: int | slice | ArrayLike) -> "Signal": ...

    def __getitem__(self, val: int | slice | ArrayLike | str) -> Union[NDArray[Any], "Signal"]:
        if isinstance(val, str):
            return self.samples[val]
        else:
            return Signal(
                self.samples[val],
                self.timestamps[val],
                self.unit,
                self.name,
                self.conversion,
                self.comment,
                self.raw,
                self.master_metadata,
                self.display_names,
                self.attachment,
                self.source,
                self.bit_count,
                invalidation_bits=self.invalidation_bits[val] if self.invalidation_bits is not None else None,
                encoding=self.encoding,
                group_index=self.group_index,
                channel_index=self.channel_index,
                flags=self.flags,
                virtual_conversion=self.virtual_conversion,
                virtual_master_conversion=self.virtual_master_conversion,
            )

    def __setitem__(self, idx: int | slice | ArrayLike, val: Any) -> None:
        self.samples[idx] = val

    def astype(self, np_type: DTypeLike) -> "Signal":
        """Returns new *Signal* with samples of dtype *np_type*.

        Parameters
        ----------
        np_type : np.dtype
            New numpy dtype.

        Returns
        -------
        signal : Signal
            New *Signal* with the samples of dtype *np_type*.
        """
        return Signal(
            self.samples.astype(np_type),
            self.timestamps,
            unit=self.unit,
            name=self.name,
            conversion=self.conversion,
            raw=self.raw,
            master_metadata=self.master_metadata,
            display_names=self.display_names,
            attachment=self.attachment,
            invalidation_bits=self.invalidation_bits,
            source=self.source,
            encoding=self.encoding,
            flags=self.flags,
            virtual_conversion=self.virtual_conversion,
            virtual_master_conversion=self.virtual_master_conversion,
        )

    def physical(self, copy: bool = True) -> "Signal":
        """Get the physical sample values.

        Parameters
        ----------
        copy : bool, default True
            Copy the samples and timestamps in the returned Signal.

            .. versionadded:: 7.4.0

        Returns
        -------
        phys : Signal
            New *Signal* with physical values.
        """

        if not self.raw or self.conversion is None:
            if copy:
                samples = self.samples.copy()
            else:
                samples = self.samples
            encoding = None
        else:
            samples = self.conversion.convert(self.samples)
            if samples.dtype.kind == "S":
                encoding = "utf-8" if self.conversion.id == b"##CC" else "latin-1"
            else:
                encoding = None

        return Signal(
            samples,
            self.timestamps.copy() if copy else self.timestamps,
            unit=self.unit,
            name=self.name,
            conversion=None,
            raw=False,
            master_metadata=self.master_metadata,
            display_names=self.display_names,
            attachment=self.attachment,
            invalidation_bits=self.invalidation_bits,
            source=self.source,
            encoding=encoding,
            group_index=self.group_index,
            channel_index=self.channel_index,
            flags=self.flags,
            virtual_conversion=self.virtual_conversion,
            virtual_master_conversion=self.virtual_master_conversion,
        )

    def validate(self, copy: bool = True) -> "Signal":
        """Apply invalidation bits if they are available for this signal.

        Parameters
        ----------
        copy : bool, default True
            Return a copy of the result.

            .. versionadded:: 5.12.0
        """
        if self.invalidation_bits is None:
            signal = self

        else:
            idx = np.nonzero(~self.invalidation_bits)[0]
            if len(idx) == len(self.samples):
                signal = self
            else:
                signal = Signal(
                    self.samples[idx],
                    self.timestamps[idx],
                    self.unit,
                    self.name,
                    self.conversion,
                    self.comment,
                    self.raw,
                    self.master_metadata,
                    self.display_names,
                    self.attachment,
                    self.source,
                    self.bit_count,
                    invalidation_bits=None,
                    encoding=self.encoding,
                    group_index=self.group_index,
                    channel_index=self.channel_index,
                    flags=self.flags,
                    virtual_conversion=self.virtual_conversion,
                    virtual_master_conversion=self.virtual_master_conversion,
                )

        if copy:
            signal = signal.copy()

        return signal

    def copy(self) -> "Signal":
        """Copy all attributes to a new Signal."""
        return Signal(
            self.samples.copy(),
            self.timestamps.copy(),
            self.unit,
            self.name,
            self.conversion,
            self.comment,
            self.raw,
            self.master_metadata,
            self.display_names,
            self.attachment,
            self.source,
            self.bit_count,
            invalidation_bits=self.invalidation_bits.copy() if self.invalidation_bits is not None else None,
            encoding=self.encoding,
            group_index=self.group_index,
            channel_index=self.channel_index,
            flags=self.flags,
            virtual_conversion=self.virtual_conversion,
            virtual_master_conversion=self.virtual_master_conversion,
        )


ORIGIN_UNKNOWN = (-1, -1)


class InvalidationArray(np.ndarray):
    ORIGIN_UNKNOWN = ORIGIN_UNKNOWN

    def __new__(cls, input_array, origin=ORIGIN_UNKNOWN):
        obj = np.asarray(input_array).view(cls)
        obj.origin = origin
        return obj

    def __array_finalize__(self, obj):
        if obj is None:
            return
        self.origin = getattr(obj, "origin", ORIGIN_UNKNOWN)


if __name__ == "__main__":
    pass<|MERGE_RESOLUTION|>--- conflicted
+++ resolved
@@ -1103,16 +1103,9 @@
                 virtual_master_conversion=self.virtual_master_conversion,
             )
 
-<<<<<<< HEAD
-    def __apply_func(self, other: Union["Signal", NDArray[Any], Optional[int]], func_name: str) -> "Signal":
+    def __apply_func(self, other: Union["Signal", NDArray[Any], int | None], func_name: str) -> "Signal":
         """Delegate operations to the *samples* attribute, but in a
         time-correct manner by considering the *timestamps*.
-=======
-    def __apply_func(self, other: Union["Signal", NDArray[Any], int | None], func_name: str) -> "Signal":
-        """delegate operations to the *samples* attribute, but in a time
-        correct manner by considering the *timestamps*
-
->>>>>>> 81ef7969
         """
 
         if isinstance(other, Signal):

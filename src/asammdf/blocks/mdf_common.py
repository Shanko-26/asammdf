<<<<<<< HEAD
from abc import ABC, abstractmethod
from collections.abc import Callable, Iterator
=======
"""
ASAM MDF version 4 file format module
"""

from abc import ABC
from collections import defaultdict
from collections.abc import Callable, Iterable, Iterator
>>>>>>> 9a4e9fd0
import logging
from pathlib import Path
from typing import Generic

import numpy as np
from numpy.typing import DTypeLike, NDArray
from typing_extensions import Any, Required, TypedDict, TypeVar

from . import v2_v3_blocks as v3b
from . import v4_blocks as v4b
from .types import DbcFileType, StrPath
from .utils import (
    ChannelsDB,
    DataBlockInfo,
    EMPTY_TUPLE,
    MdfException,
    SignalDataBlockInfo,
)

logger = logging.getLogger("asammdf")

__all__ = ["MDF_Common"]


class MdfKwargs(TypedDict, total=False):
    temporary_folder: StrPath | None
    raise_on_multiple_occurrences: bool
    use_display_names: bool
    fill_0_for_missing_computation_channels: bool
    remove_source_from_channel_names: bool
    password: str | None
    progress: Callable[[int, int], None] | Any
    callback: Callable[[int, int], None] | Any


class MdfCommonKwargs(MdfKwargs, total=False):
    original_name: Required[str | Path | None]
    __internal__: bool


_DG = TypeVar("_DG", v3b.DataGroup, v4b.DataGroup)
_CG = TypeVar("_CG", v3b.ChannelGroup, v4b.ChannelGroup)
_CN = TypeVar("_CN", v3b.Channel, v4b.Channel)
_CD = TypeVar("_CD", v3b.ChannelDependency, list[v4b.ChannelArrayBlock] | list[tuple[int, int]])
_ST = TypeVar("_ST", list[int], list[int] | list[tuple[int, int]] | np.dtype[Any])


class Group(Generic[_DG, _CG, _CN, _CD, _ST]):
    __slots__ = (
        "channel_dependencies",
        "channel_group",
        "channels",
        "data_blocks",
        "data_blocks_info_generator",
        "data_group",
        "data_location",
        "index",
        "read_split_count",
        "record",
        "record_size",
        "signal_data",
        "signal_types",
        "single_channel_dtype",
        "sorted",
        "string_dtypes",
        "trigger",
        "uses_ld",
        "uuid",
    )

    def __init__(self, data_group: _DG) -> None:
        self.data_group: _DG = data_group
        self.channel_group: _CG
        self.channels: list[_CN] = []
        self.channel_dependencies: list[_CD | None] = []
        self.signal_data: list[tuple[list[SignalDataBlockInfo], Iterator[SignalDataBlockInfo]] | None] = []
        self.record: list[tuple[np.dtype[Any], int, int, int] | None] | None = None
        self.record_size: dict[int, int] = {}
        self.trigger: v3b.TriggerBlock | None = None
        self.sorted: bool
        self.string_dtypes: list[np.dtype[np.bytes_]] = []
        self.data_blocks: list[DataBlockInfo] = []
        self.signal_types: _ST
        self.single_channel_dtype: DTypeLike | None = None
        self.uses_ld = False
        self.read_split_count = 0
        self.data_blocks_info_generator: Iterator[DataBlockInfo] = iter(EMPTY_TUPLE)
        self.uuid = ""
        self.data_location: int
        self.index = 0

    def set_blocks_info(self, info: list[DataBlockInfo]) -> None:
        self.data_blocks = info

    def __contains__(self, item: str) -> bool:
        return hasattr(self, item)

    def clear(self) -> None:
        self.data_blocks.clear()
        self.channels.clear()
        self.channel_dependencies.clear()
        self.signal_data.clear()
        self.data_blocks_info_generator = iter(())

    def get_data_blocks(self) -> Iterator[DataBlockInfo]:
        yield from self.data_blocks

        while True:
            try:
                info = next(self.data_blocks_info_generator)
                self.data_blocks.append(info)
                yield info
            except StopIteration:
                break

    def get_signal_data_blocks(self, index: int) -> Iterator[SignalDataBlockInfo]:
        signal_data = self.signal_data[index]
        if signal_data is not None:
            signal_data_blocks, signal_generator = signal_data
            yield from signal_data_blocks

            while True:
                try:
                    info = next(signal_generator)
                    signal_data_blocks.append(info)
                    yield info
                except StopIteration:
                    break

    def load_all_data_blocks(self) -> None:
        for _ in self.get_data_blocks():
            continue


GroupV3 = Group[v3b.DataGroup, v3b.ChannelGroup, v3b.Channel, v3b.ChannelDependency, list[int]]
GroupV4 = Group[
    v4b.DataGroup,
    v4b.ChannelGroup,
    v4b.Channel,
    list[v4b.ChannelArrayBlock] | list[tuple[int, int]],
    list[int] | list[tuple[int, int]] | np.dtype[Any],
]

_Group = TypeVar("_Group", GroupV3, GroupV4)


class MDF_Common(ABC, Generic[_Group]):
    """Common methods for MDF objects."""

    def __init__(self, raise_on_multiple_occurrences: bool) -> None:
        self.groups: list[_Group] = []
        self.channels_db = ChannelsDB()
        self._raise_on_multiple_occurrences = raise_on_multiple_occurrences

    def _set_temporary_master(self, master: NDArray[Any] | None) -> None:
        self._master = master

    # @lru_cache(maxsize=1024)
    def _validate_channel_selection(
        self,
        name: str | None = None,
        group: int | None = None,
        index: int | None = None,
    ) -> tuple[int, int]:
        """Validate channel selection.

        The channel can be specified in two ways:

        * Using the first positional argument `name`.

          * If there are multiple occurrences for this channel, then the `group`
            and `index` arguments can be used to select a specific group.
          * If there are multiple occurrences for this channel and either the
            `group` or `index` arguments is None, then a warning is issued.

        * Using the group number (keyword argument `group`) and the channel
          number (keyword argument `index`). Use `info` method for group and
          channel numbers.

        Parameters
        ----------
        name : str, optional
            Name of channel.
        group : int, optional
            0-based group index.
        index : int, optional
            0-based channel index.

        Returns
        -------
        group_index, channel_index : (int, int)
            Selected channel's group and channel index.

        Raises
        ------
        MdfException
            * if the channel name is not found
            * if the group index is out of range
            * if the channel index is out of range
            * if there are multiple channel occurrences in the file and the
              arguments `name`, `group`, `index` are ambiguous. This behaviour
              can be turned off by setting `raise_on_multiple_occurrences` to
              False.
        """

        if name is None:
            if group is None or index is None:
                message = "Invalid arguments for channel selection: " 'must give "name" or, "group" and "index"'
                raise MdfException(message)
            else:
                gp_nr, ch_nr = group, index
                if ch_nr >= 0:
                    try:
                        grp = self.groups[gp_nr]
                    except IndexError:
                        raise MdfException("Group index out of range") from None

                    try:
                        grp.channels[ch_nr]
                    except IndexError:
                        raise MdfException(f"Channel index out of range: {(name, group, index)}") from None
        else:
            if name not in self.channels_db:
                raise MdfException(f'Channel "{name}" not found')
            else:
                if group is None:
                    entries = self.channels_db[name]
                    if len(entries) > 1:
                        if self._raise_on_multiple_occurrences:
                            message = (
                                f'Multiple occurrences for channel "{name}": {entries}. '
                                'Provide both "group" and "index" arguments'
                                " to select another data group"
                            )
                            logger.exception(message)
                            raise MdfException(message)
                        else:
                            message = (
                                f'Multiple occurrences for channel "{name}": {entries}. '
                                "Returning the first occurrence since the MDF object was "
                                "configured to not raise an exception in this case."
                            )
                            logger.warning(message)
                            gp_nr, ch_nr = entries[0]
                    else:
                        gp_nr, ch_nr = entries[0]

                else:
                    if index is not None and index < 0:
                        gp_nr = group
                        ch_nr = index
                    else:
                        if index is None:
                            entries = tuple((gp_nr, ch_nr) for gp_nr, ch_nr in self.channels_db[name] if gp_nr == group)
                            count = len(entries)

                            if count == 1:
                                gp_nr, ch_nr = entries[0]

                            elif count == 0:
                                message = f'Channel "{name}" not found in group {group}'
                                raise MdfException(message)

                            else:
                                if self._raise_on_multiple_occurrences:
                                    message = (
                                        f'Multiple occurrences for channel "{name}": {entries}. '
                                        'Provide both "group" and "index" arguments'
                                        " to select another data group"
                                    )
                                    logger.exception(message)
                                    raise MdfException(message)
                                else:
                                    message = (
                                        f'Multiple occurrences for channel "{name}": {entries}. '
                                        "Returning the first occurrence since the MDF object was "
                                        "configured to not raise an exception in this case."
                                    )
                                    logger.warning(message)
                                    gp_nr, ch_nr = entries[0]
                        else:
                            if (group, index) in self.channels_db[name]:
                                ch_nr = index
                                gp_nr = group
                            else:
                                message = f'Channel "{name}" not found in group {group} at index {index}'
                                raise MdfException(message)

        return gp_nr, ch_nr


class _BusInfo(TypedDict):
    dbc_files: Iterable[DbcFileType]
    unknown_id_count: int


class CanInfo(_BusInfo):
    total_unique_ids: set[tuple[int, bool]]
    not_found_ids: defaultdict[StrPath, list[tuple[tuple[int, bool] | int, str]]]
    found_ids: defaultdict[StrPath, set[tuple[tuple[int, int, bool], str]]]
    unknown_ids: set[int | tuple[int, bool]]
    max_flags: list[list[list[bool]]]


class LinInfo(_BusInfo):
    total_unique_ids: set[tuple[int, ...]]
    not_found_ids: defaultdict[StrPath, list[tuple[int, str]]]
    found_ids: defaultdict[StrPath, set[tuple[tuple[int, bool, bool], str]]]
    unknown_ids: set[int]


class LastCallInfo(TypedDict, total=False):
    CAN: CanInfo
    LIN: LinInfo<|MERGE_RESOLUTION|>--- conflicted
+++ resolved
@@ -1,15 +1,6 @@
-<<<<<<< HEAD
-from abc import ABC, abstractmethod
-from collections.abc import Callable, Iterator
-=======
-"""
-ASAM MDF version 4 file format module
-"""
-
 from abc import ABC
 from collections import defaultdict
 from collections.abc import Callable, Iterable, Iterator
->>>>>>> 9a4e9fd0
 import logging
 from pathlib import Path
 from typing import Generic

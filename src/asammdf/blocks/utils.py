"""
asammdf utility functions and classes
"""

from collections.abc import Callable, Collection, Iterator
from copy import deepcopy
from functools import lru_cache
import json
import logging
import mmap
import multiprocessing
from os import PathLike
from pathlib import Path
from random import randint
import re
import string
from struct import Struct
import subprocess
import sys
from tempfile import TemporaryDirectory
from time import perf_counter
from traceback import format_exc
from types import TracebackType
import typing
<<<<<<< HEAD
from typing import Literal, NewType, Optional, TYPE_CHECKING, Union
=======
from typing import (
    Any,
    Literal,
    Optional,
    overload,
    Protocol,
    TYPE_CHECKING,
    TypeVar,
    Union,
)
>>>>>>> 93993029
import xml.etree.ElementTree as ET

from canmatrix.canmatrix import CanMatrix, matrix_class
import canmatrix.formats
import lxml.etree
import numpy as np
from numpy import arange, bool_, interp, where
from numpy.typing import NDArray
import pandas as pd
from pandas import Series
from typing_extensions import (
    Any,
    Buffer,
<<<<<<< HEAD
    NamedTuple,
=======
>>>>>>> 93993029
    NotRequired,
    overload,
    ParamSpec,
    Protocol,
    runtime_checkable,
    TypedDict,
    TypeIs,
    TypeVar,
    Unpack,
)

from . import v2_v3_constants as v3c
from . import v4_constants as v4c
from .blocks_common import UnpackFrom

try:
    from pyqtgraph import functions as fn
except ImportError:

    class fn:  # type: ignore[no-redef]
        @classmethod
        def mkColor(cls, color: str) -> str:
            return color

        @classmethod
        def mkPen(cls, color: str) -> str:
            return color

        @classmethod
        def mkBrush(cls, color: str) -> str:
            return color


try:
    from cchardet import detect
except:
    try:
        from chardet import detect
    except:

        class DetectDict(TypedDict):
            encoding: str | None

        def detect(text: bytes) -> DetectDict:
            encoding: str | None
            for encoding in ("utf-8", "latin-1", "cp1250", "cp1252"):
                try:
                    text.decode(encoding)
                    break
                except:
                    continue
            else:
                encoding = None
            return {"encoding": encoding}


if TYPE_CHECKING:
    from PySide6 import QtCore

Terminated = NewType("Terminated", object)

THREAD_COUNT = max(multiprocessing.cpu_count() - 1, 1)
TERMINATED = Terminated(object())
NONE = object()
COMPARISON_NAME = re.compile(r"(\s*\d+:)?(?P<name>.+)")
C_FUNCTION = re.compile(r"\s+(?P<function>\S+)\s*\(\s*struct\s+DATA\s+\*data\s*\)")
target_byte_order = "<=" if sys.byteorder == "little" else ">="

COLOR_MAPS = {
    "Accent": ["#7fc97f", "#beaed4", "#fdc086", "#ffff99", "#386cb0", "#f0027f", "#bf5b16", "#666666"],
    "Dark2": ["#1b9e77", "#d95f02", "#7570b3", "#e7298a", "#66a61e", "#e6ab02", "#a6761d", "#666666"],
    "Paired": [
        "#a6cee3",
        "#1f78b4",
        "#b2df8a",
        "#33a02c",
        "#fb9a99",
        "#e31a1c",
        "#fdbf6f",
        "#ff7f00",
        "#cab2d6",
        "#6a3d9a",
        "#ffff99",
        "#b15928",
    ],
    "Pastel1": ["#fbb4ae", "#b3cde3", "#ccebc5", "#decbe4", "#fed9a6", "#ffffcc", "#e5d8bd", "#fddaec", "#f2f2f2"],
    "Pastel2": ["#b3e2cd", "#fdcdac", "#cbd5e8", "#f4cae4", "#e6f5c9", "#fff2ae", "#f1e2cc", "#cccccc"],
    "Set1": ["#e41a1c", "#377eb8", "#4daf4a", "#984ea3", "#ff7f00", "#ffff33", "#a65628", "#f781bf", "#999999"],
    "Set2": ["#66c2a5", "#fc8d62", "#8da0cb", "#e78ac3", "#a6d854", "#ffd92f", "#e5c494", "#b3b3b3"],
    "Set3": [
        "#8dd3c7",
        "#ffffb3",
        "#bebada",
        "#fb8072",
        "#80b1d3",
        "#fdb462",
        "#b3de69",
        "#fccde5",
        "#d9d9d9",
        "#bc80bd",
        "#ccebc5",
        "#ffed6f",
    ],
    "tab10": [
        "#1f77b4",
        "#ff7f0e",
        "#2ca02c",
        "#d62728",
        "#9467bd",
        "#8c564b",
        "#e377c2",
        "#7f7f7f",
        "#bcbd22",
        "#17becf",
    ],
    "tab20": [
        "#1f77b4",
        "#aec7e8",
        "#ff7f0e",
        "#ffbb78",
        "#2ca02c",
        "#98df8a",
        "#d62728",
        "#ff9896",
        "#9467bd",
        "#c5b0d5",
        "#8c564b",
        "#c49c94",
        "#e377c2",
        "#f7b6d2",
        "#7f7f7f",
        "#c7c7c7",
        "#bcbd22",
        "#dbdb8d",
        "#17becf",
        "#9edae5",
    ],
    "tab20b": [
        "#393b79",
        "#5254a3",
        "#6b6ecf",
        "#9c9ede",
        "#637939",
        "#8ca252",
        "#b5cf6b",
        "#cedb9c",
        "#8c6d31",
        "#bd9e39",
        "#e7ba52",
        "#e7cb94",
        "#843c39",
        "#ad494a",
        "#d6616b",
        "#e7969c",
        "#7b4173",
        "#a55194",
        "#ce6dbd",
        "#de9ed6",
    ],
    "tab20c": [
        "#3182bd",
        "#6baed6",
        "#9ecae1",
        "#c6dbef",
        "#e6550d",
        "#fd8d3c",
        "#fdae6b",
        "#fdd0a2",
        "#31a354",
        "#74c476",
        "#a1d99b",
        "#c7e9c0",
        "#756bb1",
        "#9e9ac8",
        "#bcbddc",
        "#dadaeb",
        "#636363",
        "#969696",
        "#bdbdbd",
        "#d9d9d9",
    ],
}

COLORS = COLOR_MAPS["tab10"]
COLORS_COUNT = len(COLORS)

UINT8_u: Callable[[Buffer], tuple[int]] = Struct("<B").unpack
UINT16_u: Callable[[Buffer], tuple[int]] = Struct("<H").unpack
UINT32_p = Struct("<I").pack
UINT32_u: Callable[[Buffer], tuple[int]] = Struct("<I").unpack
UINT64_u: Callable[[Buffer], tuple[int]] = Struct("<Q").unpack
UINT8_uf: UnpackFrom[tuple[int]] = Struct("<B").unpack_from
UINT16_uf: UnpackFrom[tuple[int]] = Struct("<H").unpack_from
UINT32_uf: UnpackFrom[tuple[int]] = Struct("<I").unpack_from
UINT64_uf: UnpackFrom[tuple[int]] = Struct("<Q").unpack_from
FLOAT64_u: Callable[[Buffer], tuple[float]] = Struct("<d").unpack
FLOAT64_uf: UnpackFrom[tuple[float]] = Struct("<d").unpack_from
TWO_UINT64_u: Callable[[Buffer], tuple[int, int]] = Struct("<2Q").unpack
TWO_UINT64_uf: UnpackFrom[tuple[int, int]] = Struct("<2Q").unpack_from
BLK_COMMON_uf: UnpackFrom[tuple[bytes, int]] = Struct("<4s4xQ").unpack_from
BLK_COMMON_u: Callable[[Buffer], tuple[bytes, int]] = Struct("<4s4xQ8x").unpack

EMPTY_TUPLE = ()

_xmlns_pattern = re.compile(' xmlns="[^"]*"')

logger = logging.getLogger("asammdf")

__all__ = [
    "CHANNEL_COUNT",
    "CONVERT",
    "MDF2_VERSIONS",
    "MDF3_VERSIONS",
    "MDF4_VERSIONS",
    "MERGE",
    "SUPPORTED_VERSIONS",
    "ChannelsDB",
    "MdfException",
    "UniqueDB",
    "extract_xml_comment",
    "fmt_to_datatype_v3",
    "fmt_to_datatype_v4",
    "get_fmt_v3",
    "get_fmt_v4",
    "get_text_v4",
    "matlab_compatible",
    "validate_version_argument",
]

_channel_count = (1000, 2000, 10000, 20000)
CHANNEL_COUNT = arange(0, 20000, 1000, dtype=np.dtype("<u4"))

_convert = (10 * 2**20, 20 * 2**20, 30 * 2**20, 40 * 2**20)
CONVERT = interp(CHANNEL_COUNT, _channel_count, _convert).astype("<u4")

_merge = (10 * 2**20, 20 * 2**20, 35 * 2**20, 60 * 2**20)
MERGE = interp(CHANNEL_COUNT, _channel_count, _merge).astype("<u4")

MDF2_VERSIONS = ("2.00", "2.10", "2.14")
MDF3_VERSIONS = ("3.00", "3.10", "3.20", "3.30")
MDF4_VERSIONS = ("4.00", "4.10", "4.11", "4.20")
SUPPORTED_VERSIONS = MDF2_VERSIONS + MDF3_VERSIONS + MDF4_VERSIONS


ALLOWED_MATLAB_CHARS = set(string.ascii_letters + string.digits + "_")


class MdfException(Exception):
    """MDF Exception class"""

    def __repr__(self) -> str:
        return f"asammdf MdfException: {self.args[0]}"


def extract_xml_comment(comment: str) -> str:
    """extract *TX* tag or otherwise the *common_properties* from a xml comment

    Parameters
    ----------
    comment : str
        xml string comment

    Returns
    -------
    comment : str
        extracted string

    """

    comment = comment.replace(' xmlns="http://www.asam.net/mdf/v4"', "")
    try:
        comment_elem = ET.fromstring(comment)
        match = comment_elem.find(".//TX")
        if match is None:
            common_properties = comment_elem.find(".//common_properties")
            if common_properties is not None:
                comments: list[str] = []
                for e in common_properties:
                    field = f'{e.get("name")}: {e.text}'
                    comments.append(field)
                comment = "\n".join(field)
            else:
                comment = ""
        else:
            comment = match.text or ""
    except ET.ParseError:
        pass

    return comment


def matlab_compatible(name: str) -> str:
    """make a channel name compatible with Matlab variable naming

    Parameters
    ----------
    name : str
        channel name

    Returns
    -------
    compatible_name : str
        channel name compatible with Matlab

    """

    compatible_names = [ch if ch in ALLOWED_MATLAB_CHARS else "_" for ch in name]
    compatible_name = "".join(compatible_names)

    if compatible_name[0] not in string.ascii_letters:
        compatible_name = "M_" + compatible_name

    # max variable name is 63 and 3 chars are reserved
    # for get_unique_name in case of multiple channel name occurrence
    return compatible_name[:60]


@runtime_checkable
class FileLike(Protocol):
    def __iter__(self) -> Iterator[bytes]: ...
    def close(self) -> None: ...
    def read(self, size: int | None = -1, /) -> bytes: ...
    def seek(self, target: int, whence: int = 0, /) -> int: ...
    def tell(self) -> int: ...
    def write(self, buffer: Buffer, /) -> int: ...


class BlockKwargs(TypedDict, total=False):
    stream: FileLike | mmap.mmap
    mapped: bool
    address: int


def stream_is_mmap(_stream: FileLike | mmap.mmap, mapped: bool) -> TypeIs[mmap.mmap]:
    return mapped


@overload
def get_text_v3(
    address: int,
    stream: FileLike | mmap.mmap,
    mapped: bool = ...,
    decode: Literal[True] = ...,
) -> str: ...


@overload
def get_text_v3(
    address: int,
    stream: FileLike | mmap.mmap,
    mapped: bool = ...,
    *,
    decode: Literal[False],
) -> bytes: ...


def get_text_v3(address: int, stream: FileLike | mmap.mmap, mapped: bool = False, decode: bool = True) -> bytes | str:
    """faster way to extract strings from mdf versions 2 and 3 TextBlock

    Parameters
    ----------
    address : int
        TextBlock address
    stream : handle
        file IO handle

    Returns
    -------
    text : str | bytes
        unicode string or bytes object depending on the ``decode`` argument

    """

    if address == 0:
        return "" if decode else b""

    if stream_is_mmap(stream, mapped):
        block_id = stream[address : address + 2]
        if block_id != b"TX":
            return "" if decode else b""
        (size,) = UINT16_uf(stream, address + 2)
        text_bytes = stream[address + 4 : address + size].split(b"\0", 1)[0].strip(b" \r\t\n")
    else:
        stream.seek(address)
        block_id = stream.read(2)
        if block_id != b"TX":
            return "" if decode else b""
        size = UINT16_u(stream.read(2))[0] - 4
        text_bytes = stream.read(size).split(b"\0", 1)[0].strip(b" \r\t\n")

    text: bytes | str

    if decode:
        try:
            text = text_bytes.decode("latin-1")
        except UnicodeDecodeError:
            encoding = detect(text_bytes)["encoding"]
            if encoding:
                try:
                    text = text_bytes.decode(encoding, "ignore")
                except:
                    text = "<!text_decode_error>"
            else:
                text = "<!text_decode_error>"
    else:
        text = text_bytes

    return text


class MappedText(NamedTuple):
    raw: bytes
    decoded: str


TxMap = dict[int, MappedText]


@overload
def get_text_v4(
    address: int,
    stream: FileLike | mmap.mmap,
    mapped: bool = ...,
    decode: Literal[True] = ...,
<<<<<<< HEAD
    *,
    tx_map: TxMap,
=======
    tx_map: dict | None = ...,
>>>>>>> 93993029
) -> str: ...


@overload
def get_text_v4(
    address: int,
    stream: FileLike | mmap.mmap,
    mapped: bool = ...,
    *,
    decode: Literal[False],
<<<<<<< HEAD
    tx_map: TxMap,
=======
    tx_map: dict | None,
>>>>>>> 93993029
) -> bytes: ...


def get_text_v4(
    address: int,
    stream: FileLike | mmap.mmap,
    mapped: bool = False,
    decode: bool = True,
<<<<<<< HEAD
    *,
    tx_map: TxMap,
=======
    tx_map: dict | None = None,
>>>>>>> 93993029
) -> bytes | str:
    """faster way to extract strings from mdf version 4 TextBlock

    Parameters
    ----------
    address : int
        TextBlock address
    stream : handle
        file IO handle
    mapped: bool
        flag for mapped stream
    decode: bool
        option to return decoded str instead of raw btyes
    tx_map : dict | None
        map that contains interned strings

    Returns
    -------
    text : str | bytes
        unicode string or bytes object depending on the ``decode`` argument

    """

    if mapped_text := tx_map.get(address, None):
        return mapped_text.decoded if decode else mapped_text.raw

    if address == 0:
        tx_map[address] = MappedText(b"", "")
        return "" if decode else b""

    if stream_is_mmap(stream, mapped):
        block_id, size = BLK_COMMON_uf(stream, address)
        if block_id not in (b"##TX", b"##MD"):
            tx_map[address] = MappedText(b"", "")
            return "" if decode else b""
        text_bytes = stream[address + 24 : address + size].split(b"\0", 1)[0].strip(b" \r\t\n")
    else:
        stream.seek(address)
        block_id, size = BLK_COMMON_u(stream.read(24))
        if block_id not in (b"##TX", b"##MD"):
            tx_map[address] = MappedText(b"", "")
            return "" if decode else b""
        text_bytes = stream.read(size - 24).split(b"\0", 1)[0].strip(b" \r\t\n")

    try:
        decoded_text = text_bytes.decode("utf-8")
    except UnicodeDecodeError:
        encoding = detect(text_bytes)["encoding"]
        if encoding:
            try:
                decoded_text = text_bytes.decode(encoding, "ignore")
            except:
                decoded_text = "<!text_decode_error>"
        else:
            decoded_text = "<!text_decode_error>"

    tx_map[address] = MappedText(text_bytes, decoded_text)

    return decoded_text if decode else text_bytes


def sanitize_xml(text: str) -> str:
    return re.sub(_xmlns_pattern, "", text)


def extract_display_names(comment: str) -> dict[str, str]:
    comment = comment.replace(' xmlns="http://www.asam.net/mdf/v4"', "")
    display_names = {}
    if comment.startswith("<CN") and "<names>" in comment:
        try:
            start = comment.index("<names>")
            end = comment.index("</names>") + 8
            names = ET.fromstring(comment[start:end])
            for i, elem in enumerate(names.iter()):
                if i == 0:
                    continue
                if elem.text is None:
                    raise ValueError("text is None")
                display_names[elem.text.strip(" \t\r\n\v\0")] = elem.tag

        except:
            pass

    return display_names


class EncryptionInfo(TypedDict, total=False):
    encrypted: bool
    algorithm: str
    original_md5_sum: str
    original_size: int


def extract_encryption_information(comment: str) -> EncryptionInfo:
    info: EncryptionInfo = {}
    comment = comment.replace(' xmlns="http://www.asam.net/mdf/v4"', "")
    if comment.startswith("<ATcomment") and "<encrypted>" in comment:
        try:
            comment_elem = ET.fromstring(comment)
            for match in comment_elem.findall(".//extensions/extension"):
                elem = match.find("encrypted")
                if elem is None:
                    raise RuntimeError("cannot find 'encrypted' Element")
                if elem.text is None:
                    raise RuntimeError("text is None")
                encrypted = elem.text.strip().lower() == "true"
                elem = match.find("algorithm")
                if elem is None:
                    raise RuntimeError("cannot find 'algorithm' Element")
                if elem.text is None:
                    raise RuntimeError("text is None")
                algorithm = elem.text.strip().lower()
                elem = match.find("original_md5_sum")
                if elem is None:
                    raise RuntimeError("cannot find 'original_md5_sum' Element")
                if elem.text is None:
                    raise RuntimeError("text is None")
                original_md5_sum = elem.text.strip().lower()
                elem = match.find("original_size")
                if elem is None:
                    raise RuntimeError("cannot find 'original_size' Element")
                if elem.text is None:
                    raise RuntimeError("text is None")
                original_size = int(elem.text)

                info["encrypted"] = encrypted
                info["algorithm"] = algorithm
                info["original_md5_sum"] = original_md5_sum
                info["original_size"] = original_size
                break
        except:
            pass

    return info


def extract_ev_tool(comment: str) -> str:
    tool = ""
    comment = comment.replace(' xmlns="http://www.asam.net/mdf/v4"', "")
    try:
        comment_elem = ET.fromstring(comment)
        match = comment_elem.find(".//tool")
        if match is None:
            tool = ""
        else:
            tool = match.text or ""
    except:
        pass

    return tool


@lru_cache(maxsize=1024)
def get_fmt_v3(data_type: int, size: int, byte_order: int = v3c.BYTE_ORDER_INTEL) -> str:
    """convert mdf versions 2 and 3 channel data type to numpy dtype format
    string

    Parameters
    ----------
    data_type : int
        mdf channel data type
    size : int
        data bit size
    Returns
    -------
    fmt : str
        numpy compatible data type format string

    """
    if data_type in (v3c.DATA_TYPE_STRING, v3c.DATA_TYPE_BYTEARRAY):
        size = size // 8
        if data_type == v3c.DATA_TYPE_STRING:
            fmt = f"S{size}"
        else:
            fmt = f"({size},)u1"
    else:
        if size > 64 and data_type in (
            v3c.DATA_TYPE_UNSIGNED_INTEL,
            v3c.DATA_TYPE_UNSIGNED,
            v3c.DATA_TYPE_UNSIGNED_MOTOROLA,
            v3c.DATA_TYPE_SIGNED_INTEL,
            v3c.DATA_TYPE_SIGNED,
            v3c.DATA_TYPE_SIGNED_MOTOROLA,
        ):
            fmt = f"({size // 8},)u1"
        else:
            if size <= 8:
                size = 1
            elif size <= 16:
                size = 2
            elif size <= 32:
                size = 4
            elif size <= 64:
                size = 8
            else:
                size = size // 8

            match data_type:
                case v3c.DATA_TYPE_UNSIGNED_INTEL:
                    fmt = f"<u{size}"

                case v3c.DATA_TYPE_UNSIGNED:
                    if byte_order == v3c.BYTE_ORDER_INTEL:
                        fmt = f"<u{size}"
                    else:
                        fmt = f">u{size}"

                case v3c.DATA_TYPE_UNSIGNED_MOTOROLA:
                    fmt = f">u{size}"

                case v3c.DATA_TYPE_SIGNED_INTEL:
                    fmt = f"<i{size}"

                case v3c.DATA_TYPE_SIGNED:
                    if byte_order == v3c.BYTE_ORDER_INTEL:
                        fmt = f"<i{size}"
                    else:
                        fmt = f">i{size}"

                case v3c.DATA_TYPE_SIGNED_MOTOROLA:
                    fmt = f">i{size}"

                case v3c.DATA_TYPE_FLOAT_INTEL | v3c.DATA_TYPE_DOUBLE_INTEL:
                    fmt = f"<f{size}"

                case v3c.DATA_TYPE_FLOAT_MOTOROLA | v3c.DATA_TYPE_DOUBLE_MOTOROLA:
                    fmt = f">f{size}"

                case v3c.DATA_TYPE_FLOAT | v3c.DATA_TYPE_DOUBLE:
                    if byte_order == v3c.BYTE_ORDER_INTEL:
                        fmt = f"<f{size}"
                    else:
                        fmt = f">f{size}"

    return fmt


@lru_cache(maxsize=1024)
def get_fmt_v4(data_type: int, size: int, channel_type: int = v4c.CHANNEL_TYPE_VALUE) -> str:
    """convert mdf version 4 channel data type to numpy dtype format string

    Parameters
    ----------
    data_type : int
        mdf channel data type
    size : int
        data bit size
    channel_type: int
        mdf channel type

    Returns
    -------
    fmt : str
        numpy compatible data type format string

    """
    if data_type in v4c.NON_SCALAR_TYPES:
        size = size // 8 or 1

        if data_type in (
            v4c.DATA_TYPE_BYTEARRAY,
            v4c.DATA_TYPE_MIME_STREAM,
            v4c.DATA_TYPE_MIME_SAMPLE,
        ):
            if channel_type == v4c.CHANNEL_TYPE_VALUE:
                fmt = f"({size},)u1"
            else:
                fmt = f"<u{size}"

        elif data_type in v4c.STRING_TYPES:
            if channel_type == v4c.CHANNEL_TYPE_VALUE:
                fmt = f"S{size}"
            else:
                fmt = f"<u{size}"

        elif data_type == v4c.DATA_TYPE_CANOPEN_DATE:
            fmt = "V7"

        elif data_type == v4c.DATA_TYPE_CANOPEN_TIME:
            fmt = "V6"

    elif channel_type in v4c.VIRTUAL_TYPES:
        match data_type:
            case v4c.DATA_TYPE_UNSIGNED_INTEL:
                fmt = "<u8"

            case v4c.DATA_TYPE_UNSIGNED_MOTOROLA:
                fmt = ">u8"

            case v4c.DATA_TYPE_SIGNED_INTEL:
                fmt = "<i8"

            case v4c.DATA_TYPE_SIGNED_MOTOROLA:
                fmt = ">i8"

            case v4c.DATA_TYPE_REAL_INTEL:
                fmt = "<f8"

            case v4c.DATA_TYPE_REAL_MOTOROLA:
                fmt = ">f8"
            case v4c.DATA_TYPE_COMPLEX_INTEL:
                fmt = "<c8"
            case v4c.DATA_TYPE_COMPLEX_MOTOROLA:
                fmt = ">c8"

    else:
        if size > 64 and data_type in (
            v4c.DATA_TYPE_UNSIGNED_INTEL,
            v4c.DATA_TYPE_UNSIGNED_MOTOROLA,
            v4c.DATA_TYPE_SIGNED_INTEL,
            v4c.DATA_TYPE_SIGNED_MOTOROLA,
        ):
            fmt = f"({size // 8},)u1"
        else:
            if size <= 8:
                size = 1
            elif size <= 16:
                size = 2
            elif size <= 32:
                size = 4
            elif size <= 64:
                size = 8
            else:
                size = size // 8

            match data_type:
                case v4c.DATA_TYPE_UNSIGNED_INTEL:
                    fmt = f"<u{size}"

                case v4c.DATA_TYPE_UNSIGNED_MOTOROLA:
                    fmt = f">u{size}"

                case v4c.DATA_TYPE_SIGNED_INTEL:
                    fmt = f"<i{size}"

                case v4c.DATA_TYPE_SIGNED_MOTOROLA:
                    fmt = f">i{size}"

                case v4c.DATA_TYPE_REAL_INTEL:
                    fmt = f"<f{size}"

                case v4c.DATA_TYPE_REAL_MOTOROLA:
                    fmt = f">f{size}"
                case v4c.DATA_TYPE_COMPLEX_INTEL:
                    fmt = f"<c{size}"
                case v4c.DATA_TYPE_COMPLEX_MOTOROLA:
                    fmt = f">c{size}"

    return fmt


@lru_cache(maxsize=1024)
def fmt_to_datatype_v3(fmt: np.dtype[Any], shape: tuple[int, ...], array: bool = False) -> tuple[int, int]:
    """convert numpy dtype format string to mdf versions 2 and 3
    channel data type and size

    Parameters
    ----------
    fmt : numpy.dtype
        numpy data type
    shape : tuple
        numpy array shape
    array : bool
        disambiguate between bytearray and channel array

    Returns
    -------
    data_type, size : int, int
        integer data type as defined by ASAM MDF and bit size

    """
    byteorder = fmt.byteorder
    if byteorder in "=|":
        byteorder = "<" if sys.byteorder == "little" else ">"
    size = fmt.itemsize * 8
    kind = fmt.kind

    if not array and shape[1:] and fmt.itemsize == 1 and kind == "u":
        data_type = v3c.DATA_TYPE_BYTEARRAY
        for dim in shape[1:]:
            size *= dim
    else:
        match kind:
            case "u":
                if byteorder == "<":
                    data_type = v3c.DATA_TYPE_UNSIGNED_INTEL
                else:
                    data_type = v3c.DATA_TYPE_UNSIGNED_MOTOROLA
            case "i":
                if byteorder == "<":
                    data_type = v3c.DATA_TYPE_SIGNED_INTEL
                else:
                    data_type = v3c.DATA_TYPE_SIGNED_MOTOROLA
            case "f":
                if byteorder == "<":
                    if size == 32:
                        data_type = v3c.DATA_TYPE_FLOAT
                    else:
                        data_type = v3c.DATA_TYPE_DOUBLE
                else:
                    if size == 32:
                        data_type = v3c.DATA_TYPE_FLOAT_MOTOROLA
                    else:
                        data_type = v3c.DATA_TYPE_DOUBLE_MOTOROLA
            case "S" | "V":
                data_type = v3c.DATA_TYPE_STRING
            case "b":
                data_type = v3c.DATA_TYPE_UNSIGNED_INTEL
                size = 1
            case _:
                message = f"Unknown type: dtype={fmt}, shape={shape}"
                logger.exception(message)
                raise MdfException(message)

    return data_type, size


@lru_cache(maxsize=1024)
def info_to_datatype_v4(signed: bool, little_endian: bool) -> int:
    """map CAN signal to MDF integer types

    Parameters
    ----------
    signed : bool
        signal is flagged as signed in the CAN database
    little_endian : bool
        signal is flagged as little endian (Intel) in the CAN database

    Returns
    -------
    datatype : int
        integer code for MDF channel data type

    """

    if signed:
        if little_endian:
            datatype = v4c.DATA_TYPE_SIGNED_INTEL
        else:
            datatype = v4c.DATA_TYPE_SIGNED_MOTOROLA
    else:
        if little_endian:
            datatype = v4c.DATA_TYPE_UNSIGNED_INTEL
        else:
            datatype = v4c.DATA_TYPE_UNSIGNED_MOTOROLA

    return datatype


@lru_cache(maxsize=1024)
def fmt_to_datatype_v4(fmt: np.dtype[Any], shape: tuple[int, ...], array: bool = False) -> tuple[int, int]:
    """convert numpy dtype format string to mdf version 4 channel data
    type and size

    Parameters
    ----------
    fmt : numpy.dtype
        numpy data type
    shape : tuple
        numpy array shape
    array : bool
        disambiguate between bytearray and channel array

    Returns
    -------
    data_type, size : int, int
        integer data type as defined by ASAM MDF and bit size

    """
    byteorder = fmt.byteorder
    if byteorder in "=|":
        byteorder = "<" if sys.byteorder == "little" else ">"
    size = fmt.itemsize * 8
    kind = fmt.kind

    if not array and len(shape) > 1 and size == 8 and kind == "u":
        data_type = v4c.DATA_TYPE_BYTEARRAY
        for dim in shape[1:]:
            size *= dim

    else:
        match kind:
            case "u":
                if byteorder == "<":
                    data_type = v4c.DATA_TYPE_UNSIGNED_INTEL
                else:
                    data_type = v4c.DATA_TYPE_UNSIGNED_MOTOROLA
            case "i":
                if byteorder == "<":
                    data_type = v4c.DATA_TYPE_SIGNED_INTEL
                else:
                    data_type = v4c.DATA_TYPE_SIGNED_MOTOROLA
            case "f":
                if byteorder == "<":
                    data_type = v4c.DATA_TYPE_REAL_INTEL
                else:
                    data_type = v4c.DATA_TYPE_REAL_MOTOROLA
            case "S" | "V":
                data_type = v4c.DATA_TYPE_STRING_LATIN_1
            case "b":
                data_type = v4c.DATA_TYPE_UNSIGNED_INTEL
                size = 1
            case "c":
                if byteorder == "<":
                    data_type = v4c.DATA_TYPE_COMPLEX_INTEL
                else:
                    data_type = v4c.DATA_TYPE_COMPLEX_MOTOROLA
            case _:
                message = f"Unknown type: dtype={fmt}, shape={shape}"
                logger.exception(message)
                raise MdfException(message)

    return data_type, size


def as_non_byte_sized_signed_int(integer_array: NDArray[Any], bit_length: int) -> NDArray[Any]:
    """
    The MDF spec allows values to be encoded as integers that aren't
    byte-sized. Numpy only knows how to do two's complement on byte-sized
    integers (i.e. int16, int32, int64, etc.), so we have to calculate two's
    complement ourselves in order to handle signed integers with unconventional
    lengths.

    Parameters
    ----------
    integer_array : np.array
        Array of integers to apply two's complement to
    bit_length : int
        Number of bits to sample from the array

    Returns
    -------
    integer_array : np.array
        signed integer array with non-byte-sized two's complement applied

    """

    if integer_array.flags.writeable:
        integer_array &= (1 << bit_length) - 1  # Zero out the unwanted bits
        truncated_integers = integer_array
    else:
        truncated_integers = integer_array & ((1 << bit_length) - 1)  # Zero out the unwanted bits
    return where(
        truncated_integers >> bit_length - 1,  # sign bit as a truth series (True when negative)
        (2**bit_length - truncated_integers) * np.int8(-1),  # when negative, do two's complement
        truncated_integers,  # when positive, return the truncated int
    )


def count_channel_groups(
    stream: FileLike | mmap.mmap, include_channels: bool = False, mapped: bool = False
) -> tuple[int, int]:
    """count all channel groups as fast as possible. This is used to provide
    reliable progress information when loading a file using the GUI

    Parameters
    ----------
    stream : file handle
        opened file handle
    include_channels : bool
        also count channels

    Returns
    -------
    count : int
        channel group count

    """

    count = 0
    ch_count = 0

    stream.seek(0, 2)
    file_limit = stream.tell()

    stream.seek(64)
    blk_id = stream.read(2)
    if blk_id == b"HD":
        version = 3
    else:
        blk_id += stream.read(2)
        if blk_id == b"##HD":
            version = 4
        else:
            raise MdfException(f"'{getattr(stream, 'name', stream)}' is not a valid MDF file")

    if version >= 4:
        if stream_is_mmap(stream, mapped):
            dg_addr = UINT64_uf(stream, 88)[0]
            while dg_addr:
                stream.seek(dg_addr + 32)
                cg_addr = UINT64_uf(stream, dg_addr + 32)[0]
                while cg_addr:
                    count += 1
                    if include_channels:
                        ch_addr = UINT64_uf(stream, cg_addr + 32)[0]
                        while ch_addr:
                            ch_count += 1
                            ch_addr = UINT64_uf(stream, ch_addr + 24)[0]
                            if ch_addr >= file_limit:
                                raise MdfException("File is a corrupted MDF file - Invalid CH block address")

                    cg_addr = UINT64_uf(stream, cg_addr + 24)[0]
                    if cg_addr >= file_limit:
                        raise MdfException("File is a corrupted MDF file - Invalid CG block address")

                dg_addr = UINT64_uf(stream, dg_addr + 24)[0]
                if dg_addr >= file_limit:
                    raise MdfException("File is a corrupted MDF file - Invalid DG block address")
        else:
            stream.seek(88, 0)
            dg_addr = UINT64_u(stream.read(8))[0]
            while dg_addr:
                stream.seek(dg_addr + 32)
                cg_addr = UINT64_u(stream.read(8))[0]
                while cg_addr:
                    count += 1
                    if include_channels:
                        stream.seek(cg_addr + 32)
                        ch_addr = UINT64_u(stream.read(8))[0]
                        while ch_addr:
                            ch_count += 1
                            stream.seek(ch_addr + 24)
                            ch_addr = UINT64_u(stream.read(8))[0]
                            if ch_addr >= file_limit:
                                raise MdfException("File is a corrupted MDF file - Invalid CH block address")

                    stream.seek(cg_addr + 24)
                    cg_addr = UINT64_u(stream.read(8))[0]
                    if cg_addr >= file_limit:
                        raise MdfException("File is a corrupted MDF file - Invalid CG block address")

                stream.seek(dg_addr + 24)
                dg_addr = UINT64_u(stream.read(8))[0]

                if dg_addr >= file_limit:
                    raise MdfException("File is a corrupted MDF file - Invalid DG block address")

    else:
        stream.seek(68, 0)
        dg_addr = UINT32_u(stream.read(4))[0]
        while dg_addr:
            stream.seek(dg_addr + 8)
            cg_addr = UINT32_u(stream.read(4))[0]
            while cg_addr:
                count += 1
                if include_channels:
                    stream.seek(cg_addr + 8)
                    ch_addr = UINT32_u(stream.read(4))[0]
                    while ch_addr:
                        ch_count += 1
                        stream.seek(ch_addr + 4)
                        ch_addr = UINT32_u(stream.read(4))[0]
                        if ch_addr >= file_limit:
                            raise MdfException("File is a corrupted MDF file - Invalid CH block address")

                stream.seek(cg_addr + 4)
                cg_addr = UINT32_u(stream.read(4))[0]
                if cg_addr >= file_limit:
                    raise MdfException("File is a corrupted MDF file - Invalid CG block address")

            stream.seek(dg_addr + 4)
            dg_addr = UINT32_u(stream.read(4))[0]

            if dg_addr >= file_limit:
                raise MdfException("File is a corrupted MDF file - Invalid DG block address")

    return count, ch_count


@overload
def validate_version_argument(version: str, hint: Literal[2]) -> v3c.Version2: ...


@overload
def validate_version_argument(version: str, hint: Literal[3]) -> v3c.Version: ...


@overload
def validate_version_argument(version: str, hint: Literal[4] = ...) -> v4c.Version: ...


def validate_version_argument(version: str, hint: int = 4) -> v3c.Version2 | v3c.Version | v4c.Version:
    """validate the version argument against the supported MDF versions. The
    default version used depends on the hint MDF major revision

    Parameters
    ----------
    version : str
        requested MDF version
    hint : int
        MDF revision hint

    Returns
    -------
    valid_version : str
        valid version

    """
    valid_version: v3c.Version2 | v3c.Version | v4c.Version
    if version not in SUPPORTED_VERSIONS:
        if hint == 2:
            valid_version = "2.14"
        elif hint == 3:
            valid_version = "3.30"
        else:
            valid_version = "4.10"
        message = 'Unknown mdf version "{}".' " The available versions are {};" ' automatically using version "{}"'
        message = message.format(version, SUPPORTED_VERSIONS, valid_version)
        logger.warning(message)
    else:
        valid_version = typing.cast(v3c.Version2 | v3c.Version | v4c.Version, version)
    return valid_version


class ChannelsDB(dict[str, tuple[tuple[int, int], ...]]):
    def __init__(self) -> None:
        super().__init__()

    def add(self, channel_name: str, entry: tuple[int, int]) -> None:
        """add name to channels database and check if it contains a source
        path

        Parameters
        ----------
        channel_name : str
            name that needs to be added to the database
        entry : tuple
            (group index, channel index) pair

        """
        if channel_name:
            if channel_name not in self:
                self[channel_name] = (entry,)
            else:
                self[channel_name] += (entry,)

            if "\\" in channel_name:
                channel_name, _ = channel_name.split("\\", 1)

                if channel_name not in self:
                    self[channel_name] = (entry,)
                elif entry not in self[channel_name]:
                    self[channel_name] += (entry,)


def randomized_string(size: int) -> bytes:
    """get a \0 terminated string of size length

    Parameters
    ----------
    size : int
        target string length

    Returns
    -------
    string : bytes
        randomized string

    """
    return bytes(randint(65, 90) for _ in range(size - 1)) + b"\0"


def is_file_like(obj: object) -> TypeIs[FileLike]:
    """
    Check if the object is a file-like object.

    For objects to be considered file-like, they must
    be an iterator AND have a 'read' and 'seek' method
    as an attribute.

    Note: file-like objects must be iterable, but
    iterable objects need not be file-like.

    Parameters
    ----------
    obj : The object to check.

    Returns
    -------
    is_file_like : bool
        Whether `obj` has file-like properties.

    Examples
    --------
    >>> buffer = BytesIO(b"data")
    >>> is_file_like(buffer)
    True
    >>> is_file_like([1, 2, 3])
    False
    """
    return isinstance(obj, FileLike) or isinstance(getattr(obj, "file", None), FileLike)


class UniqueDB:
    def __init__(self) -> None:
        self._db: dict[str, int] = {}

    def get_unique_name(self, name: str) -> str:
        """returns an available unique name

        Parameters
        ----------
        name : str
            name to be made unique

        Returns
        -------
        unique_name : str
            new unique name

        """

        if name not in self._db:
            self._db[name] = 0
            return name
        else:
            index = self._db[name]
            self._db[name] = index + 1
            return f"{name}_{index}"


def cut_video_stream(stream: bytes, start: float, end: float, fmt: str) -> bytes:
    """cut video stream from `start` to `end` time

    Parameters
    ----------
    stream : bytes
        video file content
    start : float
        start time
    end : float
        end time

    Returns
    -------
    result : bytes
        content of cut video

    """
    with TemporaryDirectory() as tmp:
        in_file = Path(tmp) / f"in{fmt}"
        out_file = Path(tmp) / f"out{fmt}"

        in_file.write_bytes(stream)

        try:
            ret = subprocess.run(
                [
                    "ffmpeg",
                    "-ss",
                    f"{start}",
                    "-i",
                    f"{in_file}",
                    "-to",
                    f"{end}",
                    "-c",
                    "copy",
                    f"{out_file}",
                ],
                capture_output=True,
                check=False,
            )
        except FileNotFoundError:
            result = stream
        else:
            if ret.returncode:
                result = stream
            else:
                result = out_file.read_bytes()

    return result


def get_video_stream_duration(stream: bytes) -> float | None:
    with TemporaryDirectory() as tmp:
        in_file = Path(tmp) / "in"
        in_file.write_bytes(stream)

        try:
            process = subprocess.run(
                [
                    "ffprobe",
                    "-v",
                    "error",
                    "-show_entries",
                    "format=duration",
                    "-of",
                    "default=noprint_wrappers=1:nokey=1",
                    f"{in_file}",
                ],
                capture_output=True,
                check=False,
            )
            result = float(process.stdout)
        except FileNotFoundError:
            result = None
    return result


class VirtualChannelGroup:
    """starting with MDF v4.20 it is possible to use remote masters and column
    oriented storage. This means we now have virtual channel groups that can
    span over multiple regular channel groups. This class facilitates the
    handling of this virtual groups"""

    __slots__ = (
        "cycles_nr",
        "groups",
        "record_size",
    )

    def __init__(self) -> None:
        self.groups: list[int] = []
        self.record_size = 0
        self.cycles_nr = 0

    def __repr__(self) -> str:
        return f"VirtualChannelGroup(groups={self.groups}, records_size={self.record_size}, cycles_nr={self.cycles_nr})"


def block_fields(obj: object) -> list[str]:
    fields = []
    for attr in dir(obj):
        if attr[:2] + attr[-2:] == "____":
            continue
        try:
            if callable(getattr(obj, attr)):
                continue
            fields.append(f"{attr}:{getattr(obj, attr)}")
        except AttributeError:
            continue

    return fields


@overload
def components(
    channel: NDArray[Any],
    channel_name: str,
    unique_names: UniqueDB,
    prefix: str = ...,
    master: Optional["pd.Index[float]"] = ...,
    only_basenames: bool = ...,
    use_polars: Literal[False] = ...,
) -> Iterator[tuple[str, "pd.Series[Any]"]]: ...


@overload
def components(
    channel: NDArray[Any],
    channel_name: str,
    unique_names: UniqueDB,
    prefix: str = ...,
    master: Optional["pd.Index[float]"] = ...,
    only_basenames: bool = ...,
    *,
    use_polars: Literal[True],
) -> Iterator[tuple[str, "list[object]"]]: ...


def components(
    channel: NDArray[Any],
    channel_name: str,
    unique_names: UniqueDB,
    prefix: str = "",
    master: Optional["pd.Index[float]"] = None,
    only_basenames: bool = False,
    use_polars: bool = False,
) -> Iterator[tuple[str, Union["pd.Series[Any]", list[object]]]]:
    """yield pandas Series and unique name based on the ndarray object

    Parameters
    ----------
    channel : numpy.ndarray
        channel to be used for Series
    channel_name : str
        channel name
    unique_names : UniqueDB
        unique names object
    prefix : str
        prefix used in case of nested recarrays
    master : pd.Index
        optional index for the Series
    only_basenames (False) : bool
        use just the field names, without prefix, for structures and channel
        arrays

        .. versionadded:: 5.13.0

    use_polars (False) : bool
        use polars

        .. versionadded:: 8.1.0

    Returns
    -------
    name, series : (str, values)
        tuple of unique name and values
    """
    names = channel.dtype.names

    # channel arrays
    if names and names[0] == channel_name:
        name = names[0]

        if not only_basenames:
            if prefix:
                name_ = unique_names.get_unique_name(f"{prefix}.{name}")
            else:
                name_ = unique_names.get_unique_name(name)
        else:
            name_ = unique_names.get_unique_name(name)

        samples = channel[name]
        if samples.dtype.byteorder not in target_byte_order:
            samples = samples.byteswap().view(samples.dtype.newbyteorder())

        if len(samples.shape) > 1:
            values = (
                list(samples)
                if use_polars
                else Series(
                    list(samples),
                    index=master,
                )
            )
        elif not use_polars:
            values = Series(
                samples,
                index=master,
            )

        yield name_, values

        for name in names[1:] if names else ():
            samples = channel[name]

            if samples.dtype.byteorder not in target_byte_order:
                samples = samples.byteswap().view(samples.dtype.newbyteorder())

            if not only_basenames:
                axis_name = unique_names.get_unique_name(f"{name_}.{name}")
            else:
                axis_name = unique_names.get_unique_name(name)
            if len(samples.shape) > 1:
                values = (
                    list(samples)
                    if use_polars
                    else Series(
                        list(samples),
                        index=master,
                    )
                )
            elif not use_polars:
                values = Series(
                    samples,
                    index=master,
                )

            yield axis_name, values

    # structure composition
    else:
        for name in channel.dtype.names or ():
            samples = channel[name]

            if samples.dtype.names:
                yield from components(
                    samples,
                    name,
                    unique_names,
                    prefix=f"{prefix}.{channel_name}" if prefix else f"{channel_name}",
                    master=master,
                    only_basenames=only_basenames,
                )

            else:
                if samples.dtype.byteorder not in target_byte_order:
                    samples = samples.byteswap().view(samples.dtype.newbyteorder())

                if not only_basenames:
                    name_ = unique_names.get_unique_name(
                        f"{prefix}.{channel_name}.{name}" if prefix else f"{channel_name}.{name}"
                    )
                else:
                    name_ = unique_names.get_unique_name(name)
                if len(samples.shape) > 1:
                    values = (
                        list(samples)
                        if use_polars
                        else Series(
                            list(samples),
                            index=master,
                        )
                    )
                elif not use_polars:
                    values = Series(
                        samples,
                        index=master,
                    )

                yield name_, values


class DataBlockInfo:
    __slots__ = (
        "address",
        "block_limit",
        "block_type",
        "compressed_size",
        "first_timestamp",
        "invalidation_block",
        "last_timestamp",
        "original_size",
        "param",
    )

    def __init__(
        self,
        address: int,
        block_type: int,
        original_size: int | None,
        compressed_size: int | None,
        param: int | None,
        invalidation_block: Optional["InvalidationBlockInfo"] = None,
        block_limit: int | None = None,
        first_timestamp: bytes | None = None,
        last_timestamp: bytes | None = None,
    ) -> None:
        self.address = address
        self.block_type = block_type
        self.original_size = original_size
        self.compressed_size = compressed_size
        self.param = param
        self.invalidation_block = invalidation_block
        self.block_limit = block_limit
        self.first_timestamp = first_timestamp
        self.last_timestamp = last_timestamp

    def __repr__(self) -> str:
        return (
            f"DataBlockInfo(address=0x{self.address:X}, "
            f"block_type={self.block_type}, "
            f"original_size={self.original_size}, "
            f"compressed_size={self.compressed_size}, "
            f"param={self.param}, "
            f"invalidation_block={self.invalidation_block}, "
            f"block_limit={self.block_limit}, "
            f"first_timestamp={self.first_timestamp!r}, "
            f"last_timestamp={self.last_timestamp!r})"
        )


class Fragment:
    def __init__(
        self,
        data: bytes,
        record_offset: int = -1,
        record_count: int = -1,
        invalidation_data: bytes | None = None,
        is_record: bool = True,
    ) -> None:
        self.data = data
        self.record_count = record_count
        self.record_offset = record_offset
        self.invalidation_data = invalidation_data
        self.is_record = is_record

    def __repr__(self) -> str:
        return (
            f"FragmentInfo({len(self.data)} bytes, "
            f"record_offset={self.record_offset}, "
            f"record_count={self.record_count}, "
            f"is_record={self.is_record})"
        )


class InvalidationBlockInfo(DataBlockInfo):
    __slots__ = ("all_valid",)

    def __init__(
        self,
        address: int,
        block_type: int,
        original_size: int | None,
        compressed_size: int | None,
        param: int | None,
        all_valid: bool = False,
        block_limit: int | None = None,
    ) -> None:
        super().__init__(address, block_type, original_size, compressed_size, param, block_limit=block_limit)
        self.all_valid = all_valid

    def __repr__(self) -> str:
        return (
            f"InvalidationBlockInfo(address=0x{self.address:X}, "
            f"block_type={self.block_type}, "
            f"original_size={self.original_size}, "
            f"compressed_size={self.compressed_size}, "
            f"param={self.param}, "
            f"all_valid={self.all_valid}, "
            f"block_limit={self.block_limit})"
        )


class SignalDataBlockInfo:
    __slots__ = (
        "address",
        "block_type",
        "compressed_size",
        "location",
        "original_size",
        "param",
    )

    def __init__(
        self,
        address: int,
        original_size: int,
        block_type: int = v4c.DT_BLOCK,
        param: int = 0,
        compressed_size: int | None = None,
        location: int = v4c.LOCATION_ORIGINAL_FILE,
    ) -> None:
        self.address = address
        self.compressed_size = compressed_size or original_size
        self.block_type = block_type
        self.original_size = original_size
        self.param = param
        self.location = location

    def __repr__(self) -> str:
        return (
            f"SignalDataBlockInfo(address=0x{self.address:X}, "
            f"original_size={self.original_size}, "
            f"compressed_size={self.compressed_size}, "
            f"block_type={self.block_type})"
        )


def get_fields(obj: object) -> list[str]:
    fields: list[str] = []
    for attr in dir(obj):
        if attr[:2] + attr[-2:] == "____":
            continue
        try:
            if callable(getattr(obj, attr)):
                continue
            fields.append(attr)
        except AttributeError:
            continue
    return fields


# code snippet taken from https://www.kaggle.com/arjanso/reducing-dataframe-memory-size-by-65
def downcast(array: NDArray[Any]) -> NDArray[Any]:
    kind = array.dtype.kind
    if kind == "f":
        array = array.astype(np.float32)
    elif kind in "ui":
        min_ = array.min()
        max_ = array.max()
        if min_ >= 0:
            if max_ < 255:
                array = array.astype(np.uint8)
            elif max_ < 65535:
                array = array.astype(np.uint16)
            elif max_ < 4294967295:
                array = array.astype(np.uint32)
            else:
                array = array.astype(np.uint64)
        else:
            if min_ > np.iinfo(np.int8).min and max_ < np.iinfo(np.int8).max:
                array = array.astype(np.int8)
            elif min_ > np.iinfo(np.int16).min and max_ < np.iinfo(np.int16).max:
                array = array.astype(np.int16)
            elif min_ > np.iinfo(np.int32).min and max_ < np.iinfo(np.int32).max:
                array = array.astype(np.int32)
            elif min_ > np.iinfo(np.int64).min and max_ < np.iinfo(np.int64).max:
                array = array.astype(np.int64)

    return array


def csv_int2bin(val: int) -> str:
    """format CAN id as bin

    100 -> 1100100

    """

    return f"{val:b}"


csv_int2bin = np.vectorize(csv_int2bin, otypes=[str])


def csv_int2hex(val: "pd.Series[bool]") -> str:
    """format CAN id as hex

    100 -> 64

    """

    return f"{val:X}"


csv_int2hex = np.vectorize(csv_int2hex, otypes=[str])


def csv_bytearray2hex(val: NDArray[Any], size: int | None = None) -> str:
    """format CAN payload as hex strings

    b'\xa2\xc3\x08' -> A2 C3 08

    """
    if size is not None:
        hex_val = typing.cast(bytes, val.tobytes())[:size].hex(" ", 1).upper()  # type: ignore[redundant-cast, unused-ignore]
    else:
        try:
            hex_val = typing.cast(bytes, val.tobytes()).hex(" ", 1).upper()  # type: ignore[redundant-cast, unused-ignore]
        except:
            hex_val = "●"

    return hex_val


csv_bytearray2hex = np.vectorize(csv_bytearray2hex, otypes=[str])


def pandas_query_compatible(name: str) -> str:
    """adjust column name for usage in dataframe query string"""

    for c in ".$[]: ":
        name = name.replace(c, "_")

    if name.startswith(tuple(string.digits)):
        name = "file_" + name
    try:
        exec(f"from pandas import {name}")
    except ImportError:
        pass
    else:
        name = f"{name}__"
    return name


class _Kwargs(TypedDict, total=False):
    fd: bool
    load_flat: bool
    cluster_name: str


def load_can_database(
    path: str | PathLike[str], contents: bytes | str | None = None, **kwargs: Unpack[_Kwargs]
) -> CanMatrix | None:
    """


    Parameters
    ----------
    path : StrPathType
        database path
    contents: bytes | str | None = None
        optional database content
    kwargs : dict

        fd : bool = False
            if supplied, only buses with the same FD kind will be loaded

        load_flat : bool = False
            if supplied all the CAN messages found in multiple buses will be contained
            in the CAN database object. By default the first bus will be returned

        cluster_name : str
            if supplied load just the clusters with this name

    Returns
    -------
    db : canmatrix.CanMatrix | None
        CAN database object or None

    """
    path = Path(path)
    import_type = path.suffix.lstrip(".").lower()

    try:
        if contents is None:
            dbs = canmatrix.formats.loadp(str(path), import_type=import_type, key="db", **kwargs)
        else:
            dbs = canmatrix.formats.loads(contents, import_type=import_type, key="db", **kwargs)
    except UnicodeDecodeError:
        if contents is None:
            contents = path.read_bytes()

        encoding = detect(contents)["encoding"]

        if encoding:
            try:
                dbs = canmatrix.formats.loads(
                    contents,
                    import_type=import_type,
                    key="db",
                    encoding=encoding,
                    **kwargs,
                )
            except:
                dbs = None

    if dbs:
        # filter only CAN clusters
        dbs = {name: db for name, db in dbs.items() if db.type == matrix_class.CAN}

    if dbs:
        cluster_name = kwargs.get("cluster_name", None)
        if cluster_name is not None:
            dbs = {name: db for name, db in dbs.items() if name == cluster_name}

        if "fd" in kwargs:
            fd = kwargs["fd"]
            dbs = {name: db for name, db in dbs.items() if db.contains_fd == fd}

        if kwargs.get("load_flat", False):
            can_matrix, *rest = list(dbs.values())
            can_matrix.merge(rest)

        else:
            first_bus = list(dbs)[0]
            can_matrix = dbs[first_bus]
    else:
        can_matrix = None

    return can_matrix


def all_blocks_addresses(obj: FileLike | mmap.mmap) -> tuple[dict[int, bytes], dict[bytes, list[int]], list[int]]:
    DG = "DG\x00\x00\x00\x00\x40\x00\x00\x00\x00\x00\x00\x00\x04\x00\x00\x00\x00\x00\x00\x00"
    others = "(D[VTZIL]|AT|C[AGHNC]|EV|FH|HL|LD|MD|R[DVI]|S[IRD]|TX|GD)\x00\x00\x00\x00"
    pattern = re.compile(
        f"(?P<block>##({DG}|{others}))".encode("ascii"),
        re.DOTALL | re.MULTILINE,
    )

    try:
        obj.seek(0)
    except:
        pass

    source: Buffer | bytes
    try:
        re.search(pattern, obj)  # type: ignore[arg-type]
        source = typing.cast(Buffer, obj)
    except TypeError:
        source = obj.read()

    addresses: list[int] = []
    block_groups: dict[bytes, list[int]] = {}
    blocks: dict[int, bytes] = {}

    for match in re.finditer(pattern, source):
        btype: bytes = match.group("block")[:4]
        start = match.start()

        if start % 8:
            continue

        btype_addresses = block_groups.setdefault(btype, [])
        btype_addresses.append(start)
        addresses.append(start)
        blocks[start] = btype

    return blocks, block_groups, addresses


def plausible_timestamps(
    t: NDArray[Any],
    minimum: float,
    maximum: float,
    exp_min: int = -15,
    exp_max: int = 15,
) -> tuple[bool, NDArray[bool_]]:
    """check if the time stamps are plausible

    Parameters
    ----------
    t : np.array
        time stamps array
    minimum : float
        minimum plausible time stamp
    maximum : float
        maximum plausible time stamp
    exp_min (-15) : int
        minimum plausible exponent used for the time stamps float values
    exp_max (15) : int
        maximum plausible exponent used for the time stamps float values

    Returns
    -------
    all_ok, idx : (bool, np.array)
        the *all_ok* flag to indicate if all the time stamps are ok; this can be checked
        before applying the indexing array.
    """

    exps = np.log10(t)
    idx = (~np.isnan(t)) & (~np.isinf(t)) & (t >= minimum) & (t <= maximum) & (t == 0) | (
        (exps >= exp_min) & (exps <= exp_max)
    )
    if not np.all(idx):
        all_ok = False
        return all_ok, idx
    else:
        all_ok = True
        return all_ok, idx


table = str.maketrans(
    {
        "<": "&lt;",
        ">": "&gt;",
        "&": "&amp;",
        "'": "&apos;",
        '"': "&quot;",
    }
)


def escape_xml_string(string: str) -> str:
    return string.translate(table)


<<<<<<< HEAD
=======
def extract_mime_names(data: "QtCore.QMimeData", disable_new_channels: bool | None = None) -> list[str]:
    def fix_comparison_name(data: Any, disable_new_channels: bool | None = None) -> None:
        for item in data:
            if item["type"] == "channel":
                if disable_new_channels is not None:
                    item["enabled"] = not disable_new_channels

                if (item["group_index"], item["channel_index"]) != (-1, -1):
                    match = COMPARISON_NAME.match(item["name"])
                    if match is None:
                        raise RuntimeError(f"cannot parse '{item['name']}'")
                    name = match.group("name").strip()
                    item["name"] = name
            else:
                if disable_new_channels is not None:
                    item["enabled"] = not disable_new_channels
                fix_comparison_name(item["channels"], disable_new_channels=disable_new_channels)

    names: list[str] = []
    if data.hasFormat("application/octet-stream-asammdf"):
        data_data = data.data("application/octet-stream-asammdf").data()
        data_bytes = data_data.tobytes() if isinstance(data_data, memoryview) else data_data
        text = data_bytes.decode("utf-8")
        obj = json.loads(text)
        fix_comparison_name(obj, disable_new_channels=disable_new_channels)
        names = obj

    return names


def set_mime_enable(mime: list[Any], enable: bool) -> None:
    for item in mime:
        if item["type"] == "channel":
            item["enabled"] = enable
        else:
            set_mime_enable(item["channels"], enable)


>>>>>>> 93993029
class _ChannelBaseDict(TypedDict):
    color: str
    comment: str | None
    common_axis: bool
    enabled: bool
    flags: int
    fmt: str
    individual_axis: bool
    name: str
    origin_uuid: str
    precision: int
    ranges: list[dict[str, object]]
    type: Literal["channel"]
    unit: str


class _ChannelNotComputedDict(_ChannelBaseDict):
    computed: Literal[False]
    conversion: NotRequired[dict[str, object]]
    mode: Literal["phys"]
    y_range: list[float]


class _ChannelComputedDict(_ChannelBaseDict):
    computed: Literal[True]
    computation: dict[str, object]
    conversion: object
    user_defined_name: str | None


_ChannelDict = _ChannelComputedDict | _ChannelNotComputedDict


class _ChannelGroupDict(TypedDict):
    channels: list[Union["_ChannelGroupDict", _ChannelDict]]
    enabled: bool
    name: str | None
    origin_uuid: str
    pattern: dict[str, object] | None
    ranges: list[dict[str, object]]
    type: Literal["group"]


def extract_mime_names(data: "QtCore.QMimeData", disable_new_channels: bool | None = None) -> list[str]:
    def fix_comparison_name(
        data: list[_ChannelGroupDict | _ChannelDict], disable_new_channels: bool | None = None
    ) -> None:
        for item in data:
            if item["type"] == "channel":
                if disable_new_channels is not None:
                    item["enabled"] = not disable_new_channels

                if (
                    item["group_index"],  # type: ignore[typeddict-item]
                    item["channel_index"],  # type: ignore[typeddict-item]
                ) != (-1, -1):
                    match = COMPARISON_NAME.match(item["name"])
                    if match is None:
                        raise RuntimeError(f"cannot parse '{item['name']}'")
                    name = match.group("name").strip()
                    item["name"] = name
            else:
                if disable_new_channels is not None:
                    item["enabled"] = not disable_new_channels
                fix_comparison_name(item["channels"], disable_new_channels=disable_new_channels)

    names: list[str] = []
    if data.hasFormat("application/octet-stream-asammdf"):
        data_data = data.data("application/octet-stream-asammdf").data()
        data_bytes = data_data.tobytes() if isinstance(data_data, memoryview) else data_data
        text = data_bytes.decode("utf-8")
        obj = json.loads(text)
        fix_comparison_name(obj, disable_new_channels=disable_new_channels)
        names = obj

    return names


def set_mime_enable(mime: list[_ChannelGroupDict | _ChannelDict], enable: bool) -> None:
    for item in mime:
        if item["type"] == "channel":
            item["enabled"] = enable
        else:
            set_mime_enable(item["channels"], enable)


def load_dsp(
    file: Path, background: str = "#000000", flat: bool = False, colors_as_string: bool = False
) -> dict[str, object] | list[str]:
    if not colors_as_string and isinstance(background, str):
        background = fn.mkColor(background)

    def parse_conversions(display: lxml.etree._Element | None) -> dict[str | None, dict[str, object]]:
        conversions: dict[str | None, dict[str, object]] = {}

        if display is None:
            return conversions

        for item in display.findall("COMPU_METHOD"):
            try:
                name = item.get("name")
                conv: dict[str, object] = {
                    "name": name,
                    "comment": item.get("description"),
                    "unit": item.get("unit"),
                }

                conversion_type = int(item.attrib["cnv_type"])
                match conversion_type:
                    case 0:
                        conv["conversion_type"] = v4c.CONVERSION_TYPE_LIN

                        coeffs = item.find("COEFFS_LINIAR")

                        if coeffs is None:
                            raise RuntimeError("cannot find 'COEFFS_LINIAR' element")

                        conv["a"] = float(coeffs.attrib["P1"])
                        conv["b"] = float(coeffs.attrib["P2"])

                    case 9:
                        conv["conversion_type"] = v4c.CONVERSION_TYPE_RAT

                        coeffs = item.find("COEFFS")

                        if coeffs is None:
                            raise RuntimeError("cannot find 'COEFFS' element")

                        for i in range(1, 7):
                            conv[f"P{i}"] = float(coeffs.attrib[f"P{i}"])

                    case 11:
                        conv["conversion_type"] = v4c.CONVERSION_TYPE_TABX
                        vtab = item.find("COMPU_VTAB")

                        if vtab is not None:
                            for i, item in enumerate(vtab.findall("tab")):
                                conv[f"val_{i}"] = float(item.attrib["min"])
                                text = item.get("text")
                                if isinstance(text, bytes):
                                    text = text.decode("utf-8", errors="replace")
                                conv[f"text_{i}"] = text

                    case 12:
                        conv["conversion_type"] = v4c.CONVERSION_TYPE_RTABX
                        vtab = item.find("COMPU_VTAB_RANGE")

                        if vtab is not None:
                            text = vtab.get("default")
                            if isinstance(text, bytes):
                                text = text.decode("utf-8", errors="replace")
                            conv["default_addr"] = vtab.get("default")
                            for i, item in enumerate(vtab.findall("tab_range")):
                                conv[f"upper_{i}"] = float(item.attrib["max"])
                                conv[f"lower_{i}"] = float(item.attrib["min"])
                                text = item.get("text")
                                if isinstance(text, bytes):
                                    text = text.decode("utf-8", errors="replace")
                                conv[f"text_{i}"] = text
                    case _:
                        continue

                conversions[name] = conv

            except:
                print(format_exc())
                continue

        return conversions

    def parse_channels(
        display: lxml.etree._Element, conversions: dict[str | None, dict[str, object]]
    ) -> list[_ChannelGroupDict | _ChannelDict]:
        channels: list[_ChannelGroupDict | _ChannelDict] = []
        for elem in display.iterchildren():
            if elem.tag == "CHANNEL":
                channel_name = elem.attrib["name"]

                comment_elem = elem.find("COMMENT")
                if comment_elem is not None:
                    comment = elem.get("text")
                else:
                    comment = ""

                color_ = int(elem.attrib["color"])
                c = 0
                for i in range(3):
                    c = c << 8
                    c += color_ & 0xFF
                    color_ = color_ >> 8

                ch_color = c

                gain = abs(float(elem.attrib["gain"]))
                offset = float(elem.attrib["offset"]) / 100

                multi_color = elem.find("MULTI_COLOR")

                ranges: list[dict[str, object]] = []

                if multi_color is not None:
                    for color in multi_color.findall("color"):
                        some_elem = color.find("min")
                        if some_elem is None:
                            raise RuntimeError("cannot find element 'min'")
                        min_ = float(some_elem.attrib["data"])
                        some_elem = color.find("max")
                        if some_elem is None:
                            raise RuntimeError("cannot find element 'max'")
                        max_ = float(some_elem.attrib["data"])
                        some_elem = color.find("color")
                        if some_elem is None:
                            raise RuntimeError("cannot find element 'color'")
                        color_ = int(some_elem.attrib["data"])
                        c = 0
                        for i in range(3):
                            c = c << 8
                            c += color_ & 0xFF
                            color_ = color_ >> 8
                        font_color = f"#{c:06X}" if colors_as_string else fn.mkColor(f"#{c:06X}")
                        ranges.append(
                            {
                                "background_color": background,
                                "font_color": font_color,
                                "op1": "<=",
                                "op2": "<=",
                                "value1": min_,
                                "value2": max_,
                            }
                        )

                chan: _ChannelNotComputedDict = {
                    "color": f"#{ch_color:06X}",
                    "common_axis": False,
                    "computed": False,
                    "flags": 0,
                    "comment": comment,
                    "enabled": elem.get("on") == "1" and elem.get("trc_fmt") != "2",
                    "fmt": "{}",
                    "individual_axis": False,
                    "name": channel_name,
                    "mode": "phys",
                    "precision": 3,
                    "ranges": ranges,
                    "unit": "",
                    "type": "channel",
                    "y_range": sorted(
                        [
                            -gain * offset,
                            -gain * offset + 19 * gain,
                        ]
                    ),
                    "origin_uuid": "000000000000",
                }

                conv_name = elem.get("cnv_name")
                if conv_name in conversions:
                    chan["conversion"] = deepcopy(conversions[conv_name])

                channels.append(chan)

            elif str(elem.tag).startswith("GROUP"):
                channels.append(
                    {
                        "name": elem.get("data"),
                        "enabled": elem.get("on") == "1",
                        "type": "group",
                        "channels": parse_channels(elem, conversions=conversions),
                        "pattern": None,
                        "origin_uuid": "000000000000",
                        "ranges": [],
                    }
                )

            elif elem.tag == "CHANNEL_PATTERN":
                try:
                    filter_type = elem.get("filter_type")
                    filter_value: float
                    if filter_type in ("None", None):
                        filter_type = "Unspecified"
                        filter_value = 0
                        raw = False
                    else:
                        filter_value = float(elem.attrib["filter_value"])
                        raw = bool(int(elem.attrib["filter_use_raw"]))

                    info: dict[str, object] = {
                        "pattern": elem.get("name_pattern"),
                        "name": elem.get("name_pattern"),
                        "match_type": "Wildcard",
                        "filter_type": filter_type,
                        "filter_value": filter_value,
                        "raw": raw,
                    }

                    multi_color = elem.find("MULTI_COLOR")

                    ranges = []

                    if multi_color is not None:
                        for color in multi_color.findall("color"):
                            some_elem = color.find("min")
                            if some_elem is None:
                                raise RuntimeError("cannot find element 'min'")
                            min_ = float(some_elem.attrib["data"])
                            some_elem = color.find("max")
                            if some_elem is None:
                                raise RuntimeError("cannot find element 'max'")
                            max_ = float(some_elem.attrib["data"])
                            some_elem = color.find("color")
                            if some_elem is None:
                                raise RuntimeError("cannot find element 'color'")
                            color_ = int(some_elem.attrib["data"])
                            c = 0
                            for i in range(3):
                                c = c << 8
                                c += color_ & 0xFF
                                color_ = color_ >> 8
                            font_color = f"#{c:06X}" if colors_as_string else fn.mkColor(f"#{c:06X}")
                            ranges.append(
                                {
                                    "background_color": background,
                                    "font_color": font_color,
                                    "op1": "<=",
                                    "op2": "<=",
                                    "value1": min_,
                                    "value2": max_,
                                }
                            )

                    info["ranges"] = ranges

                    channels.append(
                        {
                            "channels": [],
                            "enabled": True,
                            "name": typing.cast(str, info["pattern"]),
                            "pattern": info,
                            "type": "group",
                            "ranges": [],
                            "origin_uuid": "000000000000",
                        }
                    )

                except:
                    print(format_exc())
                    continue

        return channels

    def parse_virtual_channels(display: lxml.etree._Element | None) -> dict[str | None, dict[str, object]]:
        channels: dict[str | None, dict[str, object]] = {}

        if display is None:
            return channels

        for item in display.findall("V_CHAN"):
            try:
                virtual_channel: dict[str, object] = {}

                parent = item.find("VIR_TIME_CHAN")
                vtab = item.find("COMPU_VTAB")
                if parent is None or vtab is None:
                    continue

                name = item.get("name")

                virtual_channel["name"] = name
                virtual_channel["parent"] = parent.attrib["data"]
                elem = item.find("description")
                if elem is None:
                    raise RuntimeError("cannot find element 'description'")
                virtual_channel["comment"] = elem.attrib["data"]

                conv: dict[str, object] = {}
                for i, item in enumerate(vtab.findall("tab")):
                    conv[f"val_{i}"] = float(item.attrib["min"])
                    text = item.get("text")
                    if isinstance(text, bytes):
                        text = text.decode("utf-8", errors="replace")
                    conv[f"text_{i}"] = text

                virtual_channel["vtab"] = conv

                channels[name] = virtual_channel
            except:
                continue

        return channels

    def parse_c_functions(display: lxml.etree._Element | None) -> Collection[str]:
        c_functions: set[str] = set()

        if display is None:
            return c_functions

        for item in display.findall("CALC_FUNC"):
            string = item.text

            if string is None:
                raise RuntimeError("element text is None")

            for match in C_FUNCTION.finditer(string):
                c_functions.add(match.group("function"))

        return sorted(c_functions)

    dsp = lxml.etree.fromstring(Path(file).read_bytes().replace(b"\0", b""), parser=lxml.etree.XMLParser(recover=True))

    conversions = parse_conversions(dsp.find("COMPU_METHODS"))

    elem = dsp.find("DISPLAY_INFO")

    if elem is None:
        raise RuntimeError("cannot find element 'DISPLAY_INFO'")

    channels = parse_channels(elem, conversions)
    c_functions = parse_c_functions(dsp)

    functions: dict[str, object] = {}
    virtual_channels: list[_ChannelGroupDict | _ChannelDict] = []

    for i, ch in enumerate(parse_virtual_channels(dsp.find("VIRTUAL_CHANNEL")).values()):
        virtual_channels.append(
            {
                "color": COLORS[i % len(COLORS)],
                "common_axis": False,
                "computed": True,
                "computation": {
                    "args": {"arg1": []},
                    "type": "python_function",
                    "channel_comment": ch["comment"],
                    "channel_name": ch["name"],
                    "channel_unit": "",
                    "function": f"f_{ch['name']}",
                    "triggering": "triggering_on_all",
                    "triggering_value": "all",
                },
                "flags": int(SignalFlags.computed | SignalFlags.user_defined_conversion),
                "enabled": True,
                "fmt": "{}",
                "individual_axis": False,
                "name": typing.cast(str, ch["parent"]),
                "precision": 3,
                "ranges": [],
                "unit": "",
                "conversion": ch["vtab"],
                "user_defined_name": typing.cast(str | None, ch["name"]),
                "comment": f"Datalyser virtual channel: {ch['comment']}",
                "origin_uuid": "000000000000",
                "type": "channel",
            }
        )

        functions[f"f_{ch['name']}"] = f"def f_{ch['name']}(arg1=0, t=0):\n    return arg1"

    if virtual_channels:
        channels.append(
            {
                "name": "Datalyser Virtual Channels",
                "enabled": False,
                "type": "group",
                "channels": virtual_channels,
                "pattern": None,
                "origin_uuid": "000000000000",
                "ranges": [],
            }
        )

    windows: list[dict[str, object]] = []
    info: dict[str, object] | list[str] = {
        "selected_channels": [],
        "windows": windows,
        "has_virtual_channels": bool(virtual_channels),
        "c_functions": c_functions,
        "functions": functions,
    }

    if flat:
        info = flatten_dsp(channels)
    else:
        plot: dict[str, object] = {
            "type": "Plot",
            "title": "Display channels",
            "maximized": True,
            "minimized": False,
            "configuration": {
                "channels": channels,
                "locked": True,
                "pattern": {},
            },
        }

        windows.append(plot)

    return info


def flatten_dsp(channels: list[_ChannelGroupDict | _ChannelDict]) -> list[str]:
    res: list[str] = []

    for item in channels:
        if item["type"] == "group":
            res.extend(flatten_dsp(item["channels"]))
        else:
            res.append(item["name"])

    return res


def load_channel_names_from_file(file_name: str, lab_section: str = "") -> list[str]:
    file_path = Path(file_name)
    channels: Collection[str]
    extension = file_path.suffix.lower()
    match extension:
        case ".dsp":
            channels = load_dsp(file_path, flat=True)

        case ".dspf":
            with open(file_path) as infile:
                info = json.load(infile)

            channels = []
            for window in info["windows"]:
                if window["type"] == "Plot":
                    channels.extend(flatten_dsp(window["configuration"]["channels"]))
                elif window["type"] == "Numeric":
                    channels.extend([item["name"] for item in window["configuration"]["channels"]])
                elif window["type"] == "Tabular":
                    channels.extend(window["configuration"]["channels"])

        case ".lab":
            info = load_lab(file_path)
            if info:
                if len(info) > 1 and lab_section:
                    channels = info[lab_section]
                else:
                    channels = list(info.values())[0]

                channels = [name.split(";")[0] for name in channels]

        case ".cfg":
            with open(file_path) as infile:
                info = json.load(infile)
            channels = info.get("selected_channels", [])
        case ".txt":
            try:
                with open(file_path) as infile:
                    info = json.load(infile)
                channels = info.get("selected_channels", [])
            except:
                with open(file_path) as infile:
                    channels = [line.strip() for line in infile.readlines()]
                    channels = [name for name in channels if name]

    return sorted(set(channels))


def load_lab(file: Path) -> dict[str, list[str]]:
    sections: dict[str, list[str]] = {}
    with open(file) as lab:
        for line in lab:
            line = line.strip()
            if not line:
                continue

            if line.startswith("[") and line.endswith("]"):
                section_name = line.strip("[]")
                s: list[str] = []
                sections[section_name] = s

            else:
                if "s" in locals():
                    s.append(line)

    return {name: channels for name, channels in sections.items() if channels if name != "SETTINGS"}


class SignalFlags:
    no_flags = 0x0
    user_defined_comment = 0x1
    user_defined_conversion = 0x2
    user_defined_unit = 0x4
    user_defined_name = 0x8
    stream_sync = 0x10
    computed = 0x20
    virtual = 0x40
    virtual_master = 0x80


_Params = ParamSpec("_Params")
_Ret = TypeVar("_Ret")


def timeit(func: Callable[_Params, _Ret]) -> Callable[_Params, _Ret]:
    def timed(*args: _Params.args, **kwargs: _Params.kwargs) -> _Ret:
        t1 = perf_counter()
        ret = func(*args, **kwargs)
        t2 = perf_counter()
        delta = t2 - t1
        if delta >= 1e-3:
            print(f"CALL {func.__qualname__}: {delta*1e3:.3f} ms")
        else:
            print(f"CALL {func.__qualname__}: {delta*1e6:.3f} us")
        return ret

    return timed


class Timer:

    def __init__(self, name: str = "") -> None:
        self.name = name or str(id(self))
        self.count = 0
        self.total_time = 0.0

    def __enter__(self) -> "Timer":
        now = perf_counter()
        self.start = now
        return self

    def __exit__(
        self, type: type[BaseException] | None, value: BaseException | None, traceback: TracebackType | None
    ) -> None:
        now = perf_counter()
        self.total_time += now - self.start
        self.count += 1

    def display(self) -> None:
        if self.count:
            for factor, r, unit in ((1e3, 3, "ms"), (1e6, 6, "us"), (1e9, 9, "ns")):
                tpi = round(self.total_time / self.count, r)
                if tpi:
                    break
            print(
                f"""TIMER {self.name}:
\t* {self.count} iterations in {self.total_time * 1000:.3f}ms
\t* {self.count / self.total_time:.3f} iter/s
\t* {self.total_time / self.count * factor:.3f} {unit}/iter"""
            )
        else:
            print(f"TIMER {self.name}:\n\t* inactive")<|MERGE_RESOLUTION|>--- conflicted
+++ resolved
@@ -22,20 +22,7 @@
 from traceback import format_exc
 from types import TracebackType
 import typing
-<<<<<<< HEAD
 from typing import Literal, NewType, Optional, TYPE_CHECKING, Union
-=======
-from typing import (
-    Any,
-    Literal,
-    Optional,
-    overload,
-    Protocol,
-    TYPE_CHECKING,
-    TypeVar,
-    Union,
-)
->>>>>>> 93993029
 import xml.etree.ElementTree as ET
 
 from canmatrix.canmatrix import CanMatrix, matrix_class
@@ -49,10 +36,7 @@
 from typing_extensions import (
     Any,
     Buffer,
-<<<<<<< HEAD
     NamedTuple,
-=======
->>>>>>> 93993029
     NotRequired,
     overload,
     ParamSpec,
@@ -477,12 +461,8 @@
     stream: FileLike | mmap.mmap,
     mapped: bool = ...,
     decode: Literal[True] = ...,
-<<<<<<< HEAD
     *,
     tx_map: TxMap,
-=======
-    tx_map: dict | None = ...,
->>>>>>> 93993029
 ) -> str: ...
 
 
@@ -493,11 +473,7 @@
     mapped: bool = ...,
     *,
     decode: Literal[False],
-<<<<<<< HEAD
     tx_map: TxMap,
-=======
-    tx_map: dict | None,
->>>>>>> 93993029
 ) -> bytes: ...
 
 
@@ -506,12 +482,8 @@
     stream: FileLike | mmap.mmap,
     mapped: bool = False,
     decode: bool = True,
-<<<<<<< HEAD
     *,
     tx_map: TxMap,
-=======
-    tx_map: dict | None = None,
->>>>>>> 93993029
 ) -> bytes | str:
     """faster way to extract strings from mdf version 4 TextBlock
 
@@ -2043,47 +2015,6 @@
     return string.translate(table)
 
 
-<<<<<<< HEAD
-=======
-def extract_mime_names(data: "QtCore.QMimeData", disable_new_channels: bool | None = None) -> list[str]:
-    def fix_comparison_name(data: Any, disable_new_channels: bool | None = None) -> None:
-        for item in data:
-            if item["type"] == "channel":
-                if disable_new_channels is not None:
-                    item["enabled"] = not disable_new_channels
-
-                if (item["group_index"], item["channel_index"]) != (-1, -1):
-                    match = COMPARISON_NAME.match(item["name"])
-                    if match is None:
-                        raise RuntimeError(f"cannot parse '{item['name']}'")
-                    name = match.group("name").strip()
-                    item["name"] = name
-            else:
-                if disable_new_channels is not None:
-                    item["enabled"] = not disable_new_channels
-                fix_comparison_name(item["channels"], disable_new_channels=disable_new_channels)
-
-    names: list[str] = []
-    if data.hasFormat("application/octet-stream-asammdf"):
-        data_data = data.data("application/octet-stream-asammdf").data()
-        data_bytes = data_data.tobytes() if isinstance(data_data, memoryview) else data_data
-        text = data_bytes.decode("utf-8")
-        obj = json.loads(text)
-        fix_comparison_name(obj, disable_new_channels=disable_new_channels)
-        names = obj
-
-    return names
-
-
-def set_mime_enable(mime: list[Any], enable: bool) -> None:
-    for item in mime:
-        if item["type"] == "channel":
-            item["enabled"] = enable
-        else:
-            set_mime_enable(item["channels"], enable)
-
-
->>>>>>> 93993029
 class _ChannelBaseDict(TypedDict):
     color: str
     comment: str | None

--- conflicted
+++ resolved
@@ -31,11 +31,6 @@
 
 @overload
 def conversion_transfer(
-<<<<<<< HEAD
-    conversion: ChannelConversionType | None, version: int = 3, copy: bool = False
-) -> ChannelConversionType:
-    """Convert between MDF4 and MDF3 channel conversions.
-=======
     conversion: ChannelConversionType | None, version: Literal[2, 3, 4] = ..., copy: bool = ...
 ) -> ChannelConversionType | None: ...
 
@@ -43,8 +38,7 @@
 def conversion_transfer(
     conversion: ChannelConversionType | None, version: Literal[2, 3, 4] = 3, copy: bool = False
 ) -> ChannelConversionType | None:
-    """convert between mdf4 and mdf3 channel conversions
->>>>>>> 9a4e9fd0
+    """Convert between MDF4 and MDF3 channel conversions.
 
     Parameters
     ----------

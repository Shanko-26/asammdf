"""
asammdf utility functions for channel conversions
"""

from copy import deepcopy
<<<<<<< HEAD
import typing
from typing import Literal

from typing_extensions import overload
=======
from typing import Literal, overload
>>>>>>> 93993029

from ..types import ChannelConversionType
from . import v2_v3_blocks as v3b
from . import v2_v3_constants as v3c
from . import v4_blocks as v4b
from . import v4_constants as v4c


@overload
def conversion_transfer(
    conversion: ChannelConversionType | None, version: Literal[3] = ..., copy: bool = ...
) -> v3b.ChannelConversion: ...


@overload
def conversion_transfer(
    conversion: ChannelConversionType, version: Literal[4], copy: bool = ...
) -> v4b.ChannelConversion: ...


@overload
def conversion_transfer(conversion: None, version: Literal[4], copy: bool = ...) -> None: ...


def conversion_transfer(
    conversion: ChannelConversionType | None, version: int = 3, copy: bool = False
<<<<<<< HEAD
) -> ChannelConversionType | None:
=======
) -> ChannelConversionType:
>>>>>>> 93993029
    """convert between mdf4 and mdf3 channel conversions

    Parameters
    ----------
    conversion : block
        channel conversion
    version : int
        target mdf version
    copy : bool
        return a copy if the input conversion version is the same as the required version

    Returns
    -------
    conversion : block
        channel conversion for specified version

    """

    if version <= 3:
        conversion = typing.cast(v4b.ChannelConversion | None, conversion)
        if conversion is None:
            conversion = v3b.ChannelConversion(conversion_type=v3c.CONVERSION_TYPE_NONE)
        else:
            conversion_type = conversion.conversion_type
            if conversion.id == b"CC":
                if copy:
                    conversion = deepcopy(conversion)
            else:
                unit = conversion.unit.strip(" \r\n\t\0").encode("latin-1")

                match conversion_type:
                    case v4c.CONVERSION_TYPE_NON:
                        conversion = v3b.ChannelConversion(unit=unit, conversion_type=v3c.CONVERSION_TYPE_NONE)

                    case v4c.CONVERSION_TYPE_LIN:
                        conversion = v3b.ChannelConversion(
                            unit=unit,
                            conversion_type=v3c.CONVERSION_TYPE_LINEAR,
                            a=conversion.a,
                            b=conversion.b,
                        )

                    case v4c.CONVERSION_TYPE_RAT:
                        conversion = v3b.ChannelConversion(
                            unit=unit,
                            conversion_type=v3c.CONVERSION_TYPE_RAT,
                            P1=conversion.P1,
                            P2=conversion.P2,
                            P3=conversion.P3,
                            P4=conversion.P4,
                            P5=conversion.P5,
                            P6=conversion.P6,
                        )

                    case v4c.CONVERSION_TYPE_TAB:
                        conversion_ = {}
                        conversion_["ref_param_nr"] = conversion.val_param_nr // 2
                        for i in range(conversion.val_param_nr // 2):
                            conversion_[f"raw_{i}"] = conversion[f"raw_{i}"]
                            conversion_[f"phys_{i}"] = conversion[f"phys_{i}"]

                        conversion = v3b.ChannelConversion(
                            unit=unit,
                            conversion_type=v3c.CONVERSION_TYPE_TAB,
                            **conversion_,
                        )

                    case v4c.CONVERSION_TYPE_TABI:
                        conversion_ = {}
                        conversion_["ref_param_nr"] = conversion.val_param_nr // 2
                        for i in range(conversion.val_param_nr // 2):
                            conversion_[f"raw_{i}"] = conversion[f"raw_{i}"]
                            conversion_[f"phys_{i}"] = conversion[f"phys_{i}"]

                        conversion = v3b.ChannelConversion(
                            unit=unit,
                            conversion_type=v3c.CONVERSION_TYPE_TABI,
                            **conversion_,
                        )

                    case v4c.CONVERSION_TYPE_ALG:
                        formula = conversion.formula.replace("X", "X1")
                        conversion = v3b.ChannelConversion(
                            formula=formula,
                            unit=unit,
                            conversion_type=v3c.CONVERSION_TYPE_FORMULA,
                        )

                    case v4c.CONVERSION_TYPE_RTAB:
                        nr = (conversion.val_param_nr - 1) // 3
                        kargs = {
                            "ref_param_nr": nr,
                            "conversion_type": v3c.CONVERSION_TYPE_TABI,
                        }

                        for i in range(nr):
                            l_ = conversion[f"lower_{i}"]
                            u_ = conversion[f"upper_{i}"]
                            p_ = conversion[f"phys_{i}"]
                            kargs[f"raw_{i}"] = l_
                            kargs[f"raw_{i}"] = u_ - 0.000_001
                            kargs[f"phys_{i}"] = p_
                            kargs[f"phys_{i}"] = p_

                        conversion = v3b.ChannelConversion(unit=unit, **kargs)

                    case v4c.CONVERSION_TYPE_TABX:
                        nr = conversion.val_param_nr

                        kargs = {
                            "ref_param_nr": nr + 1,
                            "unit": unit,
                            "conversion_type": v3c.CONVERSION_TYPE_RTABX,
                        }
                        for i in range(nr):
                            kargs[f"lower_{i}"] = conversion[f"val_{i}"]
                            kargs[f"upper_{i}"] = conversion[f"val_{i}"]
                            if isinstance(
                                conversion.referenced_blocks[f"text_{i}"],
                                v4b.ChannelConversion,
                            ):
                                kargs[f"text_{i}"] = conversion.referenced_blocks[f"text_{i}"].name.encode("latin-1")
                            else:
                                kargs[f"text_{i}"] = conversion.referenced_blocks[f"text_{i}"]

                        new_conversion = v3b.ChannelConversion(**kargs)
                        if isinstance(
                            conversion.referenced_blocks["default_addr"],
                            v4b.ChannelConversion,
                        ):
                            default_addr = conversion.referenced_blocks["default_addr"].name.encode("latin-1")
                        else:
                            default_addr = conversion.referenced_blocks["default_addr"]
                        new_conversion.referenced_blocks["default_addr"] = default_addr

                        conversion = new_conversion

                    case v4c.CONVERSION_TYPE_RTABX:
                        nr = conversion.val_param_nr // 2
                        kargs = {
                            "ref_param_nr": nr + 1,
                            "unit": unit,
                            "conversion_type": v3c.CONVERSION_TYPE_RTABX,
                        }
                        for i in range(nr):
                            kargs[f"lower_{i}"] = conversion[f"lower_{i}"]
                            kargs[f"upper_{i}"] = conversion[f"upper_{i}"]
                            if isinstance(
                                conversion.referenced_blocks[f"text_{i}"],
                                v4b.ChannelConversion,
                            ):
                                kargs[f"text_{i}"] = conversion.referenced_blocks[f"text_{i}"].name.encode("latin-1")
                            else:
                                kargs[f"text_{i}"] = conversion.referenced_blocks[f"text_{i}"]

                        new_conversion = v3b.ChannelConversion(**kargs)
                        if isinstance(
                            conversion.referenced_blocks["default_addr"],
                            v4b.ChannelConversion,
                        ):
                            default_addr = conversion.referenced_blocks["default_addr"].name.encode("latin-1")
                        else:
                            default_addr = conversion.referenced_blocks["default_addr"]
                        new_conversion.referenced_blocks["default_addr"] = default_addr

                        conversion = new_conversion

    else:
        if not conversion or conversion.id == b"##CC":
            if copy:
                conversion = deepcopy(conversion)
        else:
            conversion_type = conversion.conversion_type
            unit = conversion.unit_field.decode("latin-1").strip(" \r\n\t\0")

            match conversion_type:
                case v3c.CONVERSION_TYPE_NONE:
                    conversion = v4b.ChannelConversion(conversion_type=v4c.CONVERSION_TYPE_NON)

                case v3c.CONVERSION_TYPE_LINEAR:
                    conversion = v4b.ChannelConversion(
                        conversion_type=v4c.CONVERSION_TYPE_LIN,
                        a=conversion.a,
                        b=conversion.b,
                    )

                case v3c.CONVERSION_TYPE_RAT:
                    conversion = v4b.ChannelConversion(
                        conversion_type=v4c.CONVERSION_TYPE_RAT,
                        P1=conversion.P1,
                        P2=conversion.P2,
                        P3=conversion.P3,
                        P4=conversion.P4,
                        P5=conversion.P5,
                        P6=conversion.P6,
                    )

<<<<<<< HEAD
                elif conversion_type == v4c.CONVERSION_TYPE_TAB:
                    v3_kwargs = v3b.ChannelConversionKwargs(unit=unit, conversion_type=v3c.CONVERSION_TYPE_TAB)
                    v3_kwargs["ref_param_nr"] = conversion.val_param_nr // 2
                    for i in range(conversion.val_param_nr // 2):
                        v3_kwargs[f"raw_{i}"] = conversion[f"raw_{i}"]  # type: ignore[literal-required]
                        v3_kwargs[f"phys_{i}"] = conversion[f"phys_{i}"]  # type: ignore[literal-required]

                    conversion = v3b.ChannelConversion(**v3_kwargs)

                elif conversion_type == v4c.CONVERSION_TYPE_TABI:
                    v3_kwargs = v3b.ChannelConversionKwargs(unit=unit, conversion_type=v3c.CONVERSION_TYPE_TABI)
                    v3_kwargs["ref_param_nr"] = conversion.val_param_nr // 2
                    for i in range(conversion.val_param_nr // 2):
                        v3_kwargs[f"raw_{i}"] = conversion[f"raw_{i}"]  # type: ignore[literal-required]
                        v3_kwargs[f"phys_{i}"] = conversion[f"phys_{i}"]  # type: ignore[literal-required]

                    conversion = v3b.ChannelConversion(**v3_kwargs)

                elif conversion_type == v4c.CONVERSION_TYPE_ALG:
                    formula = conversion.formula.replace("X", "X1")
                    conversion = v3b.ChannelConversion(
                        formula=formula,
                        unit=unit,
                        conversion_type=v3c.CONVERSION_TYPE_FORMULA,
                    )

                elif conversion_type == v4c.CONVERSION_TYPE_RTAB:
                    nr = (conversion.val_param_nr - 1) // 3
                    v3_kwargs = {
                        "unit": unit,
                        "ref_param_nr": nr,
                        "conversion_type": v3c.CONVERSION_TYPE_TABI,
=======
                case v3c.CONVERSION_TYPE_FORMULA:
                    formula = conversion.formula
                    conversion = v4b.ChannelConversion(conversion_type=v4c.CONVERSION_TYPE_ALG, formula=formula)

                case v3c.CONVERSION_TYPE_TAB:
                    conversion_ = {}
                    conversion_["val_param_nr"] = conversion.ref_param_nr * 2
                    for i in range(conversion.ref_param_nr):
                        conversion_[f"raw_{i}"] = conversion[f"raw_{i}"]
                        conversion_[f"phys_{i}"] = conversion[f"phys_{i}"]

                    conversion = v4b.ChannelConversion(conversion_type=v4c.CONVERSION_TYPE_TAB, **conversion_)

                case v3c.CONVERSION_TYPE_TABI:
                    conversion_ = {}
                    conversion_["val_param_nr"] = conversion.ref_param_nr * 2
                    for i in range(conversion.ref_param_nr):
                        conversion_[f"raw_{i}"] = conversion[f"raw_{i}"]
                        conversion_[f"phys_{i}"] = conversion[f"phys_{i}"]

                    conversion = v4b.ChannelConversion(conversion_type=v4c.CONVERSION_TYPE_TABI, **conversion_)

                case v3c.CONVERSION_TYPE_TABX:
                    nr = conversion["ref_param_nr"]
                    kargs = {
                        "val_param_nr": nr,
                        "ref_param_nr": nr + 1,
                        "conversion_type": v4c.CONVERSION_TYPE_TABX,
>>>>>>> 93993029
                    }
                    for i in range(nr):
<<<<<<< HEAD
                        l_ = conversion[f"lower_{i}"]
                        u_ = typing.cast(float, conversion[f"upper_{i}"])
                        p_ = conversion[f"phys_{i}"]
                        v3_kwargs[f"raw_{i}"] = l_  # type: ignore[literal-required]
                        v3_kwargs[f"raw_{i}"] = u_ - 0.000_001  # type: ignore[literal-required]
                        v3_kwargs[f"phys_{i}"] = p_  # type: ignore[literal-required]
                        v3_kwargs[f"phys_{i}"] = p_  # type: ignore[literal-required]

                    conversion = v3b.ChannelConversion(**v3_kwargs)
=======
                        kargs[f"val_{i}"] = conversion[f"param_val_{i}"]
                        kargs[f"text_{i}"] = conversion[f"text_{i}"]
>>>>>>> 93993029

                    conversion = v4b.ChannelConversion(**kargs)

<<<<<<< HEAD
                    v3_kwargs = {
                        "ref_param_nr": nr + 1,
                        "unit": unit,
                        "conversion_type": v3c.CONVERSION_TYPE_RTABX,
                    }
                    for i in range(nr):
                        v3_kwargs[f"lower_{i}"] = conversion[f"val_{i}"]  # type: ignore[literal-required]
                        v3_kwargs[f"upper_{i}"] = conversion[f"val_{i}"]  # type: ignore[literal-required]
                        block = conversion.referenced_blocks[f"text_{i}"]
                        if isinstance(block, v4b.ChannelConversion):
                            v3_kwargs[f"text_{i}"] = block.name.encode("latin-1")  # type: ignore[literal-required]
                        else:
                            v3_kwargs[f"text_{i}"] = block  # type: ignore[literal-required]

                    new_conversion = v3b.ChannelConversion(**v3_kwargs)
                    if isinstance(
                        conversion.referenced_blocks["default_addr"],
                        v4b.ChannelConversion,
                    ):
                        default_addr = conversion.referenced_blocks["default_addr"].name.encode("latin-1")
                    else:
                        default_addr = conversion.referenced_blocks["default_addr"]
                    new_conversion.referenced_blocks["default_addr"] = default_addr

                    conversion = new_conversion

                elif conversion_type == v4c.CONVERSION_TYPE_RTABX:
                    nr = conversion.val_param_nr // 2
                    v3_kwargs = {
                        "ref_param_nr": nr + 1,
                        "unit": unit,
                        "conversion_type": v3c.CONVERSION_TYPE_RTABX,
                    }
                    for i in range(nr):
                        v3_kwargs[f"lower_{i}"] = conversion[f"lower_{i}"]  # type: ignore[literal-required]
                        v3_kwargs[f"upper_{i}"] = conversion[f"upper_{i}"]  # type: ignore[literal-required]
                        block = conversion.referenced_blocks[f"text_{i}"]
                        if isinstance(block, v4b.ChannelConversion):
                            v3_kwargs[f"text_{i}"] = block.name.encode("latin-1")  # type: ignore[literal-required]
                        else:
                            v3_kwargs[f"text_{i}"] = block  # type: ignore[literal-required]

                    new_conversion = v3b.ChannelConversion(**v3_kwargs)
                    if isinstance(
                        conversion.referenced_blocks["default_addr"],
                        v4b.ChannelConversion,
                    ):
                        default_addr = conversion.referenced_blocks["default_addr"].name.encode("latin-1")
                    else:
                        default_addr = conversion.referenced_blocks["default_addr"]
                    new_conversion.referenced_blocks["default_addr"] = default_addr

                    conversion = new_conversion

    else:
        conversion = typing.cast(v3b.ChannelConversion, conversion)
        if not conversion or conversion.id == b"##CC":
            if copy:
                conversion = deepcopy(conversion)
        else:
            conversion_type = conversion.conversion_type
            unit_str = conversion.unit_field.decode("latin-1").strip(" \r\n\t\0")

            if conversion_type == v3c.CONVERSION_TYPE_NONE:
                conversion = v4b.ChannelConversion(conversion_type=v4c.CONVERSION_TYPE_NON)

            elif conversion_type == v3c.CONVERSION_TYPE_LINEAR:
                conversion = v4b.ChannelConversion(
                    conversion_type=v4c.CONVERSION_TYPE_LIN,
                    a=conversion.a,
                    b=conversion.b,
                )

            elif conversion_type == v3c.CONVERSION_TYPE_RAT:
                conversion = v4b.ChannelConversion(
                    conversion_type=v4c.CONVERSION_TYPE_RAT,
                    P1=conversion.P1,
                    P2=conversion.P2,
                    P3=conversion.P3,
                    P4=conversion.P4,
                    P5=conversion.P5,
                    P6=conversion.P6,
                )

            elif conversion_type == v3c.CONVERSION_TYPE_FORMULA:
                formula = conversion.formula
                conversion = v4b.ChannelConversion(conversion_type=v4c.CONVERSION_TYPE_ALG, formula=formula)

            elif conversion_type == v3c.CONVERSION_TYPE_TAB:
                v4_kwargs = v4b.ChannelConversionKwargs(conversion_type=v4c.CONVERSION_TYPE_TAB)
                v4_kwargs["val_param_nr"] = conversion.ref_param_nr * 2
                for i in range(conversion.ref_param_nr):
                    v4_kwargs[f"raw_{i}"] = conversion[f"raw_{i}"]  # type: ignore[literal-required]
                    v4_kwargs[f"phys_{i}"] = conversion[f"phys_{i}"]  # type: ignore[literal-required]

                conversion = v4b.ChannelConversion(**v4_kwargs)

            elif conversion_type == v3c.CONVERSION_TYPE_TABI:
                v4_kwargs = v4b.ChannelConversionKwargs(conversion_type=v4c.CONVERSION_TYPE_TABI)
                v4_kwargs["val_param_nr"] = conversion.ref_param_nr * 2
                for i in range(conversion.ref_param_nr):
                    v4_kwargs[f"raw_{i}"] = conversion[f"raw_{i}"]  # type: ignore[literal-required]
                    v4_kwargs[f"phys_{i}"] = conversion[f"phys_{i}"]  # type: ignore[literal-required]

                conversion = v4b.ChannelConversion(**v4_kwargs)

            elif conversion_type == v3c.CONVERSION_TYPE_TABX:
                nr = conversion.ref_param_nr
                v4_kwargs = {
                    "val_param_nr": nr,
                    "ref_param_nr": nr + 1,
                    "conversion_type": v4c.CONVERSION_TYPE_TABX,
                }
                for i in range(nr):
                    v4_kwargs[f"val_{i}"] = conversion[f"param_val_{i}"]  # type: ignore[literal-required]
                    v4_kwargs[f"text_{i}"] = conversion[f"text_{i}"]  # type: ignore[literal-required]

                conversion = v4b.ChannelConversion(**v4_kwargs)

            elif conversion_type == v3c.CONVERSION_TYPE_RTABX:
                nr = conversion.ref_param_nr - 1
                v4_kwargs = {
                    "val_param_nr": nr * 2,
                    "ref_param_nr": nr + 1,
                    "conversion_type": v4c.CONVERSION_TYPE_RTABX,
                    "default_addr": typing.cast(bytes, conversion.referenced_blocks["default_addr"]),
                }
                for i in range(nr):
                    v4_kwargs[f"lower_{i}"] = conversion[f"lower_{i}"]  # type: ignore[literal-required]
                    v4_kwargs[f"upper_{i}"] = conversion[f"upper_{i}"]  # type: ignore[literal-required]
                    v4_kwargs[f"text_{i}"] = conversion.referenced_blocks[f"text_{i}"]  # type: ignore[literal-required]

                conversion = v4b.ChannelConversion(**v4_kwargs)
=======
                case v3c.CONVERSION_TYPE_RTABX:
                    nr = conversion["ref_param_nr"] - 1
                    kargs = {
                        "val_param_nr": nr * 2,
                        "ref_param_nr": nr + 1,
                        "conversion_type": v4c.CONVERSION_TYPE_RTABX,
                        "default_addr": conversion.referenced_blocks["default_addr"],
                    }
                    for i in range(nr):
                        kargs[f"lower_{i}"] = conversion[f"lower_{i}"]
                        kargs[f"upper_{i}"] = conversion[f"upper_{i}"]
                        kargs[f"text_{i}"] = conversion.referenced_blocks[f"text_{i}"]

                    conversion = v4b.ChannelConversion(**kargs)
>>>>>>> 93993029

            conversion.unit = unit_str

    return conversion


<<<<<<< HEAD
def inverse_conversion(
    conversion: ChannelConversionType | dict[str, object] | None,
) -> v4b.ChannelConversion | None:
=======
def inverse_conversion(conversion: ChannelConversionType | dict | None) -> v4b.ChannelConversion | None:
>>>>>>> 93993029

    if isinstance(conversion, v3b.ChannelConversion):
        conversion = conversion_transfer(conversion, version=4)

    if conversion:
        if not isinstance(conversion, dict):
            conversion = to_dict(conversion) or {}

        if "a" in conversion:
            kwargs: v4b.ChannelConversionKwargs = {
                "conversion_type": v4c.CONVERSION_TYPE_LIN,
                "a": 1 / typing.cast(float, conversion["a"]),
                "b": typing.cast(float, conversion["b"]) / typing.cast(float, conversion["a"]),
            }
            conv = v4b.ChannelConversion(**kwargs)

        elif "P1" in conversion:
            a, b, c, d, e, f = (typing.cast(float, conversion[f"P{i}"]) for i in range(1, 7))

            if e == 0 and f == 0:
                if d == 0 and a == 0:
                    conv = None
                else:
                    kwargs = {
                        "P1": 0,
                        "P2": e,
                        "P3": -b,
                        "P4": 0,
                        "P5": -d,
                        "P6": a,
                        "conversion_type": v4c.CONVERSION_TYPE_RAT,
                    }
                    conv = v4b.ChannelConversion(**kwargs)

            elif a == 0 and d == 0:

                if e == 0 and b == 0:
                    conv = None
                else:
                    kwargs = {
                        "P1": 0,
                        "P2": -f,
                        "P3": c,
                        "P4": 0,
                        "P5": e,
                        "P6": -b,
                        "conversion_type": v4c.CONVERSION_TYPE_RAT,
                    }
                    conv = v4b.ChannelConversion(**kwargs)

        else:
            conv = None

    else:
        conv = None

    return conv


def from_dict(conversion_dict: v4b.ChannelConversionKwargs) -> v4b.ChannelConversion | None:
    if not conversion_dict:
        conversion = None

    elif "a" in conversion_dict:
        conversion_dict["conversion_type"] = v4c.CONVERSION_TYPE_LIN
        conversion = v4b.ChannelConversion(**conversion_dict)

    elif "formula" in conversion_dict:
        conversion_dict["formula"] = conversion_dict["formula"]
        conversion_dict["conversion_type"] = v4c.CONVERSION_TYPE_ALG
        conversion = v4b.ChannelConversion(**conversion_dict)

    elif all(key in conversion_dict for key in [f"P{i}" for i in range(1, 7)]):
        conversion_dict["conversion_type"] = v4c.CONVERSION_TYPE_RAT
        conversion = v4b.ChannelConversion(**conversion_dict)

    elif "raw_0" in conversion_dict and "phys_0" in conversion_dict:
        conversion_dict["conversion_type"] = v4c.CONVERSION_TYPE_TAB
        nr = 0
        while f"phys_{nr}" in conversion_dict:
            nr += 1
        conversion_dict["val_param_nr"] = nr * 2
        if conversion_dict.get("interpolation", False):
            conversion_dict["conversion_type"] = v4c.CONVERSION_TYPE_TABI
        else:
            conversion_dict["conversion_type"] = v4c.CONVERSION_TYPE_TAB
        conversion = v4b.ChannelConversion(**conversion_dict)

    elif "mask_0" in conversion_dict and "text_0" in conversion_dict:
        conversion_dict["conversion_type"] = v4c.CONVERSION_TYPE_BITFIELD
        nr = 0
<<<<<<< HEAD
        while f"text_{nr}" in conversion_dict:
            val = conversion_dict[f"text_{nr}"]  # type: ignore[literal-required]
            if isinstance(val, (bytes, str)):
                partial_conversion: v4b.ChannelConversionKwargs = {
=======
        while f"text_{nr}" in conversion:
            val = conversion[f"text_{nr}"]
            if isinstance(val, bytes | str):
                partial_conversion = {
>>>>>>> 93993029
                    "conversion_type": v4c.CONVERSION_TYPE_RTABX,
                    f"upper_{nr}": conversion_dict[f"upper_{nr}"],  # type: ignore[misc]
                    f"lower_{nr}": conversion_dict[f"lower_{nr}"],
                    f"text_{nr}": (
                        conversion_dict[f"text_{nr}"]
                        if isinstance(conversion_dict[f"text_{nr}"], bytes)
                        else conversion_dict[f"text_{nr}"].encode("utf-8")
                    ),
                    "default": b"",
                }
                conversion_dict[f"text_{nr}"] = typing.cast(v4b.ChannelConversion, from_dict(partial_conversion))  # type: ignore[literal-required]
            elif isinstance(val, dict):
                val = typing.cast(v4b.ChannelConversionKwargs, val)
                conversion_dict[f"text_{nr}"] = typing.cast(v4b.ChannelConversion, from_dict(val))  # type: ignore[literal-required]

            nr += 1

        conversion_dict["ref_param_nr"] = nr
        conversion_dict["val_param_nr"] = nr
        conversion = v4b.ChannelConversion(**conversion_dict)

    elif "upper_0" in conversion_dict and "phys_0" in conversion_dict:
        conversion_dict["conversion_type"] = v4c.CONVERSION_TYPE_RTAB
        nr = 0
        while f"phys_{nr}" in conversion_dict:
            nr += 1
        conversion_dict["val_param_nr"] = nr * 3 + 1
        conversion = v4b.ChannelConversion(**conversion_dict)

    elif "val_0" in conversion_dict and "text_0" in conversion_dict:
        conversion_dict["conversion_type"] = v4c.CONVERSION_TYPE_TABX
        nr = 0
        while f"text_{nr}" in conversion_dict:
            val = conversion_dict[f"text_{nr}"]  # type: ignore[literal-required]
            if isinstance(val, str):
                conversion_dict[f"text_{nr}"] = val.encode("utf-8")  # type: ignore[literal-required]
            elif isinstance(val, dict):
                val = typing.cast(v4b.ChannelConversionKwargs, val)
                conversion_dict[f"text_{nr}"] = typing.cast(v4b.ChannelConversion, from_dict(val))  # type: ignore[literal-required]
            nr += 1

        val = conversion_dict.get("default_addr", b"")
        if isinstance(val, str):
            conversion_dict["default_addr"] = val.encode("utf-8")
        elif isinstance(val, dict):
            val = typing.cast(v4b.ChannelConversionKwargs, val)
            conversion_dict["default_addr"] = typing.cast(v4b.ChannelConversion, from_dict(val))

        conversion_dict["ref_param_nr"] = nr + 1
        conversion = v4b.ChannelConversion(**conversion_dict)

    elif "upper_0" in conversion_dict and "text_0" in conversion_dict:
        conversion_dict["conversion_type"] = v4c.CONVERSION_TYPE_RTABX
        nr = 0
        while f"text_{nr}" in conversion_dict:
            val = conversion_dict[f"text_{nr}"]  # type: ignore[literal-required]
            if isinstance(val, str):
                conversion_dict[f"text_{nr}"] = val.encode("utf-8")  # type: ignore[literal-required]
            elif isinstance(val, dict):
                val = typing.cast(v4b.ChannelConversionKwargs, val)
                conversion_dict[f"text_{nr}"] = typing.cast(v4b.ChannelConversion, from_dict(val))  # type: ignore[literal-required]
            nr += 1

        conversion_dict["ref_param_nr"] = nr + 1

        val = conversion_dict.get("default_addr", b"")
        if isinstance(val, str):
            conversion_dict["default_addr"] = val.encode("utf-8")
        elif isinstance(val, dict):
            val = typing.cast(v4b.ChannelConversionKwargs, val)
            conversion_dict["default_addr"] = typing.cast(v4b.ChannelConversion, from_dict(val))
        conversion = v4b.ChannelConversion(**conversion_dict)

    elif "default_addr" in conversion_dict:
        conversion_dict["conversion_type"] = v4c.CONVERSION_TYPE_TABX
        val = conversion_dict["default_addr"]
        if isinstance(val, str):
            conversion_dict["default_addr"] = val.encode("utf-8")
        elif isinstance(val, dict):
            val = typing.cast(v4b.ChannelConversionKwargs, val)
            conversion_dict["default_addr"] = typing.cast(v4b.ChannelConversion, from_dict(val))
        conversion_dict["ref_param_nr"] = 1
        conversion = v4b.ChannelConversion(**conversion_dict)

    else:
        conversion = v4b.ChannelConversion(conversion_type=v4c.CONVERSION_TYPE_NON)

    return conversion


<<<<<<< HEAD
@overload
def to_dict(conversion: ChannelConversionType) -> dict[str, object]: ...


@overload
def to_dict(conversion: None) -> None: ...


def to_dict(conversion: ChannelConversionType | None) -> dict[str, object] | None:
=======
def to_dict(conversion: ChannelConversionType) -> dict | None:
>>>>>>> 93993029
    if not conversion:
        return None

    if isinstance(conversion, v3b.ChannelConversion):
        conversion = conversion_transfer(conversion, version=4)

    conversion_type = conversion.conversion_type

    conversion_dict: dict[str, object] = {
        "name": conversion.name,
        "unit": conversion.unit,
        "comment": conversion.comment,
    }

<<<<<<< HEAD
    if conversion_type == v4c.CONVERSION_TYPE_LIN:
        conversion_dict["a"] = conversion.a
        conversion_dict["b"] = conversion.b
        conversion_dict["conversion_type"] = conversion_type

    elif conversion_type == v4c.CONVERSION_TYPE_ALG:
        conversion_dict["formula"] = conversion["formula"]
        conversion_dict["conversion_type"] = conversion_type

    elif conversion_type == v4c.CONVERSION_TYPE_RAT:
        conversion_dict.update({key: conversion[key] for key in [f"P{i}" for i in range(1, 7)]})
        conversion_dict["conversion_type"] = conversion_type

    elif conversion_type in (v4c.CONVERSION_TYPE_TAB, v4c.CONVERSION_TYPE_TABI):
        params = conversion.val_param_nr // 2
        conversion_dict.update({key: conversion[key] for key in [f"phys_{nr}" for nr in range(params)]})
        conversion_dict.update({key: conversion[key] for key in [f"raw_{nr}" for nr in range(params)]})
        conversion_dict["conversion_type"] = conversion_type

    elif conversion_type == v4c.CONVERSION_TYPE_RTAB:
        params = (conversion.val_param_nr - 1) // 3
        conversion_dict.update({key: conversion[key] for key in [f"lower_{nr}" for nr in range(params)]})
        conversion_dict.update({key: conversion[key] for key in [f"upper_{nr}" for nr in range(params)]})
        conversion_dict.update({key: conversion[key] for key in [f"phys_{nr}" for nr in range(params)]})
        conversion_dict["conversion_type"] = conversion_type
        conversion_dict["default"] = conversion.default

    elif conversion_type == v4c.CONVERSION_TYPE_TABX:
        nr = conversion.ref_param_nr - 1

        conversion_dict["conversion_type"] = conversion_type

        for key, val in conversion.referenced_blocks.items():
            if isinstance(val, str):
                conversion_dict[key] = val
            elif isinstance(val, v4b.ChannelConversion):
                conversion_dict[key] = to_dict(val)
            elif val is None:
                conversion_dict[key] = ""
            else:
                conversion_dict[key] = val.decode("utf-8", errors="replace")
=======
    match conversion_type:
        case v4c.CONVERSION_TYPE_LIN:
            conversion_dict["a"] = conversion.a
            conversion_dict["b"] = conversion.b
            conversion_dict["conversion_type"] = conversion_type

        case v4c.CONVERSION_TYPE_ALG:
            conversion_dict["formula"] = conversion["formula"]
            conversion_dict["conversion_type"] = conversion_type

        case v4c.CONVERSION_TYPE_RAT:
            conversion_dict.update({key: conversion[key] for key in [f"P{i}" for i in range(1, 7)]})
            conversion_dict["conversion_type"] = conversion_type

        case v4c.CONVERSION_TYPE_TAB | v4c.CONVERSION_TYPE_TABI:
            params = conversion["val_param_nr"] // 2
            conversion_dict.update({key: conversion[key] for key in [f"phys_{nr}" for nr in range(params)]})
            conversion_dict.update({key: conversion[key] for key in [f"raw_{nr}" for nr in range(params)]})
            conversion_dict["conversion_type"] = conversion_type

        case v4c.CONVERSION_TYPE_RTAB:
            params = (conversion["val_param_nr"] - 1) // 3
            conversion_dict.update({key: conversion[key] for key in [f"lower_{nr}" for nr in range(params)]})
            conversion_dict.update({key: conversion[key] for key in [f"upper_{nr}" for nr in range(params)]})
            conversion_dict.update({key: conversion[key] for key in [f"phys_{nr}" for nr in range(params)]})
            conversion_dict["conversion_type"] = conversion_type
            conversion_dict["default"] = conversion.default

        case v4c.CONVERSION_TYPE_TABX:
            nr = conversion.ref_param_nr - 1

            conversion_dict["conversion_type"] = conversion_type

            for key, val in conversion.referenced_blocks.items():
                if isinstance(val, str):
                    conversion_dict[key] = val
                elif isinstance(val, v4b.ChannelConversion):
                    conversion_dict[key] = to_dict(val)
                elif val is None:
                    conversion_dict[key] = ""
                else:
                    conversion_dict[key] = val.decode("utf-8", errors="replace")
>>>>>>> 93993029

            for i in range(nr):
                conversion_dict[f"val_{i}"] = conversion[f"val_{i}"]

        case v4c.CONVERSION_TYPE_RTABX:
            nr = conversion.ref_param_nr - 1

            conversion_dict["conversion_type"] = conversion_type

            for key, val in conversion.referenced_blocks.items():
                if isinstance(val, str):
                    conversion_dict[key] = val
                elif isinstance(val, v4b.ChannelConversion):
                    conversion_dict[key] = to_dict(val)
                elif val is None:
                    conversion_dict[key] = ""
                else:
                    conversion_dict[key] = val.decode("utf-8", errors="replace")

            for i in range(nr):
                conversion_dict[f"upper_{i}"] = conversion[f"upper_{i}"]
                conversion_dict[f"lower_{i}"] = conversion[f"lower_{i}"]

<<<<<<< HEAD
    else:
        return None
=======
        case _:
            conversion_dict = None
>>>>>>> 93993029

    return conversion_dict<|MERGE_RESOLUTION|>--- conflicted
+++ resolved
@@ -3,14 +3,10 @@
 """
 
 from copy import deepcopy
-<<<<<<< HEAD
 import typing
 from typing import Literal
 
 from typing_extensions import overload
-=======
-from typing import Literal, overload
->>>>>>> 93993029
 
 from ..types import ChannelConversionType
 from . import v2_v3_blocks as v3b
@@ -37,11 +33,7 @@
 
 def conversion_transfer(
     conversion: ChannelConversionType | None, version: int = 3, copy: bool = False
-<<<<<<< HEAD
 ) -> ChannelConversionType | None:
-=======
-) -> ChannelConversionType:
->>>>>>> 93993029
     """convert between mdf4 and mdf3 channel conversions
 
     Parameters
@@ -97,30 +89,22 @@
                         )
 
                     case v4c.CONVERSION_TYPE_TAB:
-                        conversion_ = {}
-                        conversion_["ref_param_nr"] = conversion.val_param_nr // 2
+                        v3_kwargs = v3b.ChannelConversionKwargs(unit=unit, conversion_type=v3c.CONVERSION_TYPE_TAB)
+                        v3_kwargs["ref_param_nr"] = conversion.val_param_nr // 2
                         for i in range(conversion.val_param_nr // 2):
-                            conversion_[f"raw_{i}"] = conversion[f"raw_{i}"]
-                            conversion_[f"phys_{i}"] = conversion[f"phys_{i}"]
-
-                        conversion = v3b.ChannelConversion(
-                            unit=unit,
-                            conversion_type=v3c.CONVERSION_TYPE_TAB,
-                            **conversion_,
-                        )
+                            v3_kwargs[f"raw_{i}"] = conversion[f"raw_{i}"]  # type: ignore[literal-required]
+                            v3_kwargs[f"phys_{i}"] = conversion[f"phys_{i}"]  # type: ignore[literal-required]
+
+                        conversion = v3b.ChannelConversion(**v3_kwargs)
 
                     case v4c.CONVERSION_TYPE_TABI:
-                        conversion_ = {}
-                        conversion_["ref_param_nr"] = conversion.val_param_nr // 2
+                        v3_kwargs = v3b.ChannelConversionKwargs(unit=unit, conversion_type=v3c.CONVERSION_TYPE_TABI)
+                        v3_kwargs["ref_param_nr"] = conversion.val_param_nr // 2
                         for i in range(conversion.val_param_nr // 2):
-                            conversion_[f"raw_{i}"] = conversion[f"raw_{i}"]
-                            conversion_[f"phys_{i}"] = conversion[f"phys_{i}"]
-
-                        conversion = v3b.ChannelConversion(
-                            unit=unit,
-                            conversion_type=v3c.CONVERSION_TYPE_TABI,
-                            **conversion_,
-                        )
+                            v3_kwargs[f"raw_{i}"] = conversion[f"raw_{i}"]  # type: ignore[literal-required]
+                            v3_kwargs[f"phys_{i}"] = conversion[f"phys_{i}"]  # type: ignore[literal-required]
+
+                        conversion = v3b.ChannelConversion(**v3_kwargs)
 
                     case v4c.CONVERSION_TYPE_ALG:
                         formula = conversion.formula.replace("X", "X1")
@@ -132,42 +116,41 @@
 
                     case v4c.CONVERSION_TYPE_RTAB:
                         nr = (conversion.val_param_nr - 1) // 3
-                        kargs = {
+                        v3_kwargs = {
+                            "unit": unit,
                             "ref_param_nr": nr,
                             "conversion_type": v3c.CONVERSION_TYPE_TABI,
                         }
 
                         for i in range(nr):
                             l_ = conversion[f"lower_{i}"]
-                            u_ = conversion[f"upper_{i}"]
+                            u_ = typing.cast(float, conversion[f"upper_{i}"])
                             p_ = conversion[f"phys_{i}"]
-                            kargs[f"raw_{i}"] = l_
-                            kargs[f"raw_{i}"] = u_ - 0.000_001
-                            kargs[f"phys_{i}"] = p_
-                            kargs[f"phys_{i}"] = p_
-
-                        conversion = v3b.ChannelConversion(unit=unit, **kargs)
+                            v3_kwargs[f"raw_{i}"] = l_  # type: ignore[literal-required]
+                            v3_kwargs[f"raw_{i}"] = u_ - 0.000_001  # type: ignore[literal-required]
+                            v3_kwargs[f"phys_{i}"] = p_  # type: ignore[literal-required]
+                            v3_kwargs[f"phys_{i}"] = p_  # type: ignore[literal-required]
+
+                        conversion = v3b.ChannelConversion(**v3_kwargs)
 
                     case v4c.CONVERSION_TYPE_TABX:
                         nr = conversion.val_param_nr
 
-                        kargs = {
+                        v3_kwargs = {
                             "ref_param_nr": nr + 1,
                             "unit": unit,
                             "conversion_type": v3c.CONVERSION_TYPE_RTABX,
                         }
                         for i in range(nr):
-                            kargs[f"lower_{i}"] = conversion[f"val_{i}"]
-                            kargs[f"upper_{i}"] = conversion[f"val_{i}"]
-                            if isinstance(
-                                conversion.referenced_blocks[f"text_{i}"],
-                                v4b.ChannelConversion,
-                            ):
-                                kargs[f"text_{i}"] = conversion.referenced_blocks[f"text_{i}"].name.encode("latin-1")
+                            v3_kwargs[f"lower_{i}"] = conversion[f"val_{i}"]  # type: ignore[literal-required]
+                            v3_kwargs[f"upper_{i}"] = conversion[f"val_{i}"]  # type: ignore[literal-required]
+                            block = conversion.referenced_blocks[f"text_{i}"]
+                            if isinstance(block, v4b.ChannelConversion):
+                                v3_kwargs[f"text_{i}"] = block.name.encode("latin-1")  # type: ignore[literal-required]
                             else:
-                                kargs[f"text_{i}"] = conversion.referenced_blocks[f"text_{i}"]
-
-                        new_conversion = v3b.ChannelConversion(**kargs)
+                                v3_kwargs[f"text_{i}"] = block  # type: ignore[literal-required]
+
+                        new_conversion = v3b.ChannelConversion(**v3_kwargs)
                         if isinstance(
                             conversion.referenced_blocks["default_addr"],
                             v4b.ChannelConversion,
@@ -177,27 +160,23 @@
                             default_addr = conversion.referenced_blocks["default_addr"]
                         new_conversion.referenced_blocks["default_addr"] = default_addr
 
-                        conversion = new_conversion
-
                     case v4c.CONVERSION_TYPE_RTABX:
                         nr = conversion.val_param_nr // 2
-                        kargs = {
+                        v3_kwargs = {
                             "ref_param_nr": nr + 1,
                             "unit": unit,
                             "conversion_type": v3c.CONVERSION_TYPE_RTABX,
                         }
                         for i in range(nr):
-                            kargs[f"lower_{i}"] = conversion[f"lower_{i}"]
-                            kargs[f"upper_{i}"] = conversion[f"upper_{i}"]
-                            if isinstance(
-                                conversion.referenced_blocks[f"text_{i}"],
-                                v4b.ChannelConversion,
-                            ):
-                                kargs[f"text_{i}"] = conversion.referenced_blocks[f"text_{i}"].name.encode("latin-1")
+                            v3_kwargs[f"lower_{i}"] = conversion[f"lower_{i}"]  # type: ignore[literal-required]
+                            v3_kwargs[f"upper_{i}"] = conversion[f"upper_{i}"]  # type: ignore[literal-required]
+                            block = conversion.referenced_blocks[f"text_{i}"]
+                            if isinstance(block, v4b.ChannelConversion):
+                                v3_kwargs[f"text_{i}"] = block.name.encode("latin-1")  # type: ignore[literal-required]
                             else:
-                                kargs[f"text_{i}"] = conversion.referenced_blocks[f"text_{i}"]
-
-                        new_conversion = v3b.ChannelConversion(**kargs)
+                                v3_kwargs[f"text_{i}"] = block  # type: ignore[literal-required]
+
+                        new_conversion = v3b.ChannelConversion(**v3_kwargs)
                         if isinstance(
                             conversion.referenced_blocks["default_addr"],
                             v4b.ChannelConversion,
@@ -210,12 +189,13 @@
                         conversion = new_conversion
 
     else:
+        conversion = typing.cast(v3b.ChannelConversion, conversion)
         if not conversion or conversion.id == b"##CC":
             if copy:
                 conversion = deepcopy(conversion)
         else:
             conversion_type = conversion.conversion_type
-            unit = conversion.unit_field.decode("latin-1").strip(" \r\n\t\0")
+            unit_str = conversion.unit_field.decode("latin-1").strip(" \r\n\t\0")
 
             match conversion_type:
                 case v3c.CONVERSION_TYPE_NONE:
@@ -239,251 +219,64 @@
                         P6=conversion.P6,
                     )
 
-<<<<<<< HEAD
-                elif conversion_type == v4c.CONVERSION_TYPE_TAB:
-                    v3_kwargs = v3b.ChannelConversionKwargs(unit=unit, conversion_type=v3c.CONVERSION_TYPE_TAB)
-                    v3_kwargs["ref_param_nr"] = conversion.val_param_nr // 2
-                    for i in range(conversion.val_param_nr // 2):
-                        v3_kwargs[f"raw_{i}"] = conversion[f"raw_{i}"]  # type: ignore[literal-required]
-                        v3_kwargs[f"phys_{i}"] = conversion[f"phys_{i}"]  # type: ignore[literal-required]
-
-                    conversion = v3b.ChannelConversion(**v3_kwargs)
-
-                elif conversion_type == v4c.CONVERSION_TYPE_TABI:
-                    v3_kwargs = v3b.ChannelConversionKwargs(unit=unit, conversion_type=v3c.CONVERSION_TYPE_TABI)
-                    v3_kwargs["ref_param_nr"] = conversion.val_param_nr // 2
-                    for i in range(conversion.val_param_nr // 2):
-                        v3_kwargs[f"raw_{i}"] = conversion[f"raw_{i}"]  # type: ignore[literal-required]
-                        v3_kwargs[f"phys_{i}"] = conversion[f"phys_{i}"]  # type: ignore[literal-required]
-
-                    conversion = v3b.ChannelConversion(**v3_kwargs)
-
-                elif conversion_type == v4c.CONVERSION_TYPE_ALG:
-                    formula = conversion.formula.replace("X", "X1")
-                    conversion = v3b.ChannelConversion(
-                        formula=formula,
-                        unit=unit,
-                        conversion_type=v3c.CONVERSION_TYPE_FORMULA,
-                    )
-
-                elif conversion_type == v4c.CONVERSION_TYPE_RTAB:
-                    nr = (conversion.val_param_nr - 1) // 3
-                    v3_kwargs = {
-                        "unit": unit,
-                        "ref_param_nr": nr,
-                        "conversion_type": v3c.CONVERSION_TYPE_TABI,
-=======
                 case v3c.CONVERSION_TYPE_FORMULA:
                     formula = conversion.formula
                     conversion = v4b.ChannelConversion(conversion_type=v4c.CONVERSION_TYPE_ALG, formula=formula)
 
                 case v3c.CONVERSION_TYPE_TAB:
-                    conversion_ = {}
-                    conversion_["val_param_nr"] = conversion.ref_param_nr * 2
+                    v4_kwargs = v4b.ChannelConversionKwargs(conversion_type=v4c.CONVERSION_TYPE_TAB)
+                    v4_kwargs["val_param_nr"] = conversion.ref_param_nr * 2
                     for i in range(conversion.ref_param_nr):
-                        conversion_[f"raw_{i}"] = conversion[f"raw_{i}"]
-                        conversion_[f"phys_{i}"] = conversion[f"phys_{i}"]
-
-                    conversion = v4b.ChannelConversion(conversion_type=v4c.CONVERSION_TYPE_TAB, **conversion_)
+                        v4_kwargs[f"raw_{i}"] = conversion[f"raw_{i}"]  # type: ignore[literal-required]
+                        v4_kwargs[f"phys_{i}"] = conversion[f"phys_{i}"]  # type: ignore[literal-required]
+
+                    conversion = v4b.ChannelConversion(**v4_kwargs)
 
                 case v3c.CONVERSION_TYPE_TABI:
-                    conversion_ = {}
-                    conversion_["val_param_nr"] = conversion.ref_param_nr * 2
+                    v4_kwargs = v4b.ChannelConversionKwargs(conversion_type=v4c.CONVERSION_TYPE_TABI)
+                    v4_kwargs["val_param_nr"] = conversion.ref_param_nr * 2
                     for i in range(conversion.ref_param_nr):
-                        conversion_[f"raw_{i}"] = conversion[f"raw_{i}"]
-                        conversion_[f"phys_{i}"] = conversion[f"phys_{i}"]
-
-                    conversion = v4b.ChannelConversion(conversion_type=v4c.CONVERSION_TYPE_TABI, **conversion_)
+                        v4_kwargs[f"raw_{i}"] = conversion[f"raw_{i}"]  # type: ignore[literal-required]
+                        v4_kwargs[f"phys_{i}"] = conversion[f"phys_{i}"]  # type: ignore[literal-required]
+
+                    conversion = v4b.ChannelConversion(**v4_kwargs)
 
                 case v3c.CONVERSION_TYPE_TABX:
-                    nr = conversion["ref_param_nr"]
-                    kargs = {
+                    nr = conversion.ref_param_nr
+                    v4_kwargs = {
                         "val_param_nr": nr,
                         "ref_param_nr": nr + 1,
                         "conversion_type": v4c.CONVERSION_TYPE_TABX,
->>>>>>> 93993029
                     }
                     for i in range(nr):
-<<<<<<< HEAD
-                        l_ = conversion[f"lower_{i}"]
-                        u_ = typing.cast(float, conversion[f"upper_{i}"])
-                        p_ = conversion[f"phys_{i}"]
-                        v3_kwargs[f"raw_{i}"] = l_  # type: ignore[literal-required]
-                        v3_kwargs[f"raw_{i}"] = u_ - 0.000_001  # type: ignore[literal-required]
-                        v3_kwargs[f"phys_{i}"] = p_  # type: ignore[literal-required]
-                        v3_kwargs[f"phys_{i}"] = p_  # type: ignore[literal-required]
-
-                    conversion = v3b.ChannelConversion(**v3_kwargs)
-=======
-                        kargs[f"val_{i}"] = conversion[f"param_val_{i}"]
-                        kargs[f"text_{i}"] = conversion[f"text_{i}"]
->>>>>>> 93993029
-
-                    conversion = v4b.ChannelConversion(**kargs)
-
-<<<<<<< HEAD
-                    v3_kwargs = {
-                        "ref_param_nr": nr + 1,
-                        "unit": unit,
-                        "conversion_type": v3c.CONVERSION_TYPE_RTABX,
-                    }
-                    for i in range(nr):
-                        v3_kwargs[f"lower_{i}"] = conversion[f"val_{i}"]  # type: ignore[literal-required]
-                        v3_kwargs[f"upper_{i}"] = conversion[f"val_{i}"]  # type: ignore[literal-required]
-                        block = conversion.referenced_blocks[f"text_{i}"]
-                        if isinstance(block, v4b.ChannelConversion):
-                            v3_kwargs[f"text_{i}"] = block.name.encode("latin-1")  # type: ignore[literal-required]
-                        else:
-                            v3_kwargs[f"text_{i}"] = block  # type: ignore[literal-required]
-
-                    new_conversion = v3b.ChannelConversion(**v3_kwargs)
-                    if isinstance(
-                        conversion.referenced_blocks["default_addr"],
-                        v4b.ChannelConversion,
-                    ):
-                        default_addr = conversion.referenced_blocks["default_addr"].name.encode("latin-1")
-                    else:
-                        default_addr = conversion.referenced_blocks["default_addr"]
-                    new_conversion.referenced_blocks["default_addr"] = default_addr
-
-                    conversion = new_conversion
-
-                elif conversion_type == v4c.CONVERSION_TYPE_RTABX:
-                    nr = conversion.val_param_nr // 2
-                    v3_kwargs = {
-                        "ref_param_nr": nr + 1,
-                        "unit": unit,
-                        "conversion_type": v3c.CONVERSION_TYPE_RTABX,
-                    }
-                    for i in range(nr):
-                        v3_kwargs[f"lower_{i}"] = conversion[f"lower_{i}"]  # type: ignore[literal-required]
-                        v3_kwargs[f"upper_{i}"] = conversion[f"upper_{i}"]  # type: ignore[literal-required]
-                        block = conversion.referenced_blocks[f"text_{i}"]
-                        if isinstance(block, v4b.ChannelConversion):
-                            v3_kwargs[f"text_{i}"] = block.name.encode("latin-1")  # type: ignore[literal-required]
-                        else:
-                            v3_kwargs[f"text_{i}"] = block  # type: ignore[literal-required]
-
-                    new_conversion = v3b.ChannelConversion(**v3_kwargs)
-                    if isinstance(
-                        conversion.referenced_blocks["default_addr"],
-                        v4b.ChannelConversion,
-                    ):
-                        default_addr = conversion.referenced_blocks["default_addr"].name.encode("latin-1")
-                    else:
-                        default_addr = conversion.referenced_blocks["default_addr"]
-                    new_conversion.referenced_blocks["default_addr"] = default_addr
-
-                    conversion = new_conversion
-
-    else:
-        conversion = typing.cast(v3b.ChannelConversion, conversion)
-        if not conversion or conversion.id == b"##CC":
-            if copy:
-                conversion = deepcopy(conversion)
-        else:
-            conversion_type = conversion.conversion_type
-            unit_str = conversion.unit_field.decode("latin-1").strip(" \r\n\t\0")
-
-            if conversion_type == v3c.CONVERSION_TYPE_NONE:
-                conversion = v4b.ChannelConversion(conversion_type=v4c.CONVERSION_TYPE_NON)
-
-            elif conversion_type == v3c.CONVERSION_TYPE_LINEAR:
-                conversion = v4b.ChannelConversion(
-                    conversion_type=v4c.CONVERSION_TYPE_LIN,
-                    a=conversion.a,
-                    b=conversion.b,
-                )
-
-            elif conversion_type == v3c.CONVERSION_TYPE_RAT:
-                conversion = v4b.ChannelConversion(
-                    conversion_type=v4c.CONVERSION_TYPE_RAT,
-                    P1=conversion.P1,
-                    P2=conversion.P2,
-                    P3=conversion.P3,
-                    P4=conversion.P4,
-                    P5=conversion.P5,
-                    P6=conversion.P6,
-                )
-
-            elif conversion_type == v3c.CONVERSION_TYPE_FORMULA:
-                formula = conversion.formula
-                conversion = v4b.ChannelConversion(conversion_type=v4c.CONVERSION_TYPE_ALG, formula=formula)
-
-            elif conversion_type == v3c.CONVERSION_TYPE_TAB:
-                v4_kwargs = v4b.ChannelConversionKwargs(conversion_type=v4c.CONVERSION_TYPE_TAB)
-                v4_kwargs["val_param_nr"] = conversion.ref_param_nr * 2
-                for i in range(conversion.ref_param_nr):
-                    v4_kwargs[f"raw_{i}"] = conversion[f"raw_{i}"]  # type: ignore[literal-required]
-                    v4_kwargs[f"phys_{i}"] = conversion[f"phys_{i}"]  # type: ignore[literal-required]
-
-                conversion = v4b.ChannelConversion(**v4_kwargs)
-
-            elif conversion_type == v3c.CONVERSION_TYPE_TABI:
-                v4_kwargs = v4b.ChannelConversionKwargs(conversion_type=v4c.CONVERSION_TYPE_TABI)
-                v4_kwargs["val_param_nr"] = conversion.ref_param_nr * 2
-                for i in range(conversion.ref_param_nr):
-                    v4_kwargs[f"raw_{i}"] = conversion[f"raw_{i}"]  # type: ignore[literal-required]
-                    v4_kwargs[f"phys_{i}"] = conversion[f"phys_{i}"]  # type: ignore[literal-required]
-
-                conversion = v4b.ChannelConversion(**v4_kwargs)
-
-            elif conversion_type == v3c.CONVERSION_TYPE_TABX:
-                nr = conversion.ref_param_nr
-                v4_kwargs = {
-                    "val_param_nr": nr,
-                    "ref_param_nr": nr + 1,
-                    "conversion_type": v4c.CONVERSION_TYPE_TABX,
-                }
-                for i in range(nr):
-                    v4_kwargs[f"val_{i}"] = conversion[f"param_val_{i}"]  # type: ignore[literal-required]
-                    v4_kwargs[f"text_{i}"] = conversion[f"text_{i}"]  # type: ignore[literal-required]
-
-                conversion = v4b.ChannelConversion(**v4_kwargs)
-
-            elif conversion_type == v3c.CONVERSION_TYPE_RTABX:
-                nr = conversion.ref_param_nr - 1
-                v4_kwargs = {
-                    "val_param_nr": nr * 2,
-                    "ref_param_nr": nr + 1,
-                    "conversion_type": v4c.CONVERSION_TYPE_RTABX,
-                    "default_addr": typing.cast(bytes, conversion.referenced_blocks["default_addr"]),
-                }
-                for i in range(nr):
-                    v4_kwargs[f"lower_{i}"] = conversion[f"lower_{i}"]  # type: ignore[literal-required]
-                    v4_kwargs[f"upper_{i}"] = conversion[f"upper_{i}"]  # type: ignore[literal-required]
-                    v4_kwargs[f"text_{i}"] = conversion.referenced_blocks[f"text_{i}"]  # type: ignore[literal-required]
-
-                conversion = v4b.ChannelConversion(**v4_kwargs)
-=======
+                        v4_kwargs[f"val_{i}"] = conversion[f"param_val_{i}"]  # type: ignore[literal-required]
+                        v4_kwargs[f"text_{i}"] = conversion[f"text_{i}"]  # type: ignore[literal-required]
+
+                    conversion = v4b.ChannelConversion(**v4_kwargs)
+
                 case v3c.CONVERSION_TYPE_RTABX:
-                    nr = conversion["ref_param_nr"] - 1
-                    kargs = {
+                    nr = conversion.ref_param_nr - 1
+                    v4_kwargs = {
                         "val_param_nr": nr * 2,
                         "ref_param_nr": nr + 1,
                         "conversion_type": v4c.CONVERSION_TYPE_RTABX,
-                        "default_addr": conversion.referenced_blocks["default_addr"],
+                        "default_addr": typing.cast(bytes, conversion.referenced_blocks["default_addr"]),
                     }
                     for i in range(nr):
-                        kargs[f"lower_{i}"] = conversion[f"lower_{i}"]
-                        kargs[f"upper_{i}"] = conversion[f"upper_{i}"]
-                        kargs[f"text_{i}"] = conversion.referenced_blocks[f"text_{i}"]
-
-                    conversion = v4b.ChannelConversion(**kargs)
->>>>>>> 93993029
+                        v4_kwargs[f"lower_{i}"] = conversion[f"lower_{i}"]  # type: ignore[literal-required]
+                        v4_kwargs[f"upper_{i}"] = conversion[f"upper_{i}"]  # type: ignore[literal-required]
+                        v4_kwargs[f"text_{i}"] = conversion.referenced_blocks[f"text_{i}"]  # type: ignore[literal-required]
+
+                    conversion = v4b.ChannelConversion(**v4_kwargs)
 
             conversion.unit = unit_str
 
     return conversion
 
 
-<<<<<<< HEAD
 def inverse_conversion(
     conversion: ChannelConversionType | dict[str, object] | None,
 ) -> v4b.ChannelConversion | None:
-=======
-def inverse_conversion(conversion: ChannelConversionType | dict | None) -> v4b.ChannelConversion | None:
->>>>>>> 93993029
 
     if isinstance(conversion, v3b.ChannelConversion):
         conversion = conversion_transfer(conversion, version=4)
@@ -575,17 +368,10 @@
     elif "mask_0" in conversion_dict and "text_0" in conversion_dict:
         conversion_dict["conversion_type"] = v4c.CONVERSION_TYPE_BITFIELD
         nr = 0
-<<<<<<< HEAD
         while f"text_{nr}" in conversion_dict:
             val = conversion_dict[f"text_{nr}"]  # type: ignore[literal-required]
             if isinstance(val, (bytes, str)):
                 partial_conversion: v4b.ChannelConversionKwargs = {
-=======
-        while f"text_{nr}" in conversion:
-            val = conversion[f"text_{nr}"]
-            if isinstance(val, bytes | str):
-                partial_conversion = {
->>>>>>> 93993029
                     "conversion_type": v4c.CONVERSION_TYPE_RTABX,
                     f"upper_{nr}": conversion_dict[f"upper_{nr}"],  # type: ignore[misc]
                     f"lower_{nr}": conversion_dict[f"lower_{nr}"],
@@ -676,7 +462,6 @@
     return conversion
 
 
-<<<<<<< HEAD
 @overload
 def to_dict(conversion: ChannelConversionType) -> dict[str, object]: ...
 
@@ -686,9 +471,6 @@
 
 
 def to_dict(conversion: ChannelConversionType | None) -> dict[str, object] | None:
-=======
-def to_dict(conversion: ChannelConversionType) -> dict | None:
->>>>>>> 93993029
     if not conversion:
         return None
 
@@ -703,49 +485,6 @@
         "comment": conversion.comment,
     }
 
-<<<<<<< HEAD
-    if conversion_type == v4c.CONVERSION_TYPE_LIN:
-        conversion_dict["a"] = conversion.a
-        conversion_dict["b"] = conversion.b
-        conversion_dict["conversion_type"] = conversion_type
-
-    elif conversion_type == v4c.CONVERSION_TYPE_ALG:
-        conversion_dict["formula"] = conversion["formula"]
-        conversion_dict["conversion_type"] = conversion_type
-
-    elif conversion_type == v4c.CONVERSION_TYPE_RAT:
-        conversion_dict.update({key: conversion[key] for key in [f"P{i}" for i in range(1, 7)]})
-        conversion_dict["conversion_type"] = conversion_type
-
-    elif conversion_type in (v4c.CONVERSION_TYPE_TAB, v4c.CONVERSION_TYPE_TABI):
-        params = conversion.val_param_nr // 2
-        conversion_dict.update({key: conversion[key] for key in [f"phys_{nr}" for nr in range(params)]})
-        conversion_dict.update({key: conversion[key] for key in [f"raw_{nr}" for nr in range(params)]})
-        conversion_dict["conversion_type"] = conversion_type
-
-    elif conversion_type == v4c.CONVERSION_TYPE_RTAB:
-        params = (conversion.val_param_nr - 1) // 3
-        conversion_dict.update({key: conversion[key] for key in [f"lower_{nr}" for nr in range(params)]})
-        conversion_dict.update({key: conversion[key] for key in [f"upper_{nr}" for nr in range(params)]})
-        conversion_dict.update({key: conversion[key] for key in [f"phys_{nr}" for nr in range(params)]})
-        conversion_dict["conversion_type"] = conversion_type
-        conversion_dict["default"] = conversion.default
-
-    elif conversion_type == v4c.CONVERSION_TYPE_TABX:
-        nr = conversion.ref_param_nr - 1
-
-        conversion_dict["conversion_type"] = conversion_type
-
-        for key, val in conversion.referenced_blocks.items():
-            if isinstance(val, str):
-                conversion_dict[key] = val
-            elif isinstance(val, v4b.ChannelConversion):
-                conversion_dict[key] = to_dict(val)
-            elif val is None:
-                conversion_dict[key] = ""
-            else:
-                conversion_dict[key] = val.decode("utf-8", errors="replace")
-=======
     match conversion_type:
         case v4c.CONVERSION_TYPE_LIN:
             conversion_dict["a"] = conversion.a
@@ -761,13 +500,13 @@
             conversion_dict["conversion_type"] = conversion_type
 
         case v4c.CONVERSION_TYPE_TAB | v4c.CONVERSION_TYPE_TABI:
-            params = conversion["val_param_nr"] // 2
+            params = conversion.val_param_nr // 2
             conversion_dict.update({key: conversion[key] for key in [f"phys_{nr}" for nr in range(params)]})
             conversion_dict.update({key: conversion[key] for key in [f"raw_{nr}" for nr in range(params)]})
             conversion_dict["conversion_type"] = conversion_type
 
         case v4c.CONVERSION_TYPE_RTAB:
-            params = (conversion["val_param_nr"] - 1) // 3
+            params = (conversion.val_param_nr - 1) // 3
             conversion_dict.update({key: conversion[key] for key in [f"lower_{nr}" for nr in range(params)]})
             conversion_dict.update({key: conversion[key] for key in [f"upper_{nr}" for nr in range(params)]})
             conversion_dict.update({key: conversion[key] for key in [f"phys_{nr}" for nr in range(params)]})
@@ -788,7 +527,6 @@
                     conversion_dict[key] = ""
                 else:
                     conversion_dict[key] = val.decode("utf-8", errors="replace")
->>>>>>> 93993029
 
             for i in range(nr):
                 conversion_dict[f"val_{i}"] = conversion[f"val_{i}"]
@@ -812,12 +550,7 @@
                 conversion_dict[f"upper_{i}"] = conversion[f"upper_{i}"]
                 conversion_dict[f"lower_{i}"] = conversion[f"lower_{i}"]
 
-<<<<<<< HEAD
-    else:
-        return None
-=======
         case _:
-            conversion_dict = None
->>>>>>> 93993029
+            return None
 
     return conversion_dict
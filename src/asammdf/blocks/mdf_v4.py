--- conflicted
+++ resolved
@@ -22,12 +22,8 @@
 import tempfile
 from tempfile import gettempdir, NamedTemporaryFile
 from traceback import format_exc
-<<<<<<< HEAD
 import typing
 from typing import BinaryIO, Literal
-=======
-from typing import Any, Literal, overload
->>>>>>> 93993029
 from zipfile import ZIP_DEFLATED, ZipFile
 
 import canmatrix
@@ -59,7 +55,6 @@
     where,
     zeros,
 )
-<<<<<<< HEAD
 from numpy.typing import DTypeLike, NDArray
 from pandas import DataFrame, Series
 from typing_extensions import (
@@ -71,10 +66,6 @@
     TypeIs,
     Unpack,
 )
-=======
-from numpy.typing import NDArray
-from pandas import DataFrame
->>>>>>> 93993029
 
 from .. import tool
 from ..signal import InvalidationArray, Signal
@@ -676,11 +667,7 @@
 
                     record_size = channel_group.samples_byte_nr + channel_group.invalidation_bytes_nr
 
-<<<<<<< HEAD
             if self.identification.unfinalized_standard_flags & v4c.FLAG_UNFIN_UPDATE_CG_COUNTER:
-=======
-            if self.identification["unfinalized_standard_flags"] & v4c.FLAG_UNFIN_UPDATE_CG_COUNTER:
->>>>>>> 93993029
                 total_size = 10**12
                 inval_total_size = 10**12
 
@@ -1636,29 +1623,12 @@
                 cc += 1
                 ss += original_size
 
-<<<<<<< HEAD
-                if block_type == v4c.DZ_BLOCK_DEFLATE:
-                    new_data = decompress(new_data, bufsize=original_size)
-                elif block_type == v4c.DZ_BLOCK_TRANSPOSED:
-                    new_data = decompress(new_data, bufsize=original_size)
-                    cols = typing.cast(int, param)
-                    lines = original_size // cols
-                    matrix_size = lines * cols
-
-                    if matrix_size != original_size:
-                        new_data = (
-                            frombuffer(new_data[:matrix_size], dtype=uint8).reshape((cols, lines)).T.ravel().tobytes()
-                            + new_data[matrix_size:]
-                        )
-                    else:
-                        new_data = frombuffer(new_data, dtype=uint8).reshape((cols, lines)).T.ravel().tobytes()
-=======
                 match block_type:
                     case v4c.DZ_BLOCK_DEFLATE:
                         new_data = decompress(new_data, bufsize=original_size)
                     case v4c.DZ_BLOCK_TRANSPOSED:
                         new_data = decompress(new_data, bufsize=original_size)
-                        cols = param
+                        cols = typing.cast(int, param)
                         lines = original_size // cols
                         matrix_size = lines * cols
 
@@ -1672,7 +1642,6 @@
                             )
                         else:
                             new_data = frombuffer(new_data, dtype=uint8).reshape((cols, lines)).T.ravel().tobytes()
->>>>>>> 93993029
 
                     case v4c.DZ_BLOCK_LZ:
                         new_data = lz_decompress(new_data)
@@ -4091,18 +4060,6 @@
         master_metadata = signals[0].master_metadata
         if master_metadata:
             time_name, sync_type = master_metadata
-<<<<<<< HEAD
-            if sync_type in (0, 1):
-                time_unit = "s"
-            elif sync_type == 2:
-                time_unit = "deg"
-            elif sync_type == 3:
-                time_unit = "m"
-            elif sync_type == 4:
-                time_unit = "index"
-            else:
-                raise RuntimeError(f"unexpected sync_type '{sync_type}'")
-=======
             match sync_type:
                 case 0 | 1:
                     time_unit = "s"
@@ -4112,7 +4069,8 @@
                     time_unit = "m"
                 case 4:
                     time_unit = "index"
->>>>>>> 93993029
+                case _:
+                    raise RuntimeError(f"unexpected sync_type '{sync_type}'")
         else:
             time_name, sync_type = "time", v4c.SYNC_TYPE_TIME
             time_unit = "s"
@@ -6084,14 +6042,9 @@
         added_cycles = len(signals[0][0])
 
         invalidation_bytes_nr = gp.channel_group.invalidation_bytes_nr
-<<<<<<< HEAD
         signal_types = typing.cast(list[tuple[int, int]], gp.signal_types)
         for i, ((signal, invalidation_bits), (sig_type, sig_size)) in enumerate(
             zip(signals, signal_types, strict=False)
-=======
-        for i, ((signal, invalidation_bits), (sig_type, sig_size)) in enumerate(
-            zip(signals, gp.signal_types, strict=False)
->>>>>>> 93993029
         ):
             if invalidation_bytes_nr:
                 if invalidation_bits is not None:
@@ -6114,16 +6067,8 @@
 
                     fields.append((signal, sig_size))
 
-<<<<<<< HEAD
-                else:
-                    arrays: list[Any] = []
-                    for field in ("ms", "min", "hour", "day", "month", "year"):
-                        arrays.append(signal[field])
-                    vals = np.rec.fromarrays(arrays).tobytes()
-=======
                 case v4c.SIGNAL_TYPE_CANOPEN:
                     names = signal.dtype.names
->>>>>>> 93993029
 
                     if names == v4c.CANOPEN_TIME_FIELDS:
                         if not signal.flags["C_CONTIGUOUS"]:
@@ -6132,41 +6077,27 @@
                         fields.append((signal, sig_size))
 
                     else:
-                        vals = []
+                        arrays: list[Any] = []
                         for field in ("ms", "min", "hour", "day", "month", "year"):
-                            vals.append(signal[field])
-                        vals = np.rec.fromarrays(vals).tobytes()
+                            arrays.append(signal[field])
+                        vals = np.rec.fromarrays(arrays).tobytes()
 
                         fields.append((vals, sig_size))
 
                 case v4c.SIGNAL_TYPE_STRUCTURE_COMPOSITION:
 
-<<<<<<< HEAD
-                if names is None:
-                    raise RuntimeError("'names' is None")
-
-                samples = signal[names[0]]
-=======
                     if not signal.flags["C_CONTIGUOUS"]:
                         signal = np.ascontiguousarray(signal)
->>>>>>> 93993029
 
                     fields.append((signal, sig_size))
 
                 case v4c.SIGNAL_TYPE_ARRAY:
                     names = signal.dtype.names
 
-<<<<<<< HEAD
-                for name in names[1:] if names else ():
-                    samples = signal[name]
-                    shape = samples.shape[1:]
-                    s_type, s_size = fmt_to_datatype_v4(samples.dtype, ())
-                    size = s_size // 8
-                    for dim in shape:
-                        size *= dim
-=======
+                    if names is None:
+                        raise RuntimeError("'names' is None")
+
                     samples = signal[names[0]]
->>>>>>> 93993029
 
                     if not samples.flags["C_CONTIGUOUS"]:
                         samples = np.ascontiguousarray(samples)
@@ -6190,8 +6121,8 @@
                     if self.compact_vlsd:
                         cur_offset = sum(blk.original_size for blk in gp.get_signal_data_blocks(i))
 
-                        data = []
-                        offsets = []
+                        pairs: list[bytes] = []
+                        offsets: list[int] = []
                         off = 0
                         if gp.channels[i].data_type == v4c.DATA_TYPE_STRING_UTF_16_LE:
                             for elem in signal:
@@ -6200,16 +6131,16 @@
                                 if size % 2:
                                     size += 1
                                     elem = elem + b"\0"
-                                data.extend((UINT32_p(size), elem))
+                                pairs.extend((UINT32_p(size), elem))
                                 off += size + 4
                         else:
                             for elem in signal:
                                 offsets.append(off)
                                 size = len(elem)
-                                data.extend((UINT32_p(size), elem))
+                                pairs.extend((UINT32_p(size), elem))
                                 off += size + 4
 
-                        offsets = array(offsets, dtype=uint64)
+                        offsets_arr: NDArray[np.integer[Any]] = array(offsets, dtype=uint64)
 
                         stream.seek(0, 2)
                         addr = stream.tell()
@@ -6222,102 +6153,31 @@
                                 original_size=data_size,
                                 location=v4c.LOCATION_TEMPORARY_FILE,
                             )
-                            gp.signal_data[i][0].append(info)
-                            stream.write(b"".join(data))
-
-                        offsets += cur_offset
-                        if not offsets.flags["C_CONTIGUOUS"]:
-                            offsets = np.ascontiguousarray(offsets)
-                        fields.append((offsets, 8))
-
-<<<<<<< HEAD
-                    pairs: list[bytes] = []
-                    offsets: list[int] = []
-                    off = 0
-                    if gp.channels[i].data_type == v4c.DATA_TYPE_STRING_UTF_16_LE:
-                        for elem in signal:
-                            offsets.append(off)
-                            size = len(elem)
-                            if size % 2:
-                                size += 1
-                                elem = elem + b"\0"
-                            pairs.extend((UINT32_p(size), elem))
-                            off += size + 4
-                    else:
-                        for elem in signal:
-                            offsets.append(off)
-                            size = len(elem)
-                            pairs.extend((UINT32_p(size), elem))
-                            off += size + 4
-
-                    offsets_arr: NDArray[np.integer[Any]] = array(offsets, dtype=uint64)
-
-                    stream.seek(0, 2)
-                    addr = stream.tell()
-
-                    data_size = off
-                    if data_size:
-                        info = SignalDataBlockInfo(
-                            address=addr,
-                            compressed_size=data_size,
-                            original_size=data_size,
-                            location=v4c.LOCATION_TEMPORARY_FILE,
-                        )
-                        signal_data = typing.cast(
-                            list[tuple[list[SignalDataBlockInfo], Iterator[SignalDataBlockInfo]]], gp.signal_data
-                        )
-                        signal_data[i][0].append(info)
-                        stream.write(b"".join(pairs))
-
-                    offsets_arr += cur_offset  # type: ignore[misc, unused-ignore]
-                    if not offsets_arr.flags["C_CONTIGUOUS"]:
-                        offsets_arr = np.ascontiguousarray(offsets_arr)
-                    fields.append((offsets_arr, 8))
-
-                else:
-                    cur_offset = sum(blk.original_size for blk in gp.get_signal_data_blocks(i))
-
-                    offsets_arr = arange(len(signal), dtype=uint64) * (signal.itemsize + 4)
-=======
+                            signal_data = typing.cast(
+                                list[tuple[list[SignalDataBlockInfo], Iterator[SignalDataBlockInfo]]], gp.signal_data
+                            )
+                            signal_data[i][0].append(info)
+                            stream.write(b"".join(pairs))
+
+                        offsets_arr += cur_offset  # type: ignore[misc, unused-ignore]
+                        if not offsets_arr.flags["C_CONTIGUOUS"]:
+                            offsets_arr = np.ascontiguousarray(offsets_arr)
+                        fields.append((offsets_arr, 8))
+
                     else:
                         cur_offset = sum(blk.original_size for blk in gp.get_signal_data_blocks(i))
 
-                        offsets = arange(len(signal), dtype=uint64) * (signal.itemsize + 4)
->>>>>>> 93993029
+                        offsets_arr = arange(len(signal), dtype=uint64) * (signal.itemsize + 4)
 
                         values = [full(len(signal), signal.itemsize, dtype=uint32), signal]
 
                         types_ = [("", uint32), ("", signal.dtype)]
 
-<<<<<<< HEAD
-                    values_arr = np.rec.fromarrays(values, dtype=types_)
-
-                    stream.seek(0, 2)
-                    addr = stream.tell()
-                    block_size = len(values_arr) * values_arr.itemsize
-                    if block_size:
-                        info = SignalDataBlockInfo(
-                            address=addr,
-                            compressed_size=block_size,
-                            original_size=block_size,
-                            location=v4c.LOCATION_TEMPORARY_FILE,
-                        )
-                        signal_data = typing.cast(
-                            list[tuple[list[SignalDataBlockInfo], Iterator[SignalDataBlockInfo]]], gp.signal_data
-                        )
-                        signal_data[i][0].append(info)
-                        values_arr.tofile(stream)
-
-                    offsets_arr += cur_offset
-                    if not offsets_arr.flags["C_CONTIGUOUS"]:
-                        offsets_arr = np.ascontiguousarray(offsets_arr)
-                    fields.append((offsets_arr, 8))
-=======
-                        values = np.rec.fromarrays(values, dtype=types_)
+                        values_arr = np.rec.fromarrays(values, dtype=types_)
 
                         stream.seek(0, 2)
                         addr = stream.tell()
-                        block_size = len(values) * values.itemsize
+                        block_size = len(values_arr) * values_arr.itemsize
                         if block_size:
                             info = SignalDataBlockInfo(
                                 address=addr,
@@ -6325,14 +6185,16 @@
                                 original_size=block_size,
                                 location=v4c.LOCATION_TEMPORARY_FILE,
                             )
-                            gp.signal_data[i][0].append(info)
-                            values.tofile(stream)
-
-                        offsets += cur_offset
-                        if not offsets.flags["C_CONTIGUOUS"]:
-                            offsets = np.ascontiguousarray(offsets)
-                        fields.append((offsets, 8))
->>>>>>> 93993029
+                            signal_data = typing.cast(
+                                list[tuple[list[SignalDataBlockInfo], Iterator[SignalDataBlockInfo]]], gp.signal_data
+                            )
+                            signal_data[i][0].append(info)
+                            values_arr.tofile(stream)
+
+                        offsets_arr += cur_offset
+                        if not offsets_arr.flags["C_CONTIGUOUS"]:
+                            offsets_arr = np.ascontiguousarray(offsets_arr)
+                        fields.append((offsets_arr, 8))
 
         if invalidation_bytes_nr:
             unknown_origin = typing.cast(list[InvalidationArray], inval_bits_map.pop(InvalidationArray.ORIGIN_UNKNOWN))
@@ -6516,33 +6378,11 @@
 
                     offsets = arange(len(signal), dtype=uint64) * (signal.itemsize + 4)
 
-<<<<<<< HEAD
-                arrays = [full(len(signal), signal.itemsize, dtype=uint32), signal]
-=======
-                    values = [full(len(signal), signal.itemsize, dtype=uint32), signal]
->>>>>>> 93993029
+                    arrays = [full(len(signal), signal.itemsize, dtype=uint32), signal]
 
                     types_ = [("", uint32), ("", signal.dtype)]
 
-<<<<<<< HEAD
-                values = np.rec.fromarrays(arrays, dtype=types_)
-
-                addr = tell()
-                block_size = len(values) * values.itemsize
-                if block_size:
-                    info = SignalDataBlockInfo(
-                        address=addr,
-                        compressed_size=block_size,
-                        original_size=block_size,
-                        location=v4c.LOCATION_TEMPORARY_FILE,
-                    )
-                    sd_block_infos = typing.cast(
-                        tuple[list[SignalDataBlockInfo], Iterator[SignalDataBlockInfo]], gp.signal_data[i]
-                    )
-                    sd_block_infos[0].append(info)
-                    write(values.tobytes())
-=======
-                    values = np.rec.fromarrays(values, dtype=types_)
+                    values = np.rec.fromarrays(arrays, dtype=types_)
 
                     addr = tell()
                     block_size = len(values) * values.itemsize
@@ -6553,9 +6393,11 @@
                             original_size=block_size,
                             location=v4c.LOCATION_TEMPORARY_FILE,
                         )
-                        gp.signal_data[i][0].append(info)
+                        sd_block_infos = typing.cast(
+                            tuple[list[SignalDataBlockInfo], Iterator[SignalDataBlockInfo]], gp.signal_data[i]
+                        )
+                        sd_block_infos[0].append(info)
                         write(values.tobytes())
->>>>>>> 93993029
 
                     offsets += cur_offset
 
@@ -7455,8 +7297,8 @@
             all(
                 groups[dg_nr].channels[ch_nr].channel_type != v4c.CHANNEL_TYPE_VLSD
                 and (
-                    groups[dg_nr].channels[ch_nr].conversion is None
-                    or not groups[dg_nr].channels[ch_nr].conversion.conversion_type == v4c.CONVERSION_TYPE_NON
+                    (conversion := groups[dg_nr].channels[ch_nr].conversion) is None
+                    or not conversion.conversion_type == v4c.CONVERSION_TYPE_NON
                 )
                 for (dg_nr, ch_nr) in dependency_list
             ),
@@ -7585,15 +7427,9 @@
                             )
                         )
             else:
-<<<<<<< HEAD
                 arrays = [lst[0] for lst in channel_values_list]
             types: DTypeLike = [(name_, arr.dtype, arr.shape[1:]) for name_, arr in zip(names, arrays, strict=False)]
             types = np.dtype(types)
-=======
-                arrays = [lst[0] for lst in channel_values]
-            types = [(name_, arr.dtype, arr.shape[1:]) for name_, arr in zip(names, arrays, strict=False)]
-            types = dtype(types)
->>>>>>> 93993029
 
             vals = np.rec.fromarrays(arrays, dtype=types)
 
@@ -8618,27 +8454,6 @@
                     v4c.DATA_TYPE_MIME_SAMPLE,
                     v4c.DATA_TYPE_MIME_STREAM,
                 ):
-<<<<<<< HEAD
-                    if data_type == v4c.DATA_TYPE_STRING_UTF_16_BE:
-                        encoding = "utf-16-be"
-
-                    elif data_type == v4c.DATA_TYPE_STRING_UTF_16_LE:
-                        encoding = "utf-16-le"
-
-                    elif data_type == v4c.DATA_TYPE_STRING_UTF_8:
-                        encoding = "utf-8"
-                        vals = np.array(
-                            [e.rsplit(b"\0")[0] for e in typing.cast(list[bytes], vals.tolist())],
-                            dtype=vals.dtype,
-                        )
-
-                    elif data_type == v4c.DATA_TYPE_STRING_LATIN_1:
-                        encoding = "latin-1"
-                        vals = np.array(
-                            [e.rsplit(b"\0")[0] for e in typing.cast(list[bytes], vals.tolist())],
-                            dtype=vals.dtype,
-                        )
-=======
                     match data_type:
                         case v4c.DATA_TYPE_STRING_UTF_16_BE:
                             encoding = "utf-16-be"
@@ -8649,17 +8464,16 @@
                         case v4c.DATA_TYPE_STRING_UTF_8:
                             encoding = "utf-8"
                             vals = np.array(
-                                [e.rsplit(b"\0")[0] for e in vals.tolist()],
+                                [e.rsplit(b"\0")[0] for e in typing.cast(list[bytes], vals.tolist())],
                                 dtype=vals.dtype,
                             )
 
                         case v4c.DATA_TYPE_STRING_LATIN_1:
                             encoding = "latin-1"
                             vals = np.array(
-                                [e.rsplit(b"\0")[0] for e in vals.tolist()],
+                                [e.rsplit(b"\0")[0] for e in typing.cast(list[bytes], vals.tolist())],
                                 dtype=vals.dtype,
                             )
->>>>>>> 93993029
 
                         case _:
                             raise MdfException(f'wrong data type "{data_type}" for vlsd channel "{channel.name}"')
@@ -9173,10 +8987,7 @@
                     )
 
                     if idx == 0:
-<<<<<<< HEAD
                         sigs = typing.cast(list[Signal], signals)
-=======
->>>>>>> 93993029
                         for channel_index, raw_data in zip(channels, channels_raw_data, strict=False):
                             signal = self.get(
                                 group=group_index,
@@ -9202,11 +9013,7 @@
 
                     else:
                         for channel_index, raw_data in zip(channels, channels_raw_data, strict=False):
-<<<<<<< HEAD
                             samples, invalidation_bits = self.get(
-=======
-                            signal, invalidation_bits = self.get(
->>>>>>> 93993029
                                 group=group_index,
                                 index=channel_index,
                                 data=(
@@ -9258,12 +9065,8 @@
 
                 if version < "4.00":
                     if idx == 0:
-<<<<<<< HEAD
                         sigs = typing.cast(list[Signal], signals)
                         for sig, channel_index in zip(sigs, channels, strict=False):
-=======
-                        for sig, channel_index in zip(signals, channels, strict=False):
->>>>>>> 93993029
                             if sig.samples.dtype.kind == "S":
                                 strsig = self.get(
                                     group=group_index,
@@ -9289,13 +9092,9 @@
                             else:
                                 encodings[group_index].append(None)
                     else:
-<<<<<<< HEAD
                         for i, (sig_samples, encoding_tuple) in enumerate(
                             zip(signals, encodings[group_index], strict=False)
                         ):
-=======
-                        for i, (sig, encoding_tuple) in enumerate(zip(signals, encodings[group_index], strict=False)):
->>>>>>> 93993029
                             if encoding_tuple:
                                 encoding, _dtype = encoding_tuple
                                 samples = sig_samples[0]
@@ -9411,12 +9210,8 @@
                 # and that there are no padding bytes
                 if len(group.channels) == 1 and time_ch.dtype_fmt.itemsize == record_size:
                     if one_piece:
-<<<<<<< HEAD
                         if data is None:
                             raise RuntimeError("data is None")
-=======
-                        data_bytes, offset, _count, _ = data.data, data.record_offset, data.record_count
->>>>>>> 93993029
 
                         t = frombuffer(data.data, dtype=time_ch.dtype_fmt)
                     else:
@@ -9653,7 +9448,7 @@
         if database is None:
             return self.get(name)
 
-        if isinstance(database, str | Path):
+        if isinstance(database, (str, Path)):
             database_path = Path(database)
             if database_path.suffix.lower() not in (".arxml", ".dbc"):
                 message = f'Expected .dbc or .arxml file as CAN channel attachment but got "{database_path}"'
@@ -9910,7 +9705,7 @@
         if database is None:
             return self.get(name)
 
-        if isinstance(database, str | Path):
+        if isinstance(database, (str, Path)):
             database_path = Path(database)
             if database_path.suffix.lower() not in (".arxml", ".dbc", ".ldf"):
                 message = f'Expected .dbc, .arxml or .ldf file as LIN channel attachment but got "{database_path}"'

# -*- coding: utf-8 -*-
import bisect
from collections import defaultdict
from datetime import timedelta
from functools import lru_cache, partial, reduce
import os
from pathlib import Path
from tempfile import gettempdir
from threading import Lock
from time import perf_counter
from traceback import format_exc
from zipfile import ZIP_DEFLATED, ZipFile

import numpy as np
import pyqtgraph as pg
import pyqtgraph.functions as fn
from PySide6 import QtCore, QtGui, QtWidgets

PLOT_BUFFER_SIZE = 4000

from ...blocks.conversion_utils import from_dict, to_dict
from ...blocks.utils import target_byte_order
from ..utils import BLUE, FONT_SIZE, GREEN, timeit, value_as_str
from .viewbox import ViewBoxWithCursor

try:
    from ...blocks.cutils import positions
except:
    pass


@lru_cache(maxsize=1024)
def polygon_and_ndarray(size):
    polygon = fn.create_qpolygonf(size)
    ndarray = fn.ndarray_from_qpolygonf(polygon)
    return polygon, ndarray


def monkey_patch_pyqtgraph():
    def _keys(self, styles):
        def getId(obj):
            try:
                return obj._id
            except AttributeError:
                obj._id = next(
                    pg.graphicsItems.ScatterPlotItem.SymbolAtlas._idGenerator
                )
                return obj._id

        res = [
            (
                symbol if isinstance(symbol, (str, int)) else getId(symbol),
                size,
                getId(pen),
                getId(brush),
            )
            for symbol, size, pen, brush in styles[:1]
        ]

        return res

    # fixes https://github.com/pyqtgraph/pyqtgraph/issues/2117
    def mouseReleaseEvent(self, ev):
        if self.mouseGrabberItem() is None:
            if ev.button() in self.dragButtons:
                if self.sendDragEvent(ev, final=True):
                    ev.accept()
                self.dragButtons.remove(ev.button())
            else:
                cev = [e for e in self.clickEvents if e.button() == ev.button()]
                if cev:
                    if self.sendClickEvent(cev[0]):
                        ev.accept()
                    try:
                        self.clickEvents.remove(cev[0])
                    except:
                        pass

        if not ev.buttons():
            self.dragItem = None
            self.dragButtons = []
            self.clickEvents = []
            self.lastDrag = None
        QtWidgets.QGraphicsScene.mouseReleaseEvent(self, ev)
        self.sendHoverEvents(ev)

    mkColor_factory = fn.mkColor
    mkBrush_factory = fn.mkBrush
    mkPen_factory = fn.mkPen

    def mkColor(*args):
        try:
            return cached_mkColor_factory(*args)
        except:
            return mkColor_factory(*args)

    @lru_cache(maxsize=512)
    def cached_mkColor_factory(*args):
        return mkColor_factory(*args)

    def mkBrush(*args, **kwargs):
        if len(args) == 1 and isinstance(args[0], QtGui.QBrush):
            return args[0]
        try:
            return cached_mkBrush_factory(*args, **kwargs)
        except:
            return mkBrush_factory(*args, **kwargs)

    @lru_cache(maxsize=512)
    def cached_mkBrush_factory(*args, **kargs):
        return mkBrush_factory(*args, **kargs)

    def mkPen(*args, **kwargs):
        try:
            return cached_mkPen_factory(*args, **kwargs)
        except:
            return mkPen_factory(*args, **kwargs)

    @lru_cache(maxsize=512)
    def cached_mkPen_factory(*args, **kargs):
        return mkPen_factory(*args, **kargs)

    # speed-up monkey patches
    pg.graphicsItems.ScatterPlotItem.SymbolAtlas._keys = _keys
    pg.graphicsItems.ScatterPlotItem._USE_QRECT = False
    pg.GraphicsScene.mouseReleaseEvent = mouseReleaseEvent

    fn.mkBrush = mkBrush
    fn.mkColor = mkColor
    fn.mkPen = mkPen


from ...blocks.utils import extract_mime_names
from ...mdf import MDF
from ...signal import Signal
from ..dialogs.define_channel import DefineChannel
from ..utils import COLORS, COLORS_COUNT, copy_ranges
from .channel_stats import ChannelStats
from .cursor import Bookmark, Cursor, Region
from .dict_to_tree import ComputedChannelInfoWindow
from .formated_axis import FormatedAxis
from .tree import ChannelsTreeItem, ChannelsTreeWidget

bin_ = bin

HERE = Path(__file__).resolve().parent

NOT_FOUND = 0xFFFFFFFF
HONEYWELL_SECONDS_PER_CM = 0.1

float64 = np.float64


def simple_min(a, b):
    if b != b:
        return a
    if a <= b:
        return a
    return b


def simple_max(a, b):
    if b != b:
        return a
    if a <= b:
        return b
    return a


def get_descriptions_by_uuid(mime):
    descriptions = {}
    if mime:
        for item in mime:
            descriptions[item["uuid"]] = item
            if item.get("type", "channel") == "group":
                descriptions.update(get_descriptions_by_uuid(item["channels"]))

    return descriptions


class PlotSignal(Signal):
    def __init__(self, signal, index=0, trim_info=None, duplication=1, allow_trim=True):
        super().__init__(
            signal.samples,
            signal.timestamps,
            signal.unit,
            signal.name,
            signal.conversion,
            signal.comment,
            signal.raw,
            signal.master_metadata,
            signal.display_names,
            signal.attachment,
            signal.source,
            signal.bit_count,
            invalidation_bits=signal.invalidation_bits,
            encoding=signal.encoding,
            flags=signal.flags,
        )

        self._pos = np.empty(2 * PLOT_BUFFER_SIZE, dtype="i4")
        self._plot_samples = np.empty(2 * PLOT_BUFFER_SIZE, dtype="i1")
        self._plot_timestamps = np.empty(2 * PLOT_BUFFER_SIZE, dtype="f8")

        self.path = None

        self._dtype = "i1"

        self.duplication = duplication
        self.uuid = getattr(signal, "uuid", os.urandom(6).hex())
        self.origin_uuid = getattr(signal, "origin_uuid", os.urandom(6).hex())

        self.group_index = getattr(signal, "group_index", NOT_FOUND)
        self.channel_index = getattr(signal, "channel_index", NOT_FOUND)
        self.precision = getattr(signal, "precision", 3)

        self._mode = "raw"
        self._enable = getattr(signal, "enable", 3)

        self.format = getattr(signal, "format", "phys")

        self.individual_axis = False
        self.computation = signal.computation

        self.y_link = False
        self.y_range = (0, -1)
        self.home = (0, -1)

        self.trim_info = None

        # take out NaN values
        samples = self.samples
        if samples.dtype.kind not in "SUV":
            nans = np.isnan(samples)
            if np.any(nans):
                self.samples = self.samples[~nans]
                self.timestamps = self.timestamps[~nans]

        if self.samples.dtype.byteorder not in target_byte_order:
            self.samples = self.samples.byteswap().newbyteorder()

        if self.timestamps.dtype.byteorder not in target_byte_order:
            self.timestamps = self.timestamps.byteswap().newbyteorder()

        if self.timestamps.dtype != float64:
            self.timestamps = self.timestamps.astype(float64)

        self.text_conversion = None

        if self.conversion:
            samples = self.conversion.convert(self.samples)
            if samples.dtype.kind not in "SUV":
                nans = np.isnan(samples)
                if np.any(nans):
                    self.raw_samples = self.samples[~nans]
                    self.phys_samples = samples[~nans]
                    self.timestamps = self.timestamps[~nans]
                    self.samples = self.samples[~nans]
                else:
                    self.raw_samples = self.samples
                    self.phys_samples = samples
            else:
                self.text_conversion = self.conversion
                self.phys_samples = self.raw_samples = self.samples
        else:
            self.phys_samples = self.raw_samples = self.samples

        self.plot_samples = self.phys_samples
        self.plot_timestamps = self.timestamps

        self._stats = {
            "range": (0, -1),
            "range_stats": {},
            "visible": (0, -1),
            "visible_stats": {},
            "fmt": "",
        }

        if getattr(signal, "color", None):
            color = signal.color or COLORS[index % COLORS_COUNT]
        else:
            color = COLORS[index % COLORS_COUNT]
        self.color = fn.mkColor(color)
        self.color_name = self.color.name()
        self.pen = fn.mkPen(color=color, style=QtCore.Qt.SolidLine)

        self._min = None
        self._max = None
        self._rms = None
        self._avg = None
        self._std = None
        self._min_raw = None
        self._max_raw = None
        self._avg_raw = None
        self._rms_raw = None
        self._std_raw = None

        self._stats_available = False
        self._compute_basic_stats()

        self.mode = getattr(signal, "mode", "phys")
        if allow_trim:
            self.trim(*(trim_info or (None, None, 1900)))

    @property
    def avg(self):
        if not self._stats_available:
            self._compute_stats()
        return self._avg if self._mode == "phys" else self._avg_raw

    @avg.setter
    def avg(self, avg):
        self._avg = avg

    def _compute_basic_stats(self):
        self._stats_available = False

        if len(self.phys_samples):
            if self.raw_samples.dtype.kind in "SUV":
                self._min_raw = ""
                self._max_raw = ""
                self._avg_raw = ""
                self._rms_raw = ""
                self._std_raw = ""
            else:
                samples = self.raw_samples[np.isfinite(self.raw_samples)]
                if len(samples):
                    self._min_raw = np.nanmin(samples)
                    self._max_raw = np.nanmax(samples)
                else:
                    self._min_raw = "n.a."
                    self._max_raw = "n.a."

            if self.phys_samples is self.raw_samples:
                if self.phys_samples.dtype.kind in "SUV":
                    self.is_string = True
                else:
                    self.is_string = False

                self._min = self._min_raw
                self._max = self._max_raw

            else:
                if self.phys_samples.dtype.kind in "SUV":
                    self.is_string = True
                    self._min = ""
                    self._max = ""
                    self._avg = ""
                    self._rms = ""
                    self._std = ""
                else:
                    self.is_string = False
                    samples = self.phys_samples[np.isfinite(self.phys_samples)]
                    if len(samples):
                        self._min = np.nanmin(samples)
                        self._max = np.nanmax(samples)
                    else:
                        self._min = "n.a."
                        self._max = "n.a."
                        self._avg = "n.a."
                        self._rms = "n.a."
                        self._std = "n.a."

            self.empty = False

        else:
            self.empty = True
            if self.phys_samples.dtype.kind in "SUV":
                self.is_string = True
                self._min = ""
                self._max = ""
                self._rms = ""
                self._avg = ""
                self._std = ""
                self._min_raw = ""
                self._max_raw = ""
                self._avg_raw = ""
                self._rms_raw = ""
                self._std_raw = ""
            else:
                self.is_string = False
                self._min = "n.a."
                self._max = "n.a."
                self._rms = "n.a."
                self._avg = "n.a."
                self._std = "n.a."
                self._min_raw = "n.a."
                self._max_raw = "n.a."
                self._avg_raw = "n.a."
                self._rms_raw = "n.a."
                self._std_raw = "n.a."

    def _compute_stats(self):
        if len(self.phys_samples):
            if self.raw_samples.dtype.kind in "SUV":
                self._min_raw = ""
                self._max_raw = ""
                self._avg_raw = ""
                self._rms_raw = ""
                self._std_raw = ""
            else:
                samples = self.raw_samples[np.isfinite(self.raw_samples)]
                if len(samples):
                    self._avg_raw = np.mean(samples)
                    self._rms_raw = np.sqrt(np.mean(np.square(samples)))
                    self._std_raw = np.std(samples)
                else:
                    self._min_raw = "n.a."
                    self._max_raw = "n.a."
                    self._avg_raw = "n.a."
                    self._rms_raw = "n.a."
                    self._std_raw = "n.a."

            if self.phys_samples is self.raw_samples:
                if self.phys_samples.dtype.kind in "SUV":
                    self.is_string = True
                else:
                    self.is_string = False

                self._min = self._min_raw
                self._max = self._max_raw
                self._avg = self._avg_raw
                self._rms = self._rms_raw
                self._std = self._std_raw

            else:
                if self.phys_samples.dtype.kind in "SUV":
                    self.is_string = True
                    self._min = ""
                    self._max = ""
                    self._avg = ""
                    self._rms = ""
                    self._std = ""
                else:
                    self.is_string = False
                    samples = self.phys_samples[np.isfinite(self.phys_samples)]
                    if len(samples):
                        self._avg = np.mean(samples)
                        self._rms = np.sqrt(np.mean(np.square(samples)))
                        self._std = np.std(samples)
                    else:
                        self._min = "n.a."
                        self._max = "n.a."
                        self._avg = "n.a."
                        self._rms = "n.a."
                        self._std = "n.a."

            self.empty = False

        else:
            self.empty = True
            if self.phys_samples.dtype.kind in "SUV":
                self.is_string = True
                self._min = ""
                self._max = ""
                self._rms = ""
                self._avg = ""
                self._std = ""
                self._min_raw = ""
                self._max_raw = ""
                self._avg_raw = ""
                self._rms_raw = ""
                self._std_raw = ""
            else:
                self.is_string = False
                self._min = "n.a."
                self._max = "n.a."
                self._rms = "n.a."
                self._avg = "n.a."
                self._std = "n.a."
                self._min_raw = "n.a."
                self._max_raw = "n.a."
                self._avg_raw = "n.a."
                self._rms_raw = "n.a."
                self._std_raw = "n.a."
        self._stats_available = True

    def cut(self, start=None, stop=None, include_ends=True, interpolation_mode=0):
        cut_sig = super().cut(start, stop, include_ends, interpolation_mode)

        cut_sig.group_index = self.group_index
        cut_sig.channel_index = self.channel_index
        cut_sig.color = self.color
        cut_sig.computation = self.computation
        cut_sig.precision = self.precision
        cut_sig.mdf_uuid = self.origin_uuid

        return PlotSignal(cut_sig, duplication=self.duplication)

    @property
    def enable(self):
        return self._enable

    @enable.setter
    def enable(self, enable_state):
        if self._enable != enable_state:
            self._enable = enable_state
            if enable_state:
                self._pos = np.empty(2 * PLOT_BUFFER_SIZE, dtype="i4")
                self._plot_samples = np.empty(2 * PLOT_BUFFER_SIZE, dtype=self._dtype)
                self._plot_timestamps = np.empty(2 * PLOT_BUFFER_SIZE, dtype="f8")

            else:
                self._pos = self._plot_samples = self._plot_timestamps = None

    def get_stats(self, cursor=None, region=None, view_region=None, precision=6):
        stats = {}
        sig = self
        x = sig.timestamps
        size = len(x)

        if precision == -1:
            precision = 16

        format = sig.format

        if size:
            if sig.is_string:
                stats["overall_min"] = ""
                stats["overall_max"] = ""
                stats["overall_average"] = ""
                stats["overall_rms"] = ""
                stats["overall_std"] = ""
                stats["overall_start"] = x[0]
                stats["overall_stop"] = x[-1]
                stats["overall_gradient"] = ""
                stats["overall_integral"] = ""
                stats["overall_delta"] = ""
                stats["overall_start"] = x[0]
                stats["overall_stop"] = x[-1]
                stats["overall_delta_t"] = x[-1] - x[0]
                stats["unit"] = ""
                stats["color"] = sig.color
                stats["name"] = sig.name

                if cursor is not None:
                    position = cursor
                    stats["cursor_t"] = position

                    value, kind, _ = self.value_at_timestamp(position)

                    stats["cursor_value"] = value_as_str(
                        value, format, self.plot_samples.dtype, precision
                    )

                else:
                    stats["cursor_t"] = ""
                    stats["cursor_value"] = ""

                if region:
                    start, stop = region
                    stats["selected_start"] = value_as_str(
                        start, format, np.dtype("f8"), precision
                    )
                    stats["selected_stop"] = value_as_str(
                        stop, format, np.dtype("f8"), precision
                    )
                    stats["selected_delta_t"] = value_as_str(
                        stop - start, format, np.dtype("f8"), precision
                    )

                    value, kind, _ = self.value_at_timestamp(start)

                    stats["selected_left"] = value_as_str(
                        value, format, self.plot_samples.dtype, precision
                    )

                    value, kind, _ = self.value_at_timestamp(stop)

                    stats["selected_right"] = value_as_str(
                        value, format, self.plot_samples.dtype, precision
                    )

                else:
                    stats["selected_start"] = ""
                    stats["selected_stop"] = ""
                    stats["selected_delta_t"] = ""
                    stats["selected_left"] = ""
                    stats["selected_right"] = ""

                stats["selected_min"] = ""
                stats["selected_max"] = ""
                stats["selected_average"] = ""
                stats["selected_rms"] = ""
                stats["selected_std"] = ""
                stats["selected_delta"] = ""
                stats["selected_gradient"] = ""
                stats["selected_integral"] = ""
                stats["visible_min"] = ""
                stats["visible_max"] = ""
                stats["visible_average"] = ""
                stats["visible_rms"] = ""
                stats["visible_delta"] = ""
                stats["visible_std"] = ""
                stats["visible_gradient"] = ""
                stats["visible_integral"] = ""
            else:
                if size == 1:
                    stats["overall_gradient"] = 0
                    stats["overall_integral"] = 0
                else:
                    stats["overall_gradient"] = value_as_str(
                        (float(sig.samples[-1]) - float(sig.samples[0]))
                        / (sig.timestamps[-1] - sig.timestamps[0]),
                        format,
                        None,
                        precision,
                    )
                    stats["overall_integral"] = value_as_str(
                        np.trapz(sig.samples, sig.timestamps), format, None, precision
                    )

                stats["overall_min"] = value_as_str(
                    self.min, format, self.plot_samples.dtype, precision
                )
                stats["overall_max"] = value_as_str(
                    self.max, format, self.plot_samples.dtype, precision
                )
                stats["overall_average"] = value_as_str(
                    sig.avg, format, None, precision
                )
                stats["overall_rms"] = value_as_str(sig.rms, format, None, precision)
                stats["overall_std"] = value_as_str(sig.std, format, None, precision)
                stats["overall_start"] = value_as_str(
                    sig.timestamps[0], format, np.dtype("f8"), precision
                )
                stats["overall_stop"] = value_as_str(
                    sig.timestamps[-1], format, np.dtype("f8"), precision
                )
                stats["overall_delta"] = value_as_str(
                    sig.samples[-1] - sig.samples[0],
                    format,
                    self.plot_samples.dtype,
                    precision,
                )
                stats["overall_delta_t"] = value_as_str(
                    x[-1] - x[0], format, np.dtype("f8"), precision
                )
                stats["unit"] = sig.unit
                stats["color"] = sig.color
                stats["name"] = sig.name

                if cursor is not None:
                    position = cursor
                    stats["cursor_t"] = value_as_str(
                        position, format, np.dtype("f8"), precision
                    )

                    value, kind, _ = self.value_at_timestamp(position)

                    stats["cursor_value"] = value_as_str(
                        value, format, self.plot_samples.dtype, precision
                    )

                else:
                    stats["cursor_t"] = ""
                    stats["cursor_value"] = ""

                if region:
                    start, stop = region

                    new_stats = {}
                    new_stats["selected_start"] = value_as_str(
                        start, format, np.dtype("f8"), precision
                    )
                    new_stats["selected_stop"] = value_as_str(
                        stop, format, np.dtype("f8"), precision
                    )
                    new_stats["selected_delta_t"] = value_as_str(
                        stop - start, format, np.dtype("f8"), precision
                    )

                    cut = sig.cut(start, stop)

                    if self.mode == "raw":
                        samples = cut.raw_samples
                    else:
                        samples = cut.phys_samples

                    idx = np.isfinite(samples).ravel()
                    samples = samples[idx]
                    timestamps = cut.timestamps[idx]

                    size = len(samples)

                    if size:
                        new_stats["selected_left"] = value_as_str(
                            samples[0], format, self.plot_samples.dtype, precision
                        )

                        new_stats["selected_right"] = value_as_str(
                            samples[-1], format, self.plot_samples.dtype, precision
                        )

                        new_stats["selected_min"] = value_as_str(
                            np.nanmin(samples), format, samples.dtype, precision
                        )
                        new_stats["selected_max"] = value_as_str(
                            np.nanmax(samples), format, samples.dtype, precision
                        )
                        new_stats["selected_average"] = value_as_str(
                            np.mean(samples), format, None, precision
                        )
                        new_stats["selected_std"] = value_as_str(
                            np.std(samples), format, None, precision
                        )
                        new_stats["selected_rms"] = value_as_str(
                            np.sqrt(np.mean(np.square(samples))),
                            format,
                            None,
                            precision,
                        )
                        if samples.dtype.kind in "ui":
                            new_stats["selected_delta"] = value_as_str(
                                int(samples[-1]) - int(samples[0]),
                                format,
                                samples.dtype,
                                precision,
                            )
                        else:
                            new_stats["selected_delta"] = value_as_str(
                                samples[-1] - samples[0],
                                format,
                                samples.dtype,
                                precision,
                            )

                        if size == 1:
                            new_stats["selected_gradient"] = 0
                            new_stats["selected_integral"] = 0
                        else:
                            new_stats["selected_gradient"] = value_as_str(
                                (float(samples[-1]) - float(samples[0]))
                                / (timestamps[-1] - timestamps[0]),
                                format,
                                None,
                                precision,
                            )
                            new_stats["selected_integral"] = value_as_str(
                                np.trapz(samples, timestamps), format, None, precision
                            )

                    else:
                        new_stats["selected_min"] = "n.a."
                        new_stats["selected_max"] = "n.a."
                        new_stats["selected_average"] = "n.a."
                        new_stats["selected_left"] = "n.a."
                        new_stats["selected_right"] = "n.a."
                        new_stats["selected_rms"] = "n.a."
                        new_stats["selected_std"] = "n.a."
                        new_stats["selected_gradient"] = "n.a."
                        new_stats["selected_integral"] = "n.a."
                        new_stats["selected_delta"] = "n.a."

                    sig._stats["range"] = (start, stop)
                    sig._stats["range_stats"] = new_stats

                    stats.update(sig._stats["range_stats"])

                else:
                    stats["selected_start"] = ""
                    stats["selected_stop"] = ""
                    stats["selected_delta_t"] = ""
                    stats["selected_left"] = ""
                    stats["selected_right"] = ""
                    stats["selected_min"] = ""
                    stats["selected_max"] = ""
                    stats["selected_average"] = ""
                    stats["selected_rms"] = ""
                    stats["selected_std"] = ""
                    stats["selected_delta"] = ""
                    stats["selected_gradient"] = ""
                    stats["selected_integral"] = ""

                start, stop = view_region

                new_stats = {}
                new_stats["visible_start"] = value_as_str(
                    start, format, np.dtype("f8"), precision
                )
                new_stats["visible_stop"] = value_as_str(
                    stop, format, np.dtype("f8"), precision
                )
                new_stats["visible_delta_t"] = value_as_str(
                    stop - start, format, np.dtype("f8"), precision
                )

                cut = sig.cut(start, stop)

                if self.mode == "raw":
                    samples = cut.raw_samples
                else:
                    samples = cut.phys_samples

                idx = np.isfinite(samples).ravel()
                samples = samples[idx]
                timestamps = cut.timestamps[idx]

                size = len(samples)

                if size:
                    kind = samples.dtype.kind

                    new_stats["visible_min"] = value_as_str(
                        np.nanmin(samples), format, samples.dtype, precision
                    )
                    new_stats["visible_max"] = value_as_str(
                        np.nanmax(samples), format, samples.dtype, precision
                    )
                    new_stats["visible_average"] = value_as_str(
                        np.mean(samples), format, None, precision
                    )
                    new_stats["visible_std"] = value_as_str(
                        np.std(samples), format, None, precision
                    )
                    new_stats["visible_rms"] = value_as_str(
                        np.sqrt(np.mean(np.square(samples))), format, None, precision
                    )
                    if kind in "ui":
                        new_stats["visible_delta"] = value_as_str(
                            int(cut.samples[-1]) - int(cut.samples[0]),
                            format,
                            samples.dtype,
                            precision,
                        )
                    else:
                        new_stats["visible_delta"] = value_as_str(
                            cut.samples[-1] - cut.samples[0],
                            format,
                            samples.dtype,
                            precision,
                        )

                    if size == 1:
                        new_stats["visible_gradient"] = 0
                        new_stats["visible_integral"] = 0
                    else:
                        new_stats["visible_gradient"] = value_as_str(
                            (float(samples[-1]) - float(samples[0]))
                            / (timestamps[-1] - timestamps[0]),
                            format,
                            None,
                            precision,
                        )
                        new_stats["visible_integral"] = value_as_str(
                            np.trapz(samples, timestamps), format, None, precision
                        )

                else:
                    new_stats["visible_min"] = "n.a."
                    new_stats["visible_max"] = "n.a."
                    new_stats["visible_average"] = "n.a."
                    new_stats["visible_rms"] = "n.a."
                    new_stats["visible_std"] = "n.a."
                    new_stats["visible_delta"] = "n.a."
                    new_stats["visible_gradient"] = "n.a."
                    new_stats["visible_integral"] = "n.a."

                sig._stats["visible"] = (start, stop)
                sig._stats["visible_stats"] = new_stats

                stats.update(sig._stats["visible_stats"])

        else:
            stats["overall_min"] = "n.a."
            stats["overall_max"] = "n.a."
            stats["overall_average"] = "n.a."
            stats["overall_rms"] = "n.a."
            stats["overall_std"] = "n.a."
            stats["overall_start"] = "n.a."
            stats["overall_stop"] = "n.a."
            stats["overall_gradient"] = "n.a."
            stats["overall_integral"] = "n.a."
            stats["overall_delta"] = "n.a."
            stats["overall_delta_t"] = "n.a."
            stats["unit"] = sig.unit
            stats["color"] = sig.color
            stats["name"] = sig.name

            if cursor is not None:
                position = cursor
                stats["cursor_t"] = value_as_str(
                    position, format, np.dtype("f8"), precision
                )

                stats["cursor_value"] = "n.a."

            else:
                stats["cursor_t"] = ""
                stats["cursor_value"] = ""

            if region is not None:
                start, stop = region

                stats["selected_start"] = value_as_str(
                    start, format, np.dtype("f8"), precision
                )
                stats["selected_stop"] = value_as_str(
                    stop, format, np.dtype("f8"), precision
                )
                stats["selected_delta_t"] = value_as_str(
                    stop - start, format, np.dtype("f8"), precision
                )

                stats["selected_min"] = "n.a."
                stats["selected_max"] = "n.a."
                stats["selected_left"] = "n.a."
                stats["selected_right"] = "n.a."
                stats["selected_average"] = "n.a."
                stats["selected_rms"] = "n.a."
                stats["selected_std"] = "n.a."
                stats["selected_delta"] = "n.a."
                stats["selected_gradient"] = "n.a."
                stats["selected_integral"] = "n.a."

            else:
                stats["selected_start"] = ""
                stats["selected_stop"] = ""
                stats["selected_delta_t"] = ""
                stats["selected_min"] = ""
                stats["selected_max"] = ""
                stats["selected_left"] = ""
                stats["selected_right"] = ""
                stats["selected_average"] = "n.a."
                stats["selected_rms"] = "n.a."
                stats["selected_std"] = "n.a."
                stats["selected_delta"] = ""
                stats["selected_gradient"] = ""
                stats["selected_integral"] = ""

            start, stop = view_region

            stats["visible_start"] = value_as_str(
                start, format, np.dtype("f8"), precision
            )
            stats["visible_stop"] = value_as_str(
                stop, format, np.dtype("f8"), precision
            )
            stats["visible_delta_t"] = value_as_str(
                stop - start, format, np.dtype("f8"), precision
            )

            stats["visible_min"] = "n.a."
            stats["visible_max"] = "n.a."
            stats["visible_average"] = "n.a."
            stats["visible_rms"] = "n.a."
            stats["visible_std"] = "n.a."
            stats["visible_delta"] = "n.a."
            stats["visible_gradient"] = "n.a."
            stats["visible_integral"] = "n.a."

        stats["region"] = region is not None
        stats["color"] = self.color_name

        return stats

    @property
    def max(self):
        if self._mode == "phys":
            _max = self._max
            samples = self.phys_samples
        else:
            _max = self._max_raw
            samples = self.raw_samples

        if _max is not None:
            return _max
        else:
            if samples.dtype.kind in "SUV":
                return ""
            else:
                if len(samples):
                    return np.nanmax(samples)
                else:
                    return "n.a."

    @property
    def min(self):
        if self._mode == "phys":
            _min = self._min
            samples = self.phys_samples
        else:
            _min = self._min_raw
            samples = self.raw_samples

        if _min is not None:
            return _min
        else:
            if samples.dtype.kind in "SUV":
                return ""
            else:
                if len(samples):
                    return np.nanmin(samples)
                else:
                    return "n.a."

    @property
    def mode(self):
        return self._mode

    @mode.setter
    def mode(self, mode):
        if mode != self._mode:
            self._mode = mode
            if mode == "raw":
                self.plot_samples = self.raw_samples
                self.plot_timestamps = self.timestamps
            else:
                self.plot_samples = self.phys_samples
                self.plot_timestamps = self.timestamps

            if self.plot_samples.dtype.kind in "SUV":
                self.is_string = True
            else:
                self.is_string = False

    @property
    def rms(self):
        if not self._stats_available:
            self._compute_stats()
        return self._rms if self.mode == "phys" else self._rms_raw

    @rms.setter
    def rms(self, rms):
        self._rms = rms

    def set_color(self, color):
        self.color = color
        self.pen = fn.mkPen(color=color, style=QtCore.Qt.SolidLine)

    def set_home(self, y_range=None):
        self.home = y_range or self.y_range

    @property
    def std(self):
        if not self._stats_available:
            self._compute_stats()
        return self._std if self.mode == "phys" else self._std_raw

    def trim_c(self, start=None, stop=None, width=1900, force=False):
        trim_info = (start, stop, width)
        if not force and self.trim_info == trim_info:
            return None

        self.trim_info = trim_info
        sig_timestamps = self.timestamps
        dim = sig_timestamps.size

        if dim:
            if start is None:
                start = sig_timestamps[0]
            if stop is None:
                stop = sig_timestamps[-1]

            if start > stop:
                start, stop = stop, start

            if self._mode == "raw":
                signal_samples = self.raw_samples
            else:
                signal_samples = self.phys_samples

            start_t_sig, stop_t_sig = (
                sig_timestamps[0],
                sig_timestamps[-1],
            )
            if start > stop_t_sig or stop < start_t_sig:
                self.plot_samples = signal_samples[:0]
                self.plot_timestamps = sig_timestamps[:0]
                pos = []
            else:
                start_t = simple_max(start, start_t_sig)
                stop_t = simple_min(stop, stop_t_sig)

                if start_t == start_t_sig:
                    start_ = 0
                else:
                    start_ = np.searchsorted(sig_timestamps, start_t, side="right")

                if stop_t == stop_t_sig:
                    stop_ = dim
                else:
                    stop_ = np.searchsorted(sig_timestamps, stop_t, side="right")

                if stop == start:
                    visible_duplication = 0
                else:
                    visible = int((stop_t - start_t) / (stop - start) * width)

                    if visible:
                        visible_duplication = (stop_ - start_) // visible
                    else:
                        visible_duplication = 0

                if visible_duplication > self.duplication:
                    samples = signal_samples[start_:stop_]
                    timestamps = sig_timestamps[start_:stop_]
                    count, rest = divmod(samples.size, visible_duplication)
                    if rest:
                        count += 1
                    else:
                        rest = visible_duplication
                    steps = visible_duplication

                    if samples.dtype.kind == "f" and samples.itemsize == 2:
                        samples = samples.astype("f8")
                        self._dtype = "f8"

                    if samples.dtype != self._plot_samples.dtype:
                        self._plot_samples = np.empty(
                            2 * PLOT_BUFFER_SIZE, dtype=samples.dtype
                        )

                        self._dtype = samples.dtype

<<<<<<< HEAD
                    if all(arr.flags.c_contiguous for arr in (samples, timestamps)):
=======
                    if samples.flags.c_contiguous and timestamps.flags.c_contiguous:
>>>>>>> 5c7fb729
                        positions(
                            samples,
                            timestamps,
                            self._plot_samples,
                            self._plot_timestamps,
                            self._pos,
                            steps,
                            count,
                            rest,
                            samples.dtype.kind,
                            samples.itemsize,
                        )
                    else:
                        positions(
                            samples.copy(),
                            timestamps,
                            self._plot_samples,
                            self._plot_timestamps,
                            self._pos,
                            steps,
                            count,
                            rest,
                            samples.dtype.kind,
                            samples.itemsize,
                        )

                    size = 2 * count
                    pos = self._pos[:size]
                    self.plot_samples = self._plot_samples[:size]
                    self.plot_timestamps = self._plot_timestamps[:size]

                else:
                    start_ = simple_min(simple_max(0, start_ - 2), dim - 1)
                    stop_ = simple_min(stop_ + 2, dim)

                    if start_ == 0 and stop_ == dim:
                        self.plot_samples = signal_samples
                        self.plot_timestamps = sig_timestamps

                        pos = None
                    else:
                        self.plot_samples = signal_samples[start_:stop_]
                        self.plot_timestamps = sig_timestamps[start_:stop_]

                        pos = np.arange(start_, stop_)

        else:
            pos = None

        return pos

    def trim_python(self, start=None, stop=None, width=1900, force=False):
        trim_info = (start, stop, width)
        if not force and self.trim_info == trim_info:
            return None

        self.trim_info = trim_info
        sig = self
        dim = len(sig.timestamps)

        if dim:
            if start is None:
                start = sig.timestamps[0]
            if stop is None:
                stop = sig.timestamps[-1]

            if self.mode == "raw":
                signal_samples = self.raw_samples
            else:
                signal_samples = self.phys_samples

            start_t_sig, stop_t_sig = (
                sig.timestamps[0],
                sig.timestamps[-1],
            )
            if start > stop_t_sig or stop < start_t_sig:
                sig.plot_samples = signal_samples[:0]
                sig.plot_timestamps = sig.timestamps[:0]
                pos = []
            else:
                start_t = max(start, start_t_sig)
                stop_t = min(stop, stop_t_sig)

                if start_t == start_t_sig:
                    start_ = 0
                else:
                    start_ = np.searchsorted(sig.timestamps, start_t, side="right")
                if stop_t == stop_t_sig:
                    stop_ = dim
                else:
                    stop_ = np.searchsorted(sig.timestamps, stop_t, side="right")

                try:
                    visible = abs(int((stop_t - start_t) / (stop - start) * width))

                    if visible:
                        visible_duplication = abs((stop_ - start_)) // visible
                    else:
                        visible_duplication = 0
                except:
                    visible_duplication = 0

                while visible_duplication > self.duplication:
                    rows = (stop_ - start_) // visible_duplication
                    stop_2 = start_ + rows * visible_duplication

                    samples = signal_samples[start_:stop_2].reshape(
                        rows, visible_duplication
                    )

                    try:
                        pos_max = samples.argmax(axis=1)
                        pos_min = samples.argmin(axis=1)
                        break
                    except:
                        try:
                            pos_max = np.nanargmax(samples, axis=1)
                            pos_min = np.nanargmin(samples, axis=1)
                            break
                        except ValueError:
                            visible_duplication -= 1

                if visible_duplication > self.duplication:
                    pos = np.dstack([pos_min, pos_max])[0]
                    pos.sort()
                    # pos = np.sort(pos)

                    offsets = np.arange(rows) * visible_duplication

                    pos = (pos.T + offsets).T.ravel()

                    samples = signal_samples[start_:stop_2][pos]

                    timestamps = sig.timestamps[start_:stop_2][pos]

                    if stop_2 != stop_:
                        samples_ = signal_samples[stop_2:stop_]

                        try:
                            pos_max = samples_.argmax()
                            pos_min = samples_.argmin()
                        except:
                            pos_max = np.nanargmax(samples_)
                            pos_min = np.nanargmin(samples_)

                        pos2 = (
                            [pos_min, pos_max]
                            if pos_min < pos_max
                            else [pos_max, pos_min]
                        )

                        _size = len(pos)

                        samples_ = signal_samples[stop_2:stop_][pos2]
                        timestamps_ = sig.timestamps[stop_2:stop_][pos2]

                        samples = np.concatenate((samples, samples_))
                        timestamps = np.concatenate((timestamps, timestamps_))

                        pos2 = p1, p2 = [min(e + stop_2, dim - 1) for e in pos2]

                        # pos = np.concatenate([pos, pos2])

                        new_pos = np.empty(_size + 2, dtype=pos.dtype)
                        new_pos[:_size] = pos
                        new_pos[_size] = p1
                        new_pos[_size + 1] = p2
                        pos = new_pos

                    sig.plot_samples = samples
                    sig.plot_timestamps = timestamps

                else:
                    start_ = min(max(0, start_ - 2), dim - 1)
                    stop_ = min(stop_ + 2, dim)

                    if start_ == 0 and stop_ == dim:
                        sig.plot_samples = signal_samples
                        sig.plot_timestamps = sig.timestamps

                        pos = None
                    else:
                        sig.plot_samples = signal_samples[start_:stop_]
                        sig.plot_timestamps = sig.timestamps[start_:stop_]

                        pos = np.arange(start_, stop_)

        else:
            pos = None

        return pos

    def trim(self, start=None, stop=None, width=1900, force=False):
        if self._enable:
            self.path = None
            try:
                return self.trim_c(start, stop, width, force)
            except:
                print(format_exc())
                return self.trim_python(start, stop, width, force)

    def value_at_index(self, index):
        if self.mode == "raw":
            kind = self.raw_samples.dtype.kind
        else:
            kind = self.phys_samples.dtype.kind

        size = len(self)

        if index is None or size == 0:
            value = "n.a."
        else:
            if index >= size:
                index = size - 1

            if self.mode == "raw":
                value = self.raw_samples[index]
            else:
                value = self.phys_samples[index]

            if kind == "S":
                try:
                    value = value.decode("utf-8").strip(" \r\n\t\v\0")
                except:
                    value = value.decode("latin-1").strip(" \r\n\t\v\0")

                value = value or "<empty string>"
            elif kind == "f":
                value = float(value)
            else:
                value = int(value)

        return value, kind, self.format

    def value_at_timestamp(self, timestamp, numeric=False):
        if self.mode == "raw":
            kind = self.raw_samples.dtype.kind
            samples = self.raw_samples
        else:
            kind = self.phys_samples.dtype.kind
            samples = self.phys_samples

        if numeric and kind not in "uif":
            samples = self.raw_samples

        if self.samples.size == 0 or timestamp < self.timestamps[0]:
            value = "n.a."
        else:
            if timestamp > self.timestamps[-1]:
                index = -1
            else:
                index = np.searchsorted(self.timestamps, timestamp, side="left")

            value = samples[index]

            if kind == "S":
                try:
                    value = value.decode("utf-8", errors="replace").strip(" \r\n\t\v\0")
                except:
                    value = value.decode("latin-1", errors="replace").strip(
                        " \r\n\t\v\0"
                    )

                value = value or "<empty string>"
            elif kind == "f":
                value = float(value)
            else:
                value = int(value)

        return value, kind, self.format

    @property
    def y_range(self):
        return self._y_range

    @y_range.setter
    def y_range(self, value):
        self.path = None
        self._y_range = value


from .signal_scale import ScaleDialog


class Plot(QtWidgets.QWidget):
    add_channels_request = QtCore.Signal(list)
    close_request = QtCore.Signal()
    clicked = QtCore.Signal()
    cursor_moved_signal = QtCore.Signal(object, float)
    cursor_removed_signal = QtCore.Signal(object)
    edit_channel_request = QtCore.Signal(object, object)
    region_moved_signal = QtCore.Signal(object, list)
    region_removed_signal = QtCore.Signal(object)
    show_properties = QtCore.Signal(list)
    splitter_moved = QtCore.Signal(object, int)
    pattern_group_added = QtCore.Signal(object, object)
    verify_bookmarks = QtCore.Signal(list, object)

    item_double_click_handling = "enable/disable"
    dynamic_columns_width = True
    mouse_mode = "pan"

    def __init__(
        self,
        signals,
        with_dots=False,
        origin=None,
        mdf=None,
        line_interconnect="line",
        hide_missing_channels=False,
        hide_disabled_channels=False,
        x_axis="time",
        allow_cursor=True,
        show_cursor_circle=True,
        show_cursor_horizontal_line=True,
        cursor_line_width=1,
        cursor_color="#ffffff",
        region_values_display_mode="delta",
        owner=None,
        enable_zoom_history=True,
        *args,
        **kwargs,
    ):
        events = kwargs.pop("events", None)
        self.owner = owner
        self.enable_zoom_history = enable_zoom_history
        super().__init__(*args, **kwargs)
        self.closed = False
        self.line_interconnect = line_interconnect
        self.setContentsMargins(0, 0, 0, 0)
        self.pattern = {}
        self.mdf = mdf

        self._settings = QtCore.QSettings()

        self.x_name = "t" if x_axis == "time" else "f"
        self.x_unit = "s" if x_axis == "time" else "Hz"

        self.info_uuid = None

        self._can_switch_mode = True
        self._inhibit_timestamp_signals = False
        self._inhibit_timestamp_signals_timer = QtCore.QTimer()
        self._inhibit_timestamp_signals_timer.setSingleShot(True)
        self._inhibit_timestamp_signals_timer.timeout.connect(
            self._inhibit_timestamp_handler
        )
        self.can_edit_ranges = True

        self.region_values_display_mode = region_values_display_mode

        main_layout = QtWidgets.QVBoxLayout(self)
        main_layout.setSpacing(1)
        main_layout.setContentsMargins(1, 1, 1, 1)

        vbox = QtWidgets.QVBoxLayout()
        vbox.setSpacing(1)
        vbox.setContentsMargins(1, 1, 1, 1)
        widget = QtWidgets.QWidget()
        self.channel_selection = ChannelsTreeWidget(
            hide_missing_channels=hide_missing_channels,
            hide_disabled_channels=hide_disabled_channels,
            parent=self,
            plot=self,
        )

        widget.setLayout(vbox)

        self.focused_mode = False
        self.show_bookmarks = True

        self.splitter = QtWidgets.QSplitter()
        self.splitter.addWidget(widget)
        self.splitter.setOpaqueResize(False)

        self.plot = PlotGraphics(
            with_dots=with_dots,
            line_interconnect=self.line_interconnect,
            parent=self,
            events=events,
            origin=origin,
            mdf=self.mdf,
            x_axis=x_axis,
            allow_cursor=allow_cursor,
            plot_parent=self,
        )
        self.plot.zoom_changed.connect(self.zoom_changed)

        if self.plot.cursor1 is not None:
            self.plot.cursor1.show_circle = show_cursor_circle
            self.plot.cursor1.show_horizontal_line = show_cursor_horizontal_line
            self.plot.cursor1.line_width = cursor_line_width
            self.plot.cursor1.color = cursor_color

            self.lock = self.plot.lock

        self.cursor_info = CursorInfo(
            precision=QtCore.QSettings().value("plot_cursor_precision", 6),
            unit=self.x_unit,
            name=self.x_name,
            plot=self.plot,
        )

        hbox = QtWidgets.QHBoxLayout()
        hbox.setSpacing(3)
        hbox.setContentsMargins(1, 1, 1, 1)

        vbox.addLayout(hbox)

        btn = QtWidgets.QPushButton("Cmd")

        menu = QtWidgets.QMenu()

        icon = QtGui.QIcon()
        icon.addPixmap(QtGui.QPixmap(":/home.png"), QtGui.QIcon.Normal, QtGui.QIcon.Off)
        menu.addAction(
            icon,
            "Home",
            lambda: self.plot.keyPressEvent(
                QtGui.QKeyEvent(
                    QtCore.QEvent.KeyPress,
                    QtCore.Qt.Key_W,
                    QtCore.Qt.NoModifier,
                )
            ),
        )

        icon = QtGui.QIcon()
        icon.addPixmap(QtGui.QPixmap(":/axis.png"), QtGui.QIcon.Normal, QtGui.QIcon.Off)
        menu.addAction(
            icon,
            "Honeywell",
            lambda: self.plot.keyPressEvent(
                QtGui.QKeyEvent(
                    QtCore.QEvent.KeyPress,
                    QtCore.Qt.Key_H,
                    QtCore.Qt.NoModifier,
                )
            ),
        )

        icon = QtGui.QIcon()
        icon.addPixmap(QtGui.QPixmap(":/fit.png"), QtGui.QIcon.Normal, QtGui.QIcon.Off)
        menu.addAction(
            icon,
            "Fit",
            lambda: self.plot.keyPressEvent(
                QtGui.QKeyEvent(
                    QtCore.QEvent.KeyPress,
                    QtCore.Qt.Key_F,
                    QtCore.Qt.NoModifier,
                )
            ),
        )

        icon = QtGui.QIcon()
        icon.addPixmap(
            QtGui.QPixmap(":/stack.png"), QtGui.QIcon.Normal, QtGui.QIcon.Off
        )
        menu.addAction(
            icon,
            "Stack",
            lambda: self.plot.keyPressEvent(
                QtGui.QKeyEvent(
                    QtCore.QEvent.KeyPress,
                    QtCore.Qt.Key_S,
                    QtCore.Qt.NoModifier,
                )
            ),
        )

        icon = QtGui.QIcon()
        icon.addPixmap(
            QtGui.QPixmap(":/increase-font.png"), QtGui.QIcon.Normal, QtGui.QIcon.Off
        )
        menu.addAction(icon, "Increase font", self.increase_font)

        icon = QtGui.QIcon()
        icon.addPixmap(
            QtGui.QPixmap(":/decrease-font.png"), QtGui.QIcon.Normal, QtGui.QIcon.Off
        )
        menu.addAction(icon, "Decrease font", self.decrease_font)

        btn.setMenu(menu)
        hbox.addWidget(btn)
        btn.menu()

        btn = QtWidgets.QPushButton("")
        btn.clicked.connect(
            lambda x: self.plot.keyPressEvent(
                QtGui.QKeyEvent(
                    QtCore.QEvent.KeyPress,
                    QtCore.Qt.Key_I,
                    QtCore.Qt.NoModifier,
                )
            )
        )
        icon = QtGui.QIcon()
        icon.addPixmap(
            QtGui.QPixmap(":/zoom-in.png"), QtGui.QIcon.Normal, QtGui.QIcon.Off
        )
        btn.setIcon(icon)
        btn.setToolTip("Zoom in")
        hbox.addWidget(btn)

        btn = QtWidgets.QPushButton("")
        btn.clicked.connect(
            lambda x: self.plot.keyPressEvent(
                QtGui.QKeyEvent(
                    QtCore.QEvent.KeyPress,
                    QtCore.Qt.Key_O,
                    QtCore.Qt.NoModifier,
                )
            )
        )
        icon = QtGui.QIcon()
        icon.addPixmap(
            QtGui.QPixmap(":/zoom-out.png"), QtGui.QIcon.Normal, QtGui.QIcon.Off
        )
        btn.setIcon(icon)
        btn.setToolTip("Zoom out")
        hbox.addWidget(btn)

        if self.enable_zoom_history:
            self.undo_btn = btn = QtWidgets.QPushButton("")
            btn.clicked.connect(self.undo_zoom)
            icon = QtGui.QIcon()
            icon.addPixmap(
                QtGui.QPixmap(":/undo.png"), QtGui.QIcon.Normal, QtGui.QIcon.Off
            )
            btn.setIcon(icon)
            btn.setToolTip("Undo zoom")
            hbox.addWidget(btn)
            btn.setEnabled(False)

            self.redo_btn = btn = QtWidgets.QPushButton("")
            btn.clicked.connect(self.redo_zoom)
            icon = QtGui.QIcon()
            icon.addPixmap(
                QtGui.QPixmap(":/redo.png"), QtGui.QIcon.Normal, QtGui.QIcon.Off
            )
            btn.setIcon(icon)
            btn.setToolTip("Redo zoom")
            hbox.addWidget(btn)
            btn.setEnabled(False)

        self.lock_btn = btn = QtWidgets.QPushButton("")
        btn.setObjectName("lock_btn")
        btn.clicked.connect(self.set_locked)
        icon = QtGui.QIcon()
        icon.addPixmap(
            QtGui.QPixmap(":/unlocked.png"), QtGui.QIcon.Normal, QtGui.QIcon.Off
        )
        btn.setIcon(icon)
        btn.setToolTip("The Y axis is unlocked. Press to lock")
        hbox.addWidget(btn)

        self.locked = False

        self.hide_axes_btn = btn = QtWidgets.QPushButton("")
        btn.setObjectName("hide_axes_btn")
        self.hide_axes_btn.clicked.connect(self.hide_axes)
        icon = QtGui.QIcon()
        icon.addPixmap(
            QtGui.QPixmap(":/axis_on.png"), QtGui.QIcon.Normal, QtGui.QIcon.Off
        )
        btn.setIcon(icon)
        btn.setToolTip("Hide axis")
        hbox.addWidget(self.hide_axes_btn)

        self.selected_channel_value_btn = btn = QtWidgets.QPushButton("")
        btn.setObjectName("selected_channel_value_btn")
        self.selected_channel_value_btn.clicked.connect(
            self.hide_selected_channel_value
        )
        icon = QtGui.QIcon()
        icon.addPixmap(
            QtGui.QPixmap(":/number_on.png"), QtGui.QIcon.Normal, QtGui.QIcon.Off
        )
        btn.setIcon(icon)
        btn.setToolTip("Hide axis")
        hbox.addWidget(self.selected_channel_value_btn)

        self.focused_mode_btn = btn = QtWidgets.QPushButton("")
        btn.setObjectName("focused_mode_btn")
        self.focused_mode_btn.clicked.connect(self.toggle_focused_mode)
        icon = QtGui.QIcon()
        icon.addPixmap(
            QtGui.QPixmap(":/focus_on.png"), QtGui.QIcon.Normal, QtGui.QIcon.Off
        )
        btn.setIcon(icon)
        btn.setToolTip("Toggle focused mode")
        hbox.addWidget(self.focused_mode_btn)

        self.delta_btn = btn = QtWidgets.QPushButton("")
        btn.setObjectName("delta_btn")
        self.delta_btn.clicked.connect(self.toggle_region_values_display_mode)
        icon = QtGui.QIcon()
        icon.addPixmap(
            QtGui.QPixmap(":/delta_on.png"), QtGui.QIcon.Normal, QtGui.QIcon.Off
        )
        btn.setIcon(icon)
        btn.setToolTip("Toggle region values display mode")
        hbox.addWidget(self.delta_btn)

        self.bookmark_btn = btn = QtWidgets.QPushButton("")
        btn.setObjectName("bookmark_btn")
        btn.clicked.connect(self.toggle_bookmarks)
        icon = QtGui.QIcon()
        icon.addPixmap(
            QtGui.QPixmap(":/bookmark_on.png"), QtGui.QIcon.Normal, QtGui.QIcon.Off
        )
        btn.setIcon(icon)
        btn.setToolTip("Toggle bookmarks")
        hbox.addWidget(btn)

        hbox.addStretch()

        self.selected_channel_value = QtWidgets.QLabel("")
        self.selected_channel_value.setAlignment(
            QtCore.Qt.AlignRight | QtCore.Qt.AlignVCenter
        )
        self.selected_channel_value.setAutoFillBackground(True)
        font = self.selected_channel_value.font()
        font.setBold(True)
        font.setPointSize(24)
        self.selected_channel_value.setFont(font)

        vbox.addWidget(self.selected_channel_value)

        vbox.addWidget(self.channel_selection)
        vbox.addWidget(self.cursor_info)

        self.range_proxy = pg.SignalProxy(
            self.plot.range_modified, rateLimit=16, slot=self.range_modified
        )
        # self.plot.range_modified.connect(self.range_modified)
        self.plot.range_removed.connect(self.range_removed)
        self.plot.range_modified_finished.connect(self.range_modified_finished)
        self.plot.cursor_removed.connect(self.cursor_removed)
        self.plot.current_uuid_changed.connect(self.current_uuid_changed)

        self.cursor_proxy = pg.SignalProxy(
            self.plot.cursor_moved, rateLimit=16, slot=self.cursor_moved
        )
        # self.plot.cursor_moved.connect(self.cursor_moved)
        self.plot.cursor_move_finished.connect(self.cursor_move_finished)
        self.plot.xrange_changed.connect(self.xrange_changed)
        self.plot.computation_channel_inserted.connect(
            self.computation_channel_inserted
        )
        self.plot.curve_clicked.connect(self.curve_clicked)
        self._visible_entries = set()
        self.visible_entries_modified = False
        self.lock = Lock()
        self._visible_items = {}
        self._item_cache = {}

        self._prev_region = None

        self.splitter.addWidget(self.plot)

        self.info = ChannelStats(
            self.x_unit,
            precision=self._settings.value("stats_float_precision", 6, type=int),
        )
        self.info.hide()
        self.info.precision_modified.connect(self.info_precision_modified)
        self.splitter.addWidget(self.info)

        self.splitter.setStretchFactor(0, 0)
        self.splitter.setStretchFactor(1, 1)
        self.splitter.setStretchFactor(2, 0)

        self.plot.add_channels_request.connect(self.add_channels_request)
        self.plot.edit_channel_request.connect(self.edit_channel_request)
        self.setAcceptDrops(True)

        main_layout.addWidget(self.splitter)

        self.show()
        size = sum(self.splitter.sizes())
        self.splitter.setSizes([600, max(size - 600, 1)])

        nameColumnWidth = 5 * self.font().pointSize()
        if signals:
            nameColumnWidth = max([len(signal.name) + 10 for signal in signals])

        unitColumnWidth = 3 * self.font().pointSize()
        if signals:
            unitColumnWidth = max([len(signal.unit) + 10 for signal in signals])

        self.channel_selection.setColumnWidth(
            self.channel_selection.NameColumn, nameColumnWidth
        )
        self.channel_selection.setColumnWidth(self.channel_selection.ValueColumn, 83)
        self.channel_selection.setColumnWidth(
            self.channel_selection.UnitColumn, unitColumnWidth
        )
        self.channel_selection.setColumnWidth(
            self.channel_selection.CommonAxisColumn, 35
        )
        self.channel_selection.setColumnWidth(
            self.channel_selection.IndividualAxisColumn, 35
        )
        self.hide()

        if signals:
            self.add_new_channels(signals)

        self.channel_selection.color_changed.connect(self.plot.set_color)
        self.channel_selection.unit_changed.connect(self.plot.set_unit)
        self.channel_selection.name_changed.connect(self.plot.set_name)
        self.channel_selection.conversion_changed.connect(self.set_conversion)

        self.channel_selection.itemsDeleted.connect(self.channel_selection_reduced)
        self.channel_selection.group_activation_changed.connect(self.plot.update)
        self.channel_selection.currentItemChanged.connect(
            self.channel_selection_row_changed
        )
        self.channel_selection.itemSelectionChanged.connect(
            self.channel_selection_changed
        )
        self.channel_selection.add_channels_request.connect(self.add_channels_request)
        self.channel_selection.set_time_offset.connect(self.plot.set_time_offset)
        self.channel_selection.show_properties.connect(self._show_properties)
        self.channel_selection.insert_computation.connect(self.plot.insert_computation)
        self.channel_selection.edit_computation.connect(self.plot.edit_computation)
        self.channel_selection.itemClicked.connect(self.flash_curve)

        self.channel_selection.model().dataChanged.connect(
            self.channel_selection_item_changed
        )

        self.channel_selection.visible_items_changed.connect(
            self._update_visibile_entries
        )

        self.channel_selection.pattern_group_added.connect(self.pattern_group_added_req)
        self.channel_selection.double_click.connect(
            self.channel_selection_item_double_clicked
        )

        self.channel_selection.compute_fft_request.connect(self.compute_fft)
        self.channel_selection.itemExpanded.connect(self.update_current_values)
        self.channel_selection.verticalScrollBar().valueChanged.connect(
            self.update_current_values
        )

        self.keyboard_events = (
            set(
                [
                    QtCore.QKeyCombination(
                        QtCore.Qt.NoModifier,
                        QtCore.Qt.Key_M,
                    ).toCombined(),
                    QtCore.QKeyCombination(
                        QtCore.Qt.NoModifier,
                        QtCore.Qt.Key_C,
                    ).toCombined(),
                    QtCore.QKeyCombination(
                        QtCore.Qt.ControlModifier,
                        QtCore.Qt.Key_C,
                    ).toCombined(),
                    QtCore.QKeyCombination(
                        QtCore.Qt.ControlModifier,
                        QtCore.Qt.Key_B,
                    ).toCombined(),
                    QtCore.QKeyCombination(
                        QtCore.Qt.ControlModifier,
                        QtCore.Qt.Key_H,
                    ).toCombined(),
                    QtCore.QKeyCombination(
                        QtCore.Qt.ControlModifier,
                        QtCore.Qt.Key_P,
                    ).toCombined(),
                    QtCore.QKeyCombination(
                        QtCore.Qt.ControlModifier,
                        QtCore.Qt.Key_T,
                    ).toCombined(),
                    QtCore.QKeyCombination(
                        QtCore.Qt.ControlModifier,
                        QtCore.Qt.Key_G,
                    ).toCombined(),
                    QtCore.QKeyCombination(
                        QtCore.Qt.NoModifier,
                        QtCore.Qt.Key_2,
                    ).toCombined(),
                    QtCore.QKeyCombination(
                        QtCore.Qt.NoModifier,
                        QtCore.Qt.Key_BracketLeft,
                    ).toCombined(),
                    QtCore.QKeyCombination(
                        QtCore.Qt.NoModifier,
                        QtCore.Qt.Key_BracketRight,
                    ).toCombined(),
                    QtCore.QKeyCombination(
                        QtCore.Qt.NoModifier,
                        QtCore.Qt.Key_Backspace,
                    ).toCombined(),
                    QtCore.QKeyCombination(
                        QtCore.Qt.ShiftModifier,
                        QtCore.Qt.Key_Backspace,
                    ).toCombined(),
                    QtCore.QKeyCombination(
                        QtCore.Qt.ShiftModifier,
                        QtCore.Qt.Key_W,
                    ).toCombined(),
                ]
            )
            | self.plot.keyboard_events
        )

        self.splitter.splitterMoved.connect(self.set_splitter)

        self.hide_selected_channel_value(
            hide=self._settings.value(
                "plot_hide_selected_channel_value", False, type=bool
            )
        )
        self.toggle_focused_mode(
            focused=self._settings.value("plot_focused_mode", False, type=bool)
        )
        self.toggle_region_values_display_mode(
            mode=self._settings.value("plot_region_values_display_mode", "value")
        )

        self.toggle_bookmarks(
            hide=not self._settings.value("plot_bookmarks", False, type=bool)
        )
        self.hide_axes(hide=self._settings.value("plot_hide_axes", False, type=bool))
        self.set_locked(locked=self._settings.value("plot_locked", False, type=bool))

        self.zoom_history = []
        self.zoom_history_index = -1
        self.update_zoom = False

        self.show()

    def add_new_channels(self, channels, mime_data=None, destination=None, update=True):
        initial = self.channel_selection.topLevelItemCount() == 0

        def add_new_items(tree, root, items, items_pool):
            children = []
            groups = []

            for info in items:
                pattern = info.get("pattern", None)
                uuid = info["uuid"]
                name = info["name"]
                origin_uuid = info.get("origin_uuid", "000000000000")

                ranges = copy_ranges(info["ranges"])
                for range_info in ranges:
                    range_info["font_color"] = fn.mkColor(range_info["font_color"])
                    range_info["background_color"] = fn.mkColor(
                        range_info["background_color"]
                    )

                if info.get("type", "channel") == "group":
                    item = ChannelsTreeItem(
                        ChannelsTreeItem.Group,
                        name=name,
                        pattern=pattern,
                        uuid=uuid,
                        origin_uuid=origin_uuid,
                    )
                    children.append(item)
                    item.set_ranges(ranges)

                    groups.extend(
                        add_new_items(tree, item, info["channels"], items_pool)
                    )
                    groups.append((item, info))

                else:
                    if uuid in items_pool:
                        item = items_pool[uuid]
                        children.append(item)

                        del items_pool[uuid]

            if root is None:
                root = self.channel_selection.invisibleRootItem()
                root.addChildren(children)
            else:
                if root.type() == ChannelsTreeItem.Group:
                    root.addChildren(children)
                else:
                    parent = root.parent() or self.channel_selection.invisibleRootItem()
                    index = parent.indexOfChild(root)
                    parent.insertChildren(index, children)

            return groups

        self.plot._can_paint = False

        descriptions = get_descriptions_by_uuid(mime_data)

        invalid = []

        can_trim = True
        for channel in channels.values():
            diff = np.diff(channel.timestamps)
            invalid_indexes = np.argwhere(diff <= 0).ravel()
            if len(invalid_indexes):
                invalid_indexes = invalid_indexes[:10] + 1
                idx = invalid_indexes[0]
                ts = channel.timestamps[idx - 1 : idx + 2]
                invalid.append(
                    f"{channel.name} @ index {invalid_indexes[:10] - 1} with first time stamp error: {ts}"
                )
                if len(np.argwhere(diff < 0).ravel()):
                    can_trim = False

        if invalid:
            errors = "\n".join(invalid)
            try:
                mdi_title = self.parent().windowTitle()
                title = f"plot <{mdi_title}>"
            except:
                title = "plot window"

            QtWidgets.QMessageBox.warning(
                self,
                f"Channels with corrupted time stamps added to {title}",
                f"The following channels do not have monotonous increasing time stamps:\n{errors}",
            )
            self.plot._can_trim = can_trim or True  # allow it for now

        valid = {}
        invalid = []
        for uuid, channel in channels.items():
            if len(channel):
                samples = channel.samples
                if samples.dtype.kind not in "SUV" and np.all(np.isnan(samples)):
                    invalid.append(channel.name)
                elif channel.conversion:
                    samples = channel.physical().samples
                    if samples.dtype.kind not in "SUV" and np.all(np.isnan(samples)):
                        invalid.append(channel.name)
                    else:
                        valid[uuid] = channel
                else:
                    valid[uuid] = channel
            else:
                valid[uuid] = channel

        if invalid:
            QtWidgets.QMessageBox.warning(
                self,
                "All NaN channels will not be plotted:",
                f"The following channels have all NaN samples and will not be plotted:\n{', '.join(invalid)}",
            )

        channels = valid

        channels = self.plot.add_new_channels(channels, descriptions=descriptions)

        enforce_y_axis = False
        iterator = QtWidgets.QTreeWidgetItemIterator(self.channel_selection)
        while True:
            item = iterator.value()
            if item is None:
                break

            if item.type() == item.Channel:
                if item.checkState(item.CommonAxisColumn) == QtCore.Qt.Unchecked:
                    enforce_y_axis = False
                    break
                else:
                    enforce_y_axis = True

            iterator += 1

        children = []

        if self._settings.value("current_theme") == "Dark":
            background_color = QtGui.QColor(0, 0, 0)
        else:
            background_color = QtGui.QColor(255, 255, 255)

        new_items = {}

        items_map = {}
        for sig_uuid, sig in channels.items():
            description = descriptions.get(sig_uuid, {})

            if description:
                sig.format = description.get("format", "phys")
            sig.mode = description.get("mode", "phys")

            if "comment" in description:
                sig.comment = description["comment"] or ""
                sig.flags |= Signal.Flags.user_defined_comment

            item = ChannelsTreeItem(
                ChannelsTreeItem.Channel,
                signal=sig,
                check=QtCore.Qt.Checked if sig.enable else QtCore.Qt.Unchecked,
                background_color=background_color,
            )

            if len(sig):
                value, kind, fmt = sig.value_at_timestamp(sig.timestamps[0])
                item.kind = kind
                item._value = "n.a."
                item.set_value(value, force=True, update=True)

            if mime_data is None:
                children.append(item)
            else:
                new_items[sig_uuid] = item
            items_map[sig_uuid] = item

            try:
                item.set_ranges(
                    [
                        {
                            "font_color": range["color"],
                            "background_color": range["color"],
                            "op1": "<=",
                            "op2": "<=",
                            "value1": float(range["start"]),
                            "value2": float(range["stop"]),
                        }
                        for range in description["ranges"]
                    ]
                )
            except KeyError:
                item.set_ranges(copy_ranges(description.get("ranges", [])))

            for range in item.ranges:
                range["font_color"] = fn.mkColor(range["font_color"])
                range["background_color"] = fn.mkColor(range["background_color"])

            self.info_uuid = sig_uuid

        if mime_data:
            destination = destination or self.channel_selection.drop_target

            groups = add_new_items(
                self.channel_selection,
                destination,
                mime_data,
                new_items,
            )

            if groups:
                self.channel_selection.blockSignals(True)

                for item, info in groups:
                    item.setExpanded(info.get("expanded", False))
                    if item.pattern:
                        item.setCheckState(
                            item.NameColumn,
                            QtCore.Qt.Checked
                            if info["enabled"]
                            else QtCore.Qt.Unchecked,
                        )
                    else:
                        if not item.childCount():
                            item.setCheckState(
                                item.NameColumn,
                                QtCore.Qt.Checked
                                if info["enabled"]
                                else QtCore.Qt.Unchecked,
                            )

                self.channel_selection.blockSignals(False)
                self.channel_selection.refresh()

            # still have simple signals to add
            if new_items:
                self.channel_selection.addTopLevelItems(list(new_items.values()))

        elif children:
            destination = destination or self.channel_selection.drop_target

            if destination is None:
                self.channel_selection.addTopLevelItems(children)
            else:
                if destination.type() == ChannelsTreeItem.Group:
                    destination.addChildren(children)
                else:
                    parent = (
                        destination.parent()
                        or self.channel_selection.invisibleRootItem()
                    )
                    index = parent.indexOfChild(destination)
                    parent.insertChildren(index, children)

        for sig_uuid, sig in channels.items():
            description = descriptions.get(sig_uuid, {})
            item = items_map[sig_uuid]
            if description:
                individual_axis = description.get("individual_axis", False)
                if individual_axis:
                    item.setCheckState(item.IndividualAxisColumn, QtCore.Qt.Checked)

                    _, idx = self.plot.signal_by_uuid(sig_uuid)
                    axis = self.plot.get_axis(idx)
                    if isinstance(axis, FormatedAxis):
                        axis.setWidth(description["individual_axis_width"])

                if description.get("common_axis", False):
                    item.setCheckState(item.CommonAxisColumn, QtCore.Qt.Checked)

                item.precision = description.get("precision", 3)

                if description.get("conversion", None):
                    conversion = from_dict(description["conversion"])
                    item.signal.flags |= Signal.Flags.user_defined_conversion
                    item.set_conversion(conversion)

            if enforce_y_axis:
                item.setCheckState(item.CommonAxisColumn, QtCore.Qt.Checked)

        if update:
            self.channel_selection.update_channel_groups_count()
            self.channel_selection.refresh()

        self.adjust_splitter(initial=initial)

        self.current_uuid_changed(self.plot.current_uuid)
        self.plot._can_paint = True
        self.plot.update()

    def adjust_splitter(self, initial=False):
        size = sum(self.splitter.sizes())

        if Plot.dynamic_columns_width or initial:
            self.channel_selection.resizeColumnToContents(
                self.channel_selection.NameColumn
            )
            self.channel_selection.resizeColumnToContents(
                self.channel_selection.UnitColumn
            )

        width = sum(
            self.channel_selection.columnWidth(col)
            for col in range(self.channel_selection.columnCount())
        )

        if width > self.splitter.sizes()[0]:
            if size - width >= 300:
                self.splitter.setSizes([width, size - width, 0])
            else:
                if size >= 350:
                    self.splitter.setSizes([size - 300, 300, 0])
                elif size >= 100:
                    self.splitter.setSizes([50, size - 50, 0])
        else:
            self.splitter.setSizes([width, size - width, 0])

    def channel_group_item_to_config(self, item):
        widget = item
        pattern = widget.pattern
        if pattern:
            pattern = dict(pattern)
            ranges = copy_ranges(pattern["ranges"])

            for range_info in ranges:
                range_info["font_color"] = range_info["font_color"].name()
                range_info["background_color"] = range_info["background_color"].name()

            pattern["ranges"] = ranges

        ranges = copy_ranges(widget.ranges)

        for range_info in ranges:
            range_info["font_color"] = range_info["font_color"].name()
            range_info["background_color"] = range_info["background_color"].name()

        channel_group = {
            "type": "group",
            "name": widget.name,
            "enabled": item.checkState(item.NameColumn) == QtCore.Qt.Checked,
            "pattern": pattern,
            "ranges": ranges,
            "origin_uuid": item.origin_uuid,
            "expanded": item.isExpanded(),
            "disabled": item.isDisabled(),
        }

        return channel_group

    def channel_item_to_config(self, item):
        widget = item

        channel = {"type": "channel"}

        sig, idx = self.plot.signal_by_uuid(widget.uuid)

        channel["name"] = sig.name
        channel["unit"] = sig.unit
        channel["flags"] = int(sig.flags)
        channel["enabled"] = item.checkState(item.NameColumn) == QtCore.Qt.Checked

        if item.checkState(item.IndividualAxisColumn) == QtCore.Qt.Checked:
            channel["individual_axis"] = True
            channel["individual_axis_width"] = self.plot.get_axis(idx).width()
        else:
            channel["individual_axis"] = False

        channel["common_axis"] = (
            item.checkState(item.CommonAxisColumn) == QtCore.Qt.Checked
        )
        channel["color"] = sig.color.name()
        channel["computed"] = bool(sig.flags & Signal.Flags.computed)
        channel["ranges"] = copy_ranges(widget.ranges)

        for range_info in channel["ranges"]:
            range_info["background_color"] = range_info["background_color"].name()
            range_info["font_color"] = range_info["font_color"].name()

        channel["precision"] = widget.precision
        channel["fmt"] = widget.fmt
        channel["format"] = widget.format
        channel["mode"] = widget.mode
        if sig.flags & Signal.Flags.computed:
            channel["computation"] = sig.computation

        if sig.flags & Signal.Flags.user_defined_comment:
            channel["comment"] = sig.comment

        if sig.flags & Signal.Flags.user_defined_unit:
            channel["unit"] = sig.unit

        channel["y_range"] = [float(e) for e in sig.y_range]
        channel["origin_uuid"] = str(sig.origin_uuid)

        if sig.flags & Signal.Flags.user_defined_conversion:
            channel["conversion"] = to_dict(sig.conversion)

        return channel

    def channel_selection_changed(self, update=False):
        if self.focused_mode:
            for signal in self.plot.signals:
                signal.enable = False
            for item in self.channel_selection.selectedItems():
                if item.type() == item.Channel:
                    item.signal.enable = True
            self.plot.update()
        else:
            if update:
                for signal in self.plot.signals:
                    signal.enable = False

                iterator = QtWidgets.QTreeWidgetItemIterator(self.channel_selection)
                while True:
                    item = iterator.value()
                    if item is None:
                        break

                    if (
                        item.type() == item.Channel
                        and item.checkState(item.NameColumn) == QtCore.Qt.Checked
                        and not item.isDisabled()
                    ):
                        item.signal.enable = True

                    iterator += 1

                self.plot.update()

    def channel_selection_item_changed(self, top_left, bottom_right, roles):
        item = self.channel_selection.itemFromIndex(top_left)

        if item.uuid == self.info_uuid:
            palette = self.selected_channel_value.palette()

            brush = QtGui.QBrush(item.foreground(item.NameColumn))
            brush.setStyle(QtCore.Qt.SolidPattern)
            palette.setBrush(QtGui.QPalette.Active, QtGui.QPalette.WindowText, brush)
            palette.setBrush(QtGui.QPalette.Inactive, QtGui.QPalette.WindowText, brush)

            brush = QtGui.QBrush(item.background(item.NameColumn))
            brush.setStyle(QtCore.Qt.SolidPattern)
            palette.setBrush(QtGui.QPalette.Active, QtGui.QPalette.Window, brush)

            self.selected_channel_value.setPalette(palette)

            value = item.text(item.ValueColumn)
            unit = item.unit

            metrics = QtGui.QFontMetrics(self.selected_channel_value.font())
            elided = metrics.elidedText(
                f"{value} {unit}",
                QtCore.Qt.ElideRight,
                self.selected_channel_value.width() - 10,
            )

            self.selected_channel_value.setText(elided)  # (f"{value} {unit}")

        if QtCore.Qt.CheckStateRole not in roles:
            return

        if item.type() != item.Channel or item.isDisabled():
            return

        column = top_left.column()

        if column == item.NameColumn:
            enabled = item.checkState(column) == QtCore.Qt.Checked
            if enabled != item.signal.enable:
                item.signal.enable = enabled
                self.plot.set_signal_enable(item.uuid, item.checkState(column))

        elif column == item.CommonAxisColumn:
            if not self.locked:
                enabled = item.checkState(column) == QtCore.Qt.Checked
                if enabled != item.signal.y_link:
                    item.signal.y_link = enabled
                    self.plot.set_common_axis(item.uuid, enabled)

        elif column == item.IndividualAxisColumn:
            enabled = item.checkState(column) == QtCore.Qt.Checked
            if enabled != item.signal.individual_axis:
                self.plot.set_individual_axis(item.uuid, enabled)

    def channel_selection_item_double_clicked(self, item, button):
        if item is None:
            return

        elif item.type() != item.Info:
            if item.type() == item.Channel:
                if not item.isDisabled():
                    if item.checkState(item.NameColumn) == QtCore.Qt.Checked:
                        item.setCheckState(item.NameColumn, QtCore.Qt.Unchecked)
                    else:
                        item.setCheckState(item.NameColumn, QtCore.Qt.Checked)
            elif item.type() == item.Group:
                if (
                    (
                        Plot.item_double_click_handling == "enable/disable"
                        and button == QtCore.Qt.MouseButton.LeftButton
                    )
                    or Plot.item_double_click_handling == "expand/collapse"
                    and button == QtCore.Qt.MouseButton.RightButton
                ):
                    if self.channel_selection.expandsOnDoubleClick():
                        self.channel_selection.setExpandsOnDoubleClick(False)
                    if item.isDisabled():
                        item.set_disabled(False)
                        item.setIcon(item.NameColumn, QtGui.QIcon(":/open.png"))
                    else:
                        item.set_disabled(True)
                        item.setIcon(item.NameColumn, QtGui.QIcon(":/erase.png"))
                    self.plot.update()
                else:
                    item.setExpanded(not item.isExpanded())

    def channel_selection_reduced(self, deleted):
        self.plot.delete_channels(deleted)

        if self.info_uuid in deleted:
            self.info_uuid = None
            self.info.hide()

        count = 0
        iterator = QtWidgets.QTreeWidgetItemIterator(self.channel_selection)
        while iterator.value():
            count += 1
            iterator += 1

        if not count:
            self.info_uuid = None
            self.selected_channel_value.setText("")
            self.close_request.emit()

    def channel_selection_row_changed(self, current, previous):
        if not self.closed:
            if current and current.type() == ChannelsTreeItem.Channel:
                item = current
                uuid = item.uuid
                self.info_uuid = uuid

                self.plot.set_current_uuid(self.info_uuid)

                if self.info.isVisible():
                    stats = self.plot.get_stats(self.info_uuid)
                    self.info.set_stats(stats)

                if len(self.channel_selection.selectedItems()) == 1:
                    self.flash_curve(current, 0)

    def clear(self):
        event = QtGui.QKeyEvent(
            QtCore.QEvent.KeyPress, QtCore.Qt.Key_A, QtCore.Qt.ControlModifier
        )
        self.channel_selection.keyPressEvent(event)
        event = QtGui.QKeyEvent(
            QtCore.QEvent.KeyPress, QtCore.Qt.Key_Delete, QtCore.Qt.NoModifier
        )
        self.channel_selection.keyPressEvent(event)

    def close(self):
        self.closed = True

        self.channel_selection.blockSignals(True)
        self.plot.blockSignals(True)
        self.plot._can_paint_global = False
        self.owner = None

        tree = self.channel_selection
        tree.plot = None
        iterator = QtWidgets.QTreeWidgetItemIterator(tree)
        while True:
            item = iterator.value()
            if item is None:
                break

            item.signal = None

            iterator += 1

        tree.clear()
        self._visible_items.clear()

        for sig in self.plot.signals:
            sig.enable = False
            del sig.plot_samples
            del sig.timestamps
            del sig.plot_timestamps
            del sig.samples
            del sig.phys_samples
            del sig.raw_samples
            sig._raw_samples = None
            sig._phys_samples = None
            sig._timestamps = None
        self.plot.signals.clear()
        self.plot._uuid_map.clear()
        self.plot._timebase_db.clear()
        self.plot.axes = None
        self.plot.plot_parent = None

        bookmarks = self.plot.bookmarks
        self.plot.bookmarks = []

        self.verify_bookmarks.emit(bookmarks, self)

        super().close()

    def computation_channel_inserted(self, sig):
        sig.enable = True

        if self.channel_selection.selectedItems():
            item = self.channel_selection.selectedItems()[0]
            item_below = self.channel_selection.itemBelow(item)
            if item_below is None or item_below.parent() != item.parent():
                destination = item.parent()
            else:
                destination = item_below
        else:
            destination = None

        self.add_new_channels({sig.name: sig}, destination=destination)

        self.info_uuid = sig.uuid

        self.plot.set_current_uuid(self.info_uuid, True)

    def compute_fft(self, uuid):
        signal, index = self.plot.signal_by_uuid(uuid)
        try:
            window = FFTWindow(PlotSignal(signal), parent=self)
            window.show()
        except:
            pass

    def current_uuid_changed(self, uuid):
        self.info_uuid = uuid

        if uuid:
            palette = self.selected_channel_value.palette()
            sig, idx = self.plot.signal_by_uuid(uuid)
            brush = QtGui.QBrush(sig.color)
            brush.setStyle(QtCore.Qt.SolidPattern)
            palette.setBrush(QtGui.QPalette.Active, QtGui.QPalette.WindowText, brush)
            palette.setBrush(QtGui.QPalette.Inactive, QtGui.QPalette.WindowText, brush)
            self.selected_channel_value.setPalette(palette)

            item = self.item_by_uuid(uuid)
            if item is not None:
                value = item.text(item.ValueColumn)
                unit = item.unit
                metrics = QtGui.QFontMetrics(self.selected_channel_value.font())
                elided = metrics.elidedText(
                    f"{value} {unit}",
                    QtCore.Qt.ElideRight,
                    self.selected_channel_value.width() - 10,
                )

                self.selected_channel_value.setText(elided)
        else:
            self.selected_channel_value.setText("")

    def cursor_moved(self, cursor=None):
        if self.plot.cursor1 is None:
            return

        position = self.plot.cursor1.value()

        if not self.plot.region:
            self.cursor_info.update_value()

            for item in self._visible_items.values():
                if item.type() == item.Channel:
                    signal, idx = self.plot.signal_by_uuid(item.uuid)
                    index = self.plot.get_timestamp_index(position, signal.timestamps)

                    value, kind, fmt = signal.value_at_index(index)

                    item.set_prefix()
                    item.kind = kind
                    item.set_fmt(fmt)

                    item.set_value(value, update=True)

                    if item.uuid == self.info_uuid:
                        value = item.text(item.ValueColumn)
                        unit = item.unit
                        metrics = QtGui.QFontMetrics(self.selected_channel_value.font())
                        elided = metrics.elidedText(
                            f"{value} {unit}",
                            QtCore.Qt.ElideRight,
                            self.selected_channel_value.width() - 10,
                        )

                        self.selected_channel_value.setText(
                            elided
                        )  # (f"{value} {unit}")

        if self.info.isVisible():
            stats = self.plot.get_stats(self.info_uuid)
            self.info.set_stats(stats)

        if not self._inhibit_timestamp_signals:
            self.cursor_moved_signal.emit(self, position)

    def cursor_move_finished(self, cursor=None):
        x = self.plot.get_current_timebase()
        if x.size:
            dim = len(x)
            position = self.plot.cursor1.value()

            right = np.searchsorted(x, position, side="right")
            if right == 0:
                next_pos = x[0]
            elif right == dim:
                next_pos = x[-1]
            else:
                if position - x[right - 1] < x[right] - position:
                    next_pos = x[right - 1]
                else:
                    next_pos = x[right]
            self.plot.cursor1.setPos(next_pos)

    def cursor_removed(self):
        iterator = QtWidgets.QTreeWidgetItemIterator(self.channel_selection)
        while True:
            item = iterator.value()
            if item is None:
                break

            if item.type() == item.Channel and not self.plot.region:
                self.cursor_info.update_value()
                item.set_prefix()
                item.set_value("")

            iterator += 1

        if self.info.isVisible():
            stats = self.plot.get_stats(self.info_uuid)
            self.info.set_stats(stats)

        self.cursor_removed_signal.emit(self)

    def curve_clicked(self, uuid):
        iterator = QtWidgets.QTreeWidgetItemIterator(self.channel_selection)
        while True:
            item = iterator.value()
            if item is None:
                break

            if item.type() == item.Channel and item.uuid == uuid:
                self.channel_selection.clearSelection()
                self.channel_selection.setCurrentItem(item)
                break

            iterator += 1

    def decrease_font(self):
        font = self.font()
        size = font.pointSize()
        pos = bisect.bisect_left(FONT_SIZE, size) - 1
        if pos < 0:
            pos = 0
        new_size = FONT_SIZE[pos]

        self.set_font_size(new_size)

    def dragEnterEvent(self, e):
        if e.mimeData().hasFormat("application/octet-stream-asammdf"):
            e.accept()
        super().dragEnterEvent(e)

    def dropEvent(self, e):
        if e.source() is self.channel_selection:
            super().dropEvent(e)
        else:
            data = e.mimeData()
            if data.hasFormat("application/octet-stream-asammdf"):
                names = extract_mime_names(data)
                self.add_channels_request.emit(names)
            else:
                super().dropEvent(e)

    def flash_curve(self, item, column):
        self.plot.flash_current_signal = 6
        self.plot.update()

    def hide_axes(self, event=None, hide=None):
        if hide is None:
            hide = not self.hide_axes_btn.isFlat()
            self._settings.setValue("plot_hide_axes", hide)

        if hide:
            self.plot.y_axis.hide()
            self.plot.x_axis.hide()
            self.hide_axes_btn.setFlat(True)
            self.hide_axes_btn.setToolTip("Show axes")
        else:
            self.plot.y_axis.show()
            self.plot.x_axis.show()
            self.hide_axes_btn.setFlat(False)
            self.hide_axes_btn.setToolTip("Hide axes")

        if hide:
            png = ":/axis.png"
        else:
            png = ":/axis_on.png"
        icon = QtGui.QIcon()
        icon.addPixmap(QtGui.QPixmap(png), QtGui.QIcon.Normal, QtGui.QIcon.Off)
        self.hide_axes_btn.setIcon(icon)

    def hide_selected_channel_value(self, event=None, hide=None):
        if hide is None:
            hide = not self.selected_channel_value_btn.isFlat()
            self._settings.setValue("plot_hide_selected_channel_value", hide)

        if hide:
            self.selected_channel_value.hide()
            self.selected_channel_value_btn.setFlat(True)
            self.selected_channel_value_btn.setToolTip(
                "Show selected channel value panel"
            )
        else:
            self.selected_channel_value.show()
            self.selected_channel_value_btn.setFlat(False)
            self.selected_channel_value_btn.setToolTip(
                "Hide selected channel value panel"
            )

        if hide:
            png = ":/number.png"
        else:
            png = ":/number_on.png"
        icon = QtGui.QIcon()
        icon.addPixmap(QtGui.QPixmap(png), QtGui.QIcon.Normal, QtGui.QIcon.Off)
        self.selected_channel_value_btn.setIcon(icon)

    def increase_font(self):
        font = self.font()
        size = font.pointSize()
        pos = bisect.bisect_right(FONT_SIZE, size)
        if pos == len(FONT_SIZE):
            pos -= 1
        new_size = FONT_SIZE[pos]

        self.set_font_size(new_size)

    def info_precision_modified(self):
        if not self.closed:
            if self.info_uuid is not None:
                stats = self.plot.get_stats(self.info_uuid)
                self.info.set_stats(stats)

    def _inhibit_timestamp_handler(self):
        self._inhibit_timestamp_signals = False

    def item_by_uuid(self, uuid):
        return self._item_cache.get(uuid, None)

    def keyPressEvent(self, event):
        key = event.key()
        modifiers = event.modifiers()

        if key == QtCore.Qt.Key_M and modifiers == QtCore.Qt.NoModifier:
            ch_size, plt_size, info_size = self.splitter.sizes()

            if self.info.isVisible():
                self.info.hide()
                self.splitter.setSizes((ch_size, plt_size + info_size, 0))

            else:
                self.info.show()
                self.splitter.setSizes(
                    (
                        ch_size,
                        int(0.8 * (plt_size + info_size)),
                        int(0.2 * (plt_size + info_size)),
                    )
                )

                stats = self.plot.get_stats(self.info_uuid)
                self.info.set_stats(stats)

        elif key == QtCore.Qt.Key_2 and modifiers == QtCore.Qt.NoModifier:
            self.focused_mode = not self.focused_mode
            if self.focused_mode:
                self.focused_mode_btn.setFlat(False)
            else:
                self.focused_mode_btn.setFlat(True)
            self.channel_selection_changed(update=True)

        elif (
            key in (QtCore.Qt.Key_B, QtCore.Qt.Key_H, QtCore.Qt.Key_P, QtCore.Qt.Key_T)
            and modifiers == QtCore.Qt.ControlModifier
        ):
            selected_items = self.channel_selection.selectedItems() or [
                self.channel_selection.topLevelItem(i)
                for i in range(self.channel_selection.topLevelItemCount())
            ]

            if key == QtCore.Qt.Key_B:
                fmt = "bin"
            elif key == QtCore.Qt.Key_H:
                fmt = "hex"
            elif key == QtCore.Qt.Key_P:
                fmt = "phys"
            else:
                fmt = "ascii"

            for item in selected_items:
                item_type = item.type()
                if item_type == item.Info:
                    continue

                elif item_type == item.Channel:
                    signal, idx = self.plot.signal_by_uuid(item.uuid)

                    if signal.plot_samples.dtype.kind in "ui":
                        signal.format = fmt

                        value, kind, fmt = signal.value_at_timestamp(0)

                        widget = self.item_by_uuid(signal.uuid)
                        widget.kind = kind
                        widget.set_fmt(fmt)
                        widget.set_value(update=True)

                        if self.plot.current_uuid == signal.uuid:
                            self.plot.y_axis.format = fmt
                            self.plot.y_axis.picture = None
                            self.plot.y_axis.update()

                        axis = self.plot.get_axis(idx)
                        if isinstance(axis, FormatedAxis):
                            axis.format = fmt
                            axis.picture = None
                            axis.update()

                elif item_type == item.Group:
                    for i in range(item.childCount()):
                        selected_items.append(item.child(i))

                    if item.pattern:
                        item.pattern["integer_format"] = fmt

            if self.info.isVisible():
                stats = self.plot.get_stats(self.info_uuid)
                self.info.set_stats(stats)

            self.current_uuid_changed(self.plot.current_uuid)
            self.plot.update()

        elif (
            key in (QtCore.Qt.Key_R, QtCore.Qt.Key_S)
            and modifiers == QtCore.Qt.AltModifier
            and self._can_switch_mode
        ):
            selected_items = self.channel_selection.selectedItems()
            if not selected_items:
                signals = [(sig, i) for i, sig in enumerate(self.plot.signals)]
                uuids = [sig.uuid for sig in self.plot.signals]

            else:
                uuids = [
                    item.uuid
                    for item in selected_items
                    if item.type() == ChannelsTreeItem.Channel
                ]

                signals = [self.plot.signal_by_uuid(uuid) for uuid in uuids]

            if signals:
                if key == QtCore.Qt.Key_R:
                    mode = "raw"
                    style = QtCore.Qt.DashLine

                else:
                    mode = "phys"
                    style = QtCore.Qt.SolidLine

                for signal, idx in signals:
                    if signal.mode != mode:
                        signal.pen = fn.mkPen(color=signal.color, style=style)

                        buttom, top = signal.y_range

                        try:
                            min_, max_ = float(signal.min), float(signal.max)
                        except:
                            min_, max_ = 0, 1

                        if max_ != min_ and top != buttom:
                            factor = (top - buttom) / (max_ - min_)
                            offset = (buttom - min_) / (top - buttom)
                        else:
                            factor = 1
                            offset = 0

                        signal.mode = mode

                        try:
                            min_, max_ = float(signal.min), float(signal.max)
                        except:
                            min_, max_ = 0, 1

                        if max_ != min_:
                            delta = (max_ - min_) * factor
                            buttom = min_ + offset * delta
                            top = buttom + delta
                        else:
                            buttom, top = max_ - 1, max_ + 1

                        signal.y_range = buttom, top
                        item = self.item_by_uuid(signal.uuid)
                        item._value = None

                        if self.plot.current_uuid == signal.uuid:
                            self.plot.y_axis.mode = mode
                            self.plot.y_axis.picture = None
                            self.plot.y_axis.update()
                            self.plot.viewbox.setYRange(
                                buttom, top, padding=0, update=True
                            )

                        self.plot.get_axis(idx).mode = mode
                        self.plot.get_axis(idx).picture = None
                        self.plot.get_axis(idx).update()

            for uuid in uuids:
                item = self.item_by_uuid(uuid)
                item.setText(item.UnitColumn, item.unit)

            self.plot.update()

            if self.plot.cursor1:
                self.plot.cursor_moved.emit(self.plot.cursor1)

        elif key == QtCore.Qt.Key_I and modifiers == QtCore.Qt.ControlModifier:
            if self.plot.cursor1:
                position = self.plot.cursor1.value()
                comment, submit = QtWidgets.QInputDialog.getMultiLineText(
                    self,
                    "Insert comments",
                    f"Enter the comments for cursor position {position:.9f}s:",
                    "",
                )
                if submit:
                    visible = True
                    for bookmark in self.plot.bookmarks:
                        visible = bookmark.visible
                        break

                    bookmark = Bookmark(
                        pos=position,
                        message=comment,
                        color="#FF0000",
                        tool=Bookmark.tool,
                    )
                    bookmark.visible = visible
                    bookmark.edited = True

                    self.plot.bookmarks.append(bookmark)
                    self.plot.viewbox.addItem(self.plot.bookmarks[-1])

                    if not visible:
                        self.toggle_bookmarks()

                    self.update()

        elif key == QtCore.Qt.Key_I and modifiers == QtCore.Qt.AltModifier:
            self.show_bookmarks = not self.show_bookmarks
            if self.show_bookmarks:
                self.bookmark_btn.setFlat(False)
            else:
                self.bookmark_btn.setFlat(True)

            for bookmark in self.plot.bookmarks:
                bookmark.visible = self.show_bookmarks

            self.plot.update()

        elif key == QtCore.Qt.Key_G and modifiers == QtCore.Qt.ControlModifier:
            selected_items = [
                item
                for item in self.channel_selection.selectedItems()
                if item.type() == ChannelsTreeItem.Channel
            ]

            if selected_items:
                uuids = [item.uuid for item in selected_items]

                signals = {}
                indexes = []
                for i, uuid in enumerate(uuids):
                    sig, idx = self.plot.signal_by_uuid(uuid)
                    if i == 0:
                        y_range = sig.y_range
                    indexes.append(idx)
                    signals[sig.name] = sig

                diag = ScaleDialog(signals, y_range, parent=self)

                if diag.exec():
                    offset = diag.offset.value()
                    scale = diag.scaling.value()

                    y_bottom = -offset * scale / 100
                    y_top = y_bottom + scale

                    y_range = y_bottom, y_top

                    # TO DO: should we update the axis here?

                    for idx in indexes:
                        self.plot.signals[idx].y_range = y_range

                    self.zoom_changed()

                    self.plot.update()

        elif key == QtCore.Qt.Key_R and modifiers == QtCore.Qt.NoModifier:
            iterator = QtWidgets.QTreeWidgetItemIterator(self.channel_selection)
            while True:
                item = iterator.value()
                if item is None:
                    break

                if item.type() == item.Channel:
                    item.set_prefix()
                    item.set_value("")

                iterator += 1

            self.plot.keyPressEvent(event)

        elif key == QtCore.Qt.Key_C and modifiers in (
            QtCore.Qt.NoModifier,
            QtCore.Qt.ControlModifier,
            QtCore.Qt.ControlModifier | QtCore.Qt.ShiftModifier,
        ):
            self.channel_selection.keyPressEvent(event)

        elif (
            key == QtCore.Qt.Key_R
            and modifiers == QtCore.Qt.ControlModifier
            and self.can_edit_ranges
        ):
            self.channel_selection.keyPressEvent(event)

        elif key == QtCore.Qt.Key_V and modifiers in (
            QtCore.Qt.ControlModifier,
            QtCore.Qt.ControlModifier | QtCore.Qt.ShiftModifier,
        ):
            self.channel_selection.keyPressEvent(event)

        elif (
            key == QtCore.Qt.Key_BracketLeft and modifiers == QtCore.Qt.ControlModifier
        ):
            self.decrease_font()

        elif (
            key == QtCore.Qt.Key_BracketRight and modifiers == QtCore.Qt.ControlModifier
        ):
            self.increase_font()

        elif event.keyCombination().toCombined() in self.plot.keyboard_events:
            try:
                self.plot.keyPressEvent(event)
            except:
                print(format_exc())

        elif key == QtCore.Qt.Key_Backspace:
            if modifiers == QtCore.Qt.ShiftModifier:
                self.redo_zoom()
            else:
                self.undo_zoom()

        elif key == QtCore.Qt.Key_W and modifiers == QtCore.Qt.ShiftModifier:
            if self.enable_zoom_history and self.zoom_history:
                self.zoom_history_index = 0

                snapshot = self.zoom_history[self.zoom_history_index]

                self.plot.block_zoom_signal = True

                for sig in self.plot.signals:
                    y_range = snapshot["y"].get(sig.uuid, None)

                    if y_range is None:
                        continue

                    self.plot.set_y_range(sig.uuid, y_range, emit=False)

                self.plot.viewbox.setXRange(*snapshot["x"], padding=0)

                self.undo_btn.setEnabled(False)
                if len(self.zoom_history) > 1:
                    self.redo_btn.setEnabled(True)

                self.plot.block_zoom_signal = False

        else:
            super().keyPressEvent(event)

    def mousePressEvent(self, event):
        self.clicked.emit()
        super().mousePressEvent(event)

    def pattern_group_added_req(self, group):
        self.pattern_group_added.emit(self, group)

    def range_modified(self, region=None):
        if self.plot.region is None:
            return

        start, stop = sorted(self.plot.region.getRegion())

        self.cursor_info.update_value()

        for item in self._visible_items.values():
            if item.type() == item.Channel:
                signal, i = self.plot.signal_by_uuid(item.uuid)

                start_v, kind, fmt = signal.value_at_timestamp(start)
                stop_v, kind, fmt = signal.value_at_timestamp(stop)

                if self.region_values_display_mode == "delta":
                    item.set_prefix("Δ = ")
                    item.set_fmt(signal.format)

                    if "n.a." not in (start_v, stop_v):
                        if kind in "ui":
                            delta = np.int64(stop_v) - np.int64(start_v)
                            item.kind = kind
                            item.set_value(delta)
                            item.set_fmt(fmt)
                        elif kind == "f":
                            delta = stop_v - start_v
                            item.kind = kind
                            item.set_value(delta)
                            item.set_fmt(fmt)
                        else:
                            item.set_value("n.a.")
                    else:
                        item.set_value("n.a.")

                else:
                    if self.plot.region_lock is not None:
                        if start == self.plot.region_lock:
                            value = stop_v
                        else:
                            value = start_v

                    else:
                        if self._prev_region is None:
                            value = start_v
                        else:
                            if stop == self._prev_region[1]:
                                value = start_v
                            else:
                                value = stop_v

                    item.set_prefix()
                    item.set_fmt(signal.format)

                    if value != "n.a.":
                        if kind in "uif":
                            item.kind = kind
                            item.set_value(value)
                            item.set_fmt(fmt)
                        else:
                            item.set_value("n.a.")
                    else:
                        item.set_value("n.a.")

        if self.info.isVisible():
            stats = self.plot.get_stats(self.info_uuid)
            self.info.set_stats(stats)

        self._prev_region = (start, stop)

        self.region_moved_signal.emit(self, [start, stop])

    def range_modified_finished(self):
        if not self.plot.region:
            return
        start, stop = self.plot.region.getRegion()

        timebase = self.plot.get_current_timebase()

        if timebase.size:
            dim = len(timebase)

            if self.plot.region_lock is None:
                right = np.searchsorted(timebase, start, side="right")
                if right == 0:
                    next_pos = timebase[0]
                elif right == dim:
                    next_pos = timebase[-1]
                else:
                    if start - timebase[right - 1] < timebase[right] - start:
                        next_pos = timebase[right - 1]
                    else:
                        next_pos = timebase[right]
                start = next_pos

                right = np.searchsorted(timebase, stop, side="right")
                if right == 0:
                    next_pos = timebase[0]
                elif right == dim:
                    next_pos = timebase[-1]
                else:
                    if stop - timebase[right - 1] < timebase[right] - stop:
                        next_pos = timebase[right - 1]
                    else:
                        next_pos = timebase[right]
                stop = next_pos

                self.plot.region.setRegion((start, stop))

            else:
                if start == self.plot.region_lock:
                    pos = stop
                else:
                    pos = start

                right = np.searchsorted(timebase, pos, side="right")
                if right == 0:
                    next_pos = timebase[0]
                elif right == dim:
                    next_pos = timebase[-1]
                else:
                    if pos - timebase[right - 1] < timebase[right] - pos:
                        next_pos = timebase[right - 1]
                    else:
                        next_pos = timebase[right]
                pos = next_pos

                self.plot.region.setRegion((self.plot.region_lock, pos))

    def range_removed(self):
        self._prev_region = None
        iterator = QtWidgets.QTreeWidgetItemIterator(self.channel_selection)
        while True:
            item = iterator.value()
            if item is None:
                break

            if item.type() == item.Channel:
                item.set_prefix()
                item.set_value("")

            iterator += 1

        self.cursor_info.update_value()

        if self.plot.cursor1:
            self.plot.cursor_moved.emit(self.plot.cursor1)
        if self.info.isVisible():
            stats = self.plot.get_stats(self.info_uuid)
            self.info.set_stats(stats)

        self.region_removed_signal.emit(self)

    def redo_zoom(self):
        if self.enable_zoom_history and self.zoom_history:
            self.zoom_history_index = min(
                self.zoom_history_index + 1, len(self.zoom_history) - 1
            )

            snapshot = self.zoom_history[self.zoom_history_index]

            self.plot.block_zoom_signal = True

            for sig in self.plot.signals:
                y_range = snapshot["y"].get(sig.uuid, None)

                if y_range is None:
                    continue

                self.plot.set_y_range(sig.uuid, y_range, emit=False)

            self.plot.viewbox.setXRange(*snapshot["x"], padding=0)

            if self.zoom_history_index == len(self.zoom_history) - 1:
                self.redo_btn.setEnabled(False)
            if len(self.zoom_history) > 1:
                self.undo_btn.setEnabled(True)

            self.plot.block_zoom_signal = False

    def set_conversion(self, uuid, conversion):
        self.plot.set_conversion(uuid, conversion)
        self.cursor_moved()

    def set_font_size(self, size):
        font = self.font()
        font.setPointSize(size)
        self.setFont(font)
        self.channel_selection.set_font_size(size)
        self.plot.y_axis.set_font_size(size)
        self.plot.x_axis.set_font_size(size)

    def set_locked(self, event=None, locked=None):
        if locked is None:
            locked = not self.locked
            self._settings.setValue("plot_locked", locked)

        if locked:
            tooltip = "The Y axis is locked. Press to unlock"
            png = ":/locked.png"
            self.lock_btn.setFlat(True)
        else:
            tooltip = "The Y axis is unlocked. Press to lock"
            png = ":/unlocked.png"
            self.lock_btn.setFlat(False)
        icon = QtGui.QIcon()
        icon.addPixmap(QtGui.QPixmap(png), QtGui.QIcon.Normal, QtGui.QIcon.Off)
        self.lock_btn.setToolTip(tooltip)
        self.lock_btn.setIcon(icon)

        self.channel_selection.setColumnHidden(
            self.channel_selection.CommonAxisColumn, locked
        )

        self.locked = locked
        self.plot.set_locked(locked)

    def set_splitter(self, pos, index):
        self.splitter_moved.emit(self, pos)

    def set_timestamp(self, stamp):
        if self.plot.cursor1 is None:
            event = QtGui.QKeyEvent(
                QtCore.QEvent.KeyPress,
                QtCore.Qt.Key_C,
                QtCore.Qt.NoModifier,
            )
            self.plot.keyPressEvent(event)

        self._inhibit_timestamp_signals = True
        self._inhibit_timestamp_signals_timer.start(50)
        self.plot.cursor1.setPos(stamp)
        self.cursor_move_finished()

    def _show_properties(self, uuid):
        for sig in self.plot.signals:
            if sig.uuid == uuid:
                if sig.flags & Signal.Flags.computed:
                    try:
                        view = ComputedChannelInfoWindow(sig, self)
                        view.show()
                    except:
                        print(format_exc())
                        raise

                else:
                    self.show_properties.emit([sig.group_index, sig.channel_index, sig])

    def to_config(self):
        def item_to_config(tree, root):
            channels = []

            for i in range(root.childCount()):
                item = root.child(i)
                if item.type() == item.Channel:
                    channel = self.channel_item_to_config(item)

                elif item.type() == item.Group:
                    pattern = item.pattern
                    if pattern:
                        pattern = dict(pattern)
                        ranges = copy_ranges(pattern["ranges"])

                        for range_info in ranges:
                            range_info["font_color"] = range_info["font_color"].name()
                            range_info["background_color"] = range_info[
                                "background_color"
                            ].name()

                        pattern["ranges"] = ranges

                    ranges = copy_ranges(item.ranges)

                    for range_info in ranges:
                        range_info["font_color"] = range_info["font_color"].name()
                        range_info["background_color"] = range_info[
                            "background_color"
                        ].name()

                    channel = self.channel_group_item_to_config(item)
                    channel["channels"] = (
                        item_to_config(tree, item) if item.pattern is None else []
                    )

                channels.append(channel)

            return channels

        pattern = self.pattern
        if pattern:
            ranges = copy_ranges(pattern["ranges"])

            for range_info in ranges:
                range_info["font_color"] = range_info["font_color"].name()
                range_info["background_color"] = range_info["background_color"].name()

            pattern["ranges"] = ranges

        config = {
            "channels": item_to_config(
                self.channel_selection, self.channel_selection.invisibleRootItem()
            )
            if not self.pattern
            else [],
            "pattern": pattern,
            "splitter": [int(e) for e in self.splitter.sizes()[:2]]
            + [
                0,
            ],
            "x_range": [float(e) for e in self.plot.viewbox.viewRange()[0]],
            "y_axis_width": self.plot.y_axis.width(),
            "grid": [
                self.plot.plotItem.ctrl.xGridCheck.isChecked(),
                self.plot.plotItem.ctrl.yGridCheck.isChecked(),
            ],
            "cursor_precision": self.cursor_info.precision,
            "font_size": self.font().pointSize(),
            "locked": self.locked,
            "common_axis_y_range": [float(e) for e in self.plot.common_axis_y_range],
            "channels_header": [
                self.splitter.sizes()[0],
                [self.channel_selection.columnWidth(i) for i in range(5)],
            ],
            "hide_axes": self.hide_axes_btn.isFlat(),
            "hide_selected_channel_value_panel": self.selected_channel_value_btn.isFlat(),
            "focused_mode": not self.focused_mode_btn.isFlat(),
            "delta_mode": "value" if self.delta_btn.isFlat() else "delta",
            "hide_bookmarks": self.bookmark_btn.isFlat(),
        }

        return config

    def toggle_bookmarks(self, *args, hide=None):
        if hide is not None:
            self.show_bookmarks = hide

        key_event = QtGui.QKeyEvent(
            QtCore.QEvent.KeyPress,
            QtCore.Qt.Key_I,
            QtCore.Qt.AltModifier,
        )
        self.keyPressEvent(key_event)

        if not self.show_bookmarks:
            png = ":/bookmark.png"
        else:
            png = ":/bookmark_on.png"
        icon = QtGui.QIcon()
        icon.addPixmap(QtGui.QPixmap(png), QtGui.QIcon.Normal, QtGui.QIcon.Off)
        self.bookmark_btn.setIcon(icon)

        if hide is None:
            self._settings.setValue("plot_bookmarks", not self.bookmark_btn.isFlat())

    def toggle_focused_mode(self, event=None, focused=None):
        if focused is not None:
            # invert so that the key press event will set the desider focused mode
            self.focused_mode = not focused

        key_event = QtGui.QKeyEvent(
            QtCore.QEvent.KeyPress, QtCore.Qt.Key_2, QtCore.Qt.NoModifier
        )
        self.keyPressEvent(key_event)

        if focused is None:
            self._settings.setValue("plot_focused_mode", self.focused_mode)

        if not self.focused_mode:
            self.focused_mode_btn.setFlat(True)
            self.focused_mode_btn.setToolTip("Switch on focused mode")
        else:
            self.focused_mode_btn.setFlat(False)
            self.focused_mode_btn.setToolTip("Switch off focused mode")

        if not self.focused_mode:
            png = ":/focus.png"
        else:
            png = ":/focus_on.png"
        icon = QtGui.QIcon()
        icon.addPixmap(QtGui.QPixmap(png), QtGui.QIcon.Normal, QtGui.QIcon.Off)
        self.focused_mode_btn.setIcon(icon)

    def toggle_region_values_display_mode(self, event=None, mode=None):
        if mode is None:
            self.region_values_display_mode = (
                "delta" if self.region_values_display_mode == "value" else "value"
            )
        else:
            self.region_values_display_mode = mode

        if self.region_values_display_mode == "value":
            self.delta_btn.setFlat(True)
            self.delta_btn.setToolTip("Switch to region cursors delta display mode")
        else:
            self.delta_btn.setFlat(False)
            self.delta_btn.setToolTip(
                "Switch to active region cursor value display mode"
            )

        if self.delta_btn.isFlat():
            png = ":/delta.png"
        else:
            png = ":/delta_on.png"
        icon = QtGui.QIcon()
        icon.addPixmap(QtGui.QPixmap(png), QtGui.QIcon.Normal, QtGui.QIcon.Off)
        self.delta_btn.setIcon(icon)

        if mode is None:
            self._settings.setValue(
                "plot_region_values_display_mode", self.region_values_display_mode
            )

        self.range_modified()

        iterator = QtWidgets.QTreeWidgetItemIterator(self.channel_selection)
        while True:
            item = iterator.value()
            if item is None:
                break
            if item.type() == ChannelsTreeItem.Channel:
                item.set_value(update=True, force=True)

            iterator += 1

    def undo_zoom(self):
        if self.enable_zoom_history and self.zoom_history:
            self.zoom_history_index = max(self.zoom_history_index - 1, 0)

            snapshot = self.zoom_history[self.zoom_history_index]

            self.plot.block_zoom_signal = True

            for sig in self.plot.signals:
                y_range = snapshot["y"].get(sig.uuid, None)

                if y_range is None:
                    continue

                self.plot.set_y_range(sig.uuid, y_range, emit=False)

            self.plot.viewbox.setXRange(*snapshot["x"], padding=0)

            if self.zoom_history_index == 0:
                self.undo_btn.setEnabled(False)
            if len(self.zoom_history) > 1:
                self.redo_btn.setEnabled(True)

            self.plot.block_zoom_signal = False

    def update_current_values(self, *args):
        if self.plot.region:
            self.range_modified(None)
        else:
            self.cursor_moved()

    def _update_visibile_entries(self):
        with self.lock:
            _item_cache = self._item_cache = {}
            _visible_entries = self._visible_entries = set()
            _visible_items = self._visible_items = {}
            iterator = QtWidgets.QTreeWidgetItemIterator(self.channel_selection)

            while True:
                item = iterator.value()
                if item is None:
                    break
                iterator += 1
                if item.type() == ChannelsTreeItem.Channel:
                    _item_cache[item.uuid] = item

                    if (
                        item.uuid == self.info_uuid
                        or item.exists
                        and (
                            item.checkState(item.NameColumn) == QtCore.Qt.Checked
                            or item._is_visible
                        )
                    ):
                        entry = (item.origin_uuid, item.signal.name, item.uuid)
                        _visible_entries.add(entry)
                        _visible_items[entry] = item

            self.visible_entries_modified = True

        if self.plot.cursor1 is not None:
            self.cursor_moved()

    def visible_entries(self):
        return self._visible_entries

    def visible_items(self):
        return self._visible_items

    def xrange_changed(self, *args):
        if self.info.isVisible():
            stats = self.plot.get_stats(self.info_uuid)
            self.info.set_stats(stats)

    def zoom_changed(self, inplace=False):
        if (
            self.enable_zoom_history
            and self.plot.signals
            and not self.plot.block_zoom_signal
        ):
            snapshot = {
                "x": self.plot.viewbox.viewRange()[0],
                "y": {sig.uuid: sig.y_range for sig in self.plot.signals},
            }

            if inplace:
                if not self.zoom_history:
                    self.zoom_history.append(snapshot)
                    self.zoom_history_index = 0
                else:
                    self.zoom_history[self.zoom_history_index] = snapshot
            else:
                if (
                    not self.zoom_history
                    or self.zoom_history[self.zoom_history_index] != snapshot
                ):
                    self.zoom_history = self.zoom_history[: self.zoom_history_index + 1]

                    self.zoom_history.append(snapshot)
                    self.zoom_history_index = len(self.zoom_history) - 1

                self.redo_btn.setEnabled(False)
                if len(self.zoom_history) > 1:
                    self.undo_btn.setEnabled(True)


class PlotGraphics(pg.PlotWidget):
    cursor_moved = QtCore.Signal(object)
    cursor_removed = QtCore.Signal()
    range_removed = QtCore.Signal()
    range_modified = QtCore.Signal(object)
    range_modified_finished = QtCore.Signal(object)
    cursor_move_finished = QtCore.Signal(object)
    xrange_changed = QtCore.Signal(object, object)
    computation_channel_inserted = QtCore.Signal(object)
    curve_clicked = QtCore.Signal(str)
    signals_enable_changed = QtCore.Signal()
    current_uuid_changed = QtCore.Signal(str)
    edit_channel_request = QtCore.Signal(object, object)

    add_channels_request = QtCore.Signal(list)
    zoom_changed = QtCore.Signal(bool)

    def __init__(
        self,
        signals=None,
        with_dots=False,
        origin=None,
        mdf=None,
        line_interconnect="line",
        x_axis="time",
        plot_parent=None,
        allow_cursor=True,
        *args,
        **kwargs,
    ):
        events = kwargs.pop("events", [])
        viewBox = ViewBoxWithCursor(plot=self)
        super().__init__(viewBox=viewBox)

        # del self.plotItem.vb
        # self.plotItem.vb = ViewBox(parent=self.plotItem)
        #
        # self.plotItem.vb.sigStateChanged.connect(self.plotItem.viewStateChanged)
        # self.plotItem.vb.sigRangeChanged.connect(self.plotItem.sigRangeChanged)
        # self.plotItem.vb.sigXRangeChanged.connect(self.plotItem.sigXRangeChanged)
        # self.plotItem.vb.sigYRangeChanged.connect(self.plotItem.sigYRangeChanged)
        # self.plotItem.layout.addItem(self.plotItem.vb, 2, 1)
        self.plotItem.vb.setLeftButtonAction(Plot.mouse_mode)

        self.lock = Lock()

        self.bookmarks = []

        self.plot_parent = plot_parent

        self.setViewportUpdateMode(QtWidgets.QGraphicsView.FullViewportUpdate)

        self.autoFillBackground()

        self._pixmap = None

        self.locked = False

        self.cursor_unit = "s" if x_axis == "time" else "Hz"

        self.line_interconnect = (
            line_interconnect if line_interconnect != "line" else ""
        )

        self._can_trim = True
        self._can_paint = True
        self._can_paint_global = True
        self.mdf = mdf

        self._can_paint = True

        self.setAcceptDrops(True)

        self._last_size = self.geometry()
        self._settings = QtCore.QSettings()

        self.setContentsMargins(5, 5, 5, 5)
        self.xrange_changed.connect(self.xrange_changed_handle)
        self.with_dots = with_dots

        self.current_uuid = None

        self.standalone = kwargs.get("standalone", False)

        self.region = None
        self.region_lock = None

        self.cursor1 = None
        self.cursor2 = None
        self.signals = []

        self.axes = []
        self._axes_layout_pos = 2

        self.disabled_keys = set()

        self._timebase_db = {}
        self._timestamps_indexes = {}
        self.all_timebase = self.timebase = np.array([])
        for sig in self.signals:
            uuids = self._timebase_db.setdefault(id(sig.timestamps), set())
            uuids.add(sig.uuid)

        #        self._compute_all_timebase()

        self.showGrid(x=True, y=True)

        self.plot_item = self.plotItem
        self.plot_item.hideButtons()
        self.plotItem.showGrid(x=False, y=False)
        self.layout = self.plot_item.layout
        self.scene_ = self.plot_item.scene()
        self.scene_.sigMouseClicked.connect(self._clicked)

        self.viewbox = self.plot_item.vb
        self.viewbox.border = None
        self.viewbox.disableAutoRange()

        self.viewbox.sigCursorMoved.connect(self._cursor_moved)
        self.viewbox.sigZoomFinished.connect(self._cursor_zoom_finished)
        self.viewbox.sigZoomChanged.connect(self._cursor_zoom)

        self.x_range = self.y_range = (0, 1)
        self._curve = pg.PlotCurveItem(
            np.array([]),
            np.array([]),
            stepMode=self.line_interconnect,
            skipFiniteCheck=False,
            connect="finite",
        )

        self.scene_.contextMenu = []
        self.plot_item.setMenuEnabled(False, None)

        self.common_axis_items = set()
        self.common_axis_label = ""
        self.common_axis_y_range = (0, 1)

        if allow_cursor:
            start, stop = self.viewbox.viewRange()[0]
            pos = QtCore.QPointF((start + stop) / 2, 0)

            if pg.getConfigOption("background") == "k":
                color = "white"
            else:
                color = "black"

            self.cursor1 = Cursor(
                pos=pos, angle=90, movable=True, pen=color, hoverPen=color
            )

            self.viewbox.cursor = self.cursor1
            self.viewbox.addItem(self.cursor1, ignoreBounds=True)

            self.cursor1.sigPositionChanged.connect(self.cursor_moved.emit)
            self.cursor1.sigPositionChangeFinished.connect(
                self.cursor_move_finished.emit
            )
            self.cursor_move_finished.emit(self.cursor1)
            self.cursor1.show()
        else:
            self.cursor1 = None

        self.viewbox.sigYRangeChanged.connect(self.y_changed)
        self.viewbox.sigRangeChangedManually.connect(self.y_changed)

        self.x_axis = FormatedAxis(
            "bottom", maxTickLength=5, background=self.backgroundBrush().color()
        )

        if x_axis == "time":
            fmt = self._settings.value("plot_xaxis")
            if fmt == "seconds" or not fmt:
                fmt = "phys"
        else:
            fmt = "phys"
        self.x_axis.format = fmt
        self.x_axis.origin = origin

        self.y_axis = FormatedAxis(
            "left", maxTickLength=-5, background=self.backgroundBrush().color()
        )
        self.y_axis.setWidth(48)

        self.y_axis.scale_editor_requested.connect(self.open_scale_editor)
        self.y_axis.rangeChanged.connect(self.set_y_range)

        self.plot_item.setAxisItems({"left": self.y_axis, "bottom": self.x_axis})

        def plot_item_wheel_event(event):
            if event is not None:
                pos = event.pos()

                if pos.x() <= self.y_axis.width():
                    self.y_axis.wheelEvent(event)
                else:
                    for axis in self.axes:
                        if isinstance(axis, FormatedAxis) and axis.isVisible():
                            rect = axis.sceneBoundingRect()
                            if rect.contains(pos):
                                axis.wheelEvent(event)
                                break

        def plot_item_mousePressEvent(event):
            if event is not None:
                pos = event.pos()

                if pos.x() <= self.y_axis.width():
                    if not self.locked:
                        self.y_axis.mousePressEvent(event)
                else:
                    for axis in self.axes:
                        if isinstance(axis, FormatedAxis) and axis.isVisible():
                            rect = axis.sceneBoundingRect()
                            if rect.contains(pos):
                                if not self.locked:
                                    axis.mousePressEvent(event)
                                break
                    else:
                        self.plot_item._mousePressEvent(event)

        def plot_item_mouseMoveEvent(event):
            if event is not None:
                pos = event.pos()

                if pos.x() <= self.y_axis.width():
                    self.y_axis.mouseMoveEvent(event)
                else:
                    for axis in self.axes:
                        if isinstance(axis, FormatedAxis) and axis.isVisible():
                            rect = axis.sceneBoundingRect()
                            if rect.contains(pos):
                                if not self.locked:
                                    axis.mouseMoveEvent(event)
                                break
                    else:
                        self.plot_item._mouseMoveEvent(event)

        def plot_item_mouseReleaseEvent(event):
            if event is not None:
                pos = event.pos()

                if pos.x() <= self.y_axis.width():
                    self.y_axis.mouseReleaseEvent(event)
                else:
                    for axis in self.axes:
                        if isinstance(axis, FormatedAxis) and axis.isVisible():
                            rect = axis.sceneBoundingRect()
                            if rect.contains(pos):
                                if not self.locked:
                                    axis.mouseReleaseEvent(event)
                                break
                    else:
                        self.plot_item._mouseReleaseEvent(event)

        self.plot_item.wheelEvent = plot_item_wheel_event
        self.plot_item._mousePressEvent = self.plot_item.mousePressEvent
        self.plot_item._mouseMoveEvent = self.plot_item.mouseMoveEvent
        self.plot_item._mouseReleaseEvent = self.plot_item.mouseReleaseEvent
        self.plot_item.mousePressEvent = plot_item_mousePressEvent
        self.plot_item.mouseMoveEvent = plot_item_mouseMoveEvent
        self.plot_item.mouseReleaseEvent = plot_item_mouseReleaseEvent

        self.viewbox_geometry = self.viewbox.sceneBoundingRect()

        self.viewbox.sigResized.connect(partial(self.xrange_changed_handle, force=True))

        self._uuid_map = {}

        self._enabled_changed_signals = []
        self._enable_timer = QtCore.QTimer()
        self._enable_timer.setSingleShot(True)
        self._enable_timer.timeout.connect(self._signals_enabled_changed_handler)

        self._inhibit = False

        if signals:
            self.add_new_channels(signals)

        self.viewbox.sigXRangeChanged.connect(self.xrange_changed.emit)

        self.keyboard_events = set(
            [
                QtCore.QKeyCombination(
                    QtCore.Qt.NoModifier,
                    QtCore.Qt.Key_F,
                ).toCombined(),
                QtCore.QKeyCombination(
                    QtCore.Qt.ShiftModifier,
                    QtCore.Qt.Key_F,
                ).toCombined(),
                QtCore.QKeyCombination(
                    QtCore.Qt.NoModifier,
                    QtCore.Qt.Key_G,
                ).toCombined(),
                QtCore.QKeyCombination(
                    QtCore.Qt.NoModifier,
                    QtCore.Qt.Key_I,
                ).toCombined(),
                QtCore.QKeyCombination(
                    QtCore.Qt.NoModifier,
                    QtCore.Qt.Key_O,
                ).toCombined(),
                QtCore.QKeyCombination(
                    QtCore.Qt.ShiftModifier,
                    QtCore.Qt.Key_I,
                ).toCombined(),
                QtCore.QKeyCombination(
                    QtCore.Qt.ShiftModifier,
                    QtCore.Qt.Key_O,
                ).toCombined(),
                QtCore.QKeyCombination(
                    QtCore.Qt.NoModifier,
                    QtCore.Qt.Key_X,
                ).toCombined(),
                QtCore.QKeyCombination(
                    QtCore.Qt.NoModifier,
                    QtCore.Qt.Key_R,
                ).toCombined(),
                QtCore.QKeyCombination(
                    QtCore.Qt.ControlModifier,
                    QtCore.Qt.Key_S,
                ).toCombined(),
                QtCore.QKeyCombination(
                    QtCore.Qt.NoModifier,
                    QtCore.Qt.Key_S,
                ).toCombined(),
                QtCore.QKeyCombination(
                    QtCore.Qt.ShiftModifier,
                    QtCore.Qt.Key_S,
                ).toCombined(),
                QtCore.QKeyCombination(
                    QtCore.Qt.NoModifier,
                    QtCore.Qt.Key_Y,
                ).toCombined(),
                QtCore.QKeyCombination(
                    QtCore.Qt.NoModifier,
                    QtCore.Qt.Key_Left,
                ).toCombined(),
                QtCore.QKeyCombination(
                    QtCore.Qt.NoModifier,
                    QtCore.Qt.Key_Right,
                ).toCombined(),
                QtCore.QKeyCombination(
                    QtCore.Qt.ShiftModifier,
                    QtCore.Qt.Key_Left,
                ).toCombined(),
                QtCore.QKeyCombination(
                    QtCore.Qt.ShiftModifier,
                    QtCore.Qt.Key_Right,
                ).toCombined(),
                QtCore.QKeyCombination(
                    QtCore.Qt.ControlModifier,
                    QtCore.Qt.Key_Left,
                ).toCombined(),
                QtCore.QKeyCombination(
                    QtCore.Qt.ControlModifier,
                    QtCore.Qt.Key_Right,
                ).toCombined(),
                QtCore.QKeyCombination(
                    QtCore.Qt.ShiftModifier,
                    QtCore.Qt.Key_Up,
                ).toCombined(),
                QtCore.QKeyCombination(
                    QtCore.Qt.ShiftModifier,
                    QtCore.Qt.Key_Down,
                ).toCombined(),
                QtCore.QKeyCombination(
                    QtCore.Qt.ShiftModifier,
                    QtCore.Qt.Key_PageUp,
                ).toCombined(),
                QtCore.QKeyCombination(
                    QtCore.Qt.ShiftModifier,
                    QtCore.Qt.Key_PageDown,
                ).toCombined(),
                QtCore.QKeyCombination(
                    QtCore.Qt.NoModifier,
                    QtCore.Qt.Key_H,
                ).toCombined(),
                QtCore.QKeyCombination(
                    QtCore.Qt.NoModifier,
                    QtCore.Qt.Key_W,
                ).toCombined(),
                QtCore.QKeyCombination(
                    QtCore.Qt.NoModifier,
                    QtCore.Qt.Key_Insert,
                ).toCombined(),
            ]
        )

        events = events or []

        for i, event_info in enumerate(events):
            color = COLORS[COLORS_COUNT - (i % COLORS_COUNT) - 1]
            if isinstance(event_info, (list, tuple)):
                to_display = event_info
                labels = [" - Start", " - End"]
            else:
                to_display = [event_info]
                labels = [""]
            for event, label in zip(to_display, labels):
                bookmark = Bookmark(
                    pos=event["value"],
                    message=event["description"],
                    title=f'{event["type"]}{label}',
                    color=color,
                    tool=event.get("tool", ""),
                )
                self.bookmarks.append(bookmark)
                self.viewbox.addItem(bookmark)

        self.viewbox.sigResized.connect(self.update_views)
        if signals:
            self.update_views()

        self.zoom = None

        self.px = 1
        self.py = 1

        self.last_click = perf_counter()
        self.flash_current_signal = 0
        self.flash_curve_timer = QtCore.QTimer()
        self.flash_curve_timer.setSingleShot(True)
        self.flash_curve_timer.timeout.connect(self.update)

        self.block_zoom_signal = False

    def add_new_channels(self, channels, descriptions=None):
        descriptions = descriptions or {}

        initial_index = len(self.signals)
        self._can_paint = False

        for sig in channels.values():
            if not sig.flags & Signal.Flags.computed:
                sig.computation = {}

        if initial_index == 0:
            start_t, stop_t = np.inf, -np.inf
            for sig in channels.values():
                if len(sig):
                    start_t = min(start_t, sig.timestamps[0])
                    stop_t = max(stop_t, sig.timestamps[-1])

            if (start_t, stop_t) != (np.inf, -np.inf):
                self.viewbox.setXRange(start_t, stop_t, update=False)
            else:
                self.viewbox.setXRange(0, 10, update=False)

        (start, stop), _ = self.viewbox.viewRange()

        width = self.viewbox.sceneBoundingRect().width()
        trim_info = start, stop, width

        channels = [
            PlotSignal(sig, i, trim_info=trim_info)
            for i, sig in enumerate(channels.values(), len(self.signals))
        ]

        self.signals.extend(channels)
        for sig in channels:
            uuids = self._timebase_db.setdefault(id(sig.timestamps), set())
            uuids.add(sig.uuid)
        self._compute_all_timebase()

        self._uuid_map = {sig.uuid: (sig, i) for i, sig in enumerate(self.signals)}

        axis_uuid = None

        for index, sig in enumerate(channels, initial_index):
            description = descriptions.get(sig.uuid, {})
            if description:
                sig.enable = description.get("enabled", True)
                sig.format = description.get("format", "phys")

            if not sig.empty:
                if description.get("y_range", None):
                    sig.y_range = tuple(description["y_range"])
                else:
                    sig.y_range = sig.min, sig.max
            elif description.get("y_range", None):
                sig.y_range = tuple(description["y_range"])

            self.axes.append(self._axes_layout_pos)
            self._axes_layout_pos += 1

            if initial_index == 0 and index == 0:
                axis_uuid = sig.uuid

        if axis_uuid is not None:
            self.set_current_uuid(sig.uuid)
            if len(self.all_timebase):
                self.cursor1.set_value(self.all_timebase[0])

        self.viewbox._matrixNeedsUpdate = True
        self.viewbox.updateMatrix()

        self.zoom_changed.emit(True)

        return {sig.uuid: sig for sig in channels}

    def auto_clip_rect(self, painter):
        rect = self.viewbox.sceneBoundingRect()
        painter.setClipRect(rect.x() + 5, rect.y(), rect.width() - 5, rect.height())
        painter.setClipping(True)

    def _clicked(self, event):
        modifiers = QtWidgets.QApplication.keyboardModifiers()

        pos = self.plot_item.vb.mapSceneToView(event.scenePos()).x()
        start, stop = self.viewbox.viewRange()[0]
        if not start <= pos <= stop:
            return

        scene_pos = event.scenePos()
        pos = self.plot_item.vb.mapSceneToView(scene_pos)
        x = pos.x()
        y = event.scenePos().y()

        for bookmark in self.bookmarks:
            if not bookmark.visible:
                continue

            rect = bookmark.label.textItem.sceneBoundingRect()
            if rect.contains(scene_pos):
                if bookmark.editable:
                    edit_rect = QtCore.QRectF(
                        rect.x() + rect.width() - 35,
                        rect.y() + 1,
                        18,
                        18,
                    )

                    if edit_rect.contains(scene_pos):
                        comment, submit = QtWidgets.QInputDialog.getMultiLineText(
                            self,
                            "Edit bookmark comments",
                            f"Enter new comments for cursor position {bookmark.value():.9f}s:",
                            bookmark.message,
                        )
                        if submit:
                            bookmark.message = comment
                            bookmark.edited = True

                    delete_rect = QtCore.QRectF(
                        rect.x() + rect.width() - 18,
                        rect.y() + 1,
                        18,
                        18,
                    )
                    if delete_rect.contains(scene_pos):
                        bookmark.deleted = True
                        bookmark.visible = False

                break
        else:
            if (
                QtCore.QKeyCombination(
                    QtCore.Qt.Key_C, QtCore.Qt.ControlModifier
                ).toCombined()
                not in self.disabled_keys
            ):
                if self.region is not None:
                    start, stop = self.region.getRegion()

                    if self.region_lock is not None:
                        self.region.setRegion((self.region_lock, pos.x()))
                    else:
                        if modifiers == QtCore.Qt.ControlModifier:
                            self.region.setRegion((start, pos.x()))
                        else:
                            self.region.setRegion((pos.x(), stop))

                else:
                    if self.cursor1 is not None:
                        self.cursor1.setPos(pos)
                        self.cursor1.sigPositionChangeFinished.emit(self.cursor1)

            now = perf_counter()
            if modifiers == QtCore.Qt.ControlModifier:
                self.select_curve(x, y)
            elif now - self.last_click < 0.3:
                self.select_curve(x, y)

        self.last_click = perf_counter()

    def close(self):
        self._can_paint_global = False
        super().close()

    def _compute_all_timebase(self):
        if self._timebase_db:
            stamps = {id(sig.timestamps): sig.timestamps for sig in self.signals}

            timebases = [
                timestamps
                for id_, timestamps in stamps.items()
                if id_ in self._timebase_db
            ]

            count = len(timebases)

            if count == 0:
                new_timebase = np.array([])
            elif count == 1:
                new_timebase = timebases[0]
            else:
                try:
                    new_timebase = np.unique(np.concatenate(timebases))
                except MemoryError:
                    new_timebase = reduce(np.union1d, timebases)

            self.all_timebase = self.timebase = new_timebase
        else:
            self.all_timebase = self.timebase = np.array([])

    def _cursor_moved(self, event):
        pos = self.plot_item.vb.mapSceneToView(event.scenePos()).x()
        start, stop = self.viewbox.viewRange()[0]
        if not start <= pos <= stop:
            return

        scene_pos = event.scenePos()
        pos = self.plot_item.vb.mapSceneToView(scene_pos)
        x = pos.x()
        y = event.scenePos().y()

        if self.cursor1 is not None:
            self.cursor1.setPos(pos)
            self.cursor1.sigPositionChangeFinished.emit(self.cursor1)

    def _cursor_zoom(self, zoom):
        self.zoom = zoom
        if zoom is not None:
            self.update()

    def _cursor_zoom_finished(self, zoom=None):
        p1, p2, zoom_mode = zoom

        self.block_zoom_signal = True

        if (
            zoom_mode in (self.viewbox.Y_zoom, *self.viewbox.XY_zoom)
            and not self.locked
        ):
            y1, y2 = sorted([p1.y(), p2.y()])
            y_bottom, y_top = self.viewbox.viewRange()[1]
            r_top = (y2 - y_bottom) / (y_top - y_bottom)
            r_bottom = (y1 - y_bottom) / (y_top - y_bottom)

            for sig in self.signals:
                sig_y_bottom, sig_y_top = sig.y_range
                delta = sig_y_top - sig_y_bottom
                sig_y_top = sig_y_bottom + r_top * delta
                sig_y_bottom = sig_y_bottom + r_bottom * delta

                sig, idx = self.signal_by_uuid(sig.uuid)

                axis = self.axes[idx]
                if isinstance(axis, FormatedAxis):
                    axis.setRange(sig_y_bottom, sig_y_top)
                else:
                    self.set_y_range(sig.uuid, (sig_y_bottom, sig_y_top))

        if zoom_mode in (self.viewbox.X_zoom, *self.viewbox.XY_zoom):
            x1, x2 = sorted([p1.x(), p2.x()])
            self.viewbox.setXRange(x1, x2, padding=0)

        self.block_zoom_signal = False
        self.zoom_changed.emit(False)

    def curve_clicked_handle(self, curve, ev, uuid):
        self.curve_clicked.emit(uuid)

    def delete_channels(self, deleted):
        self._can_paint = False

        needs_timebase_compute = False

        uuid_map = self._uuid_map

        indexes = sorted(
            [(uuid_map[uuid][1], uuid) for uuid in deleted if uuid in uuid_map],
            reverse=True,
        )

        for i, uuid in indexes:
            item = self.axes.pop(i)
            if isinstance(item, FormatedAxis):
                self.layout.removeItem(item)
                item.scene().removeItem(item)
                item.unlinkFromView()

            sig = self.signals.pop(i)

            if uuid in self.common_axis_items:
                self.common_axis_items.remove(uuid)

            if sig.enable:
                try:
                    self._timebase_db[id(sig.timestamps)].remove(sig.uuid)

                    if len(self._timebase_db[id(sig.timestamps)]) == 0:
                        del self._timebase_db[id(sig.timestamps)]
                        needs_timebase_compute = True
                except KeyError:
                    pass

        uuids = [sig.uuid for sig in self.signals]

        self._uuid_map = {sig.uuid: (sig, i) for i, sig in enumerate(self.signals)}

        if uuids:
            if self.current_uuid in uuids:
                self.set_current_uuid(self.current_uuid, True)
            else:
                self.set_current_uuid(uuids[0], True)
        else:
            self.current_uuid = None

        if needs_timebase_compute:
            self._compute_all_timebase()

        self._can_paint = True
        self.update()

    def dragEnterEvent(self, e):
        if e.mimeData().hasFormat("application/octet-stream-asammdf"):
            e.accept()
        super().dragEnterEvent(e)

    def draw_grids(self, paint, event_rect):
        if self.y_axis.grid or self.x_axis.grid:
            rect = self.viewbox.sceneBoundingRect()
            y_delta = rect.y()
            x_delta = rect.x()

            if self.y_axis.grid and self.y_axis.isVisible():
                for pen, p1, p2 in self.y_axis.tickSpecs:
                    y_pos = p1.y() + y_delta
                    paint.setPen(pen)
                    paint.drawLine(
                        QtCore.QPointF(0, y_pos),
                        QtCore.QPointF(event_rect.x() + event_rect.width(), y_pos),
                    )

            if self.x_axis.grid and self.x_axis.isVisible():
                for pen, p1, p2 in self.x_axis.tickSpecs:
                    x_pos = p1.x() + x_delta
                    paint.setPen(pen)
                    paint.drawLine(
                        QtCore.QPointF(x_pos, 0),
                        QtCore.QPointF(x_pos, event_rect.y() + event_rect.height()),
                    )

    def dropEvent(self, e):
        if e.source() is self.parent().channel_selection:
            super().dropEvent(e)
        else:
            data = e.mimeData()
            if data.hasFormat("application/octet-stream-asammdf"):
                names = extract_mime_names(data)
                self.add_channels_request.emit(names)
            else:
                super().dropEvent(e)

    def edit_computation(self, item):
        signal = item.signal
        functions = self.plot_parent.owner.functions

        mdf = self.mdf or self.plot_parent.owner.generate_mdf()
        dlg = DefineChannel(
            mdf=mdf,
            computation=signal.computation,
            functions=functions,
            parent=self,
        )
        dlg.setModal(True)
        dlg.exec_()
        computed_channel = dlg.result

        if self.mdf is None:
            mdf.close()

        if computed_channel is not None:
            self.edit_channel_request.emit(computed_channel, item)

    def generatePath(self, x, y, sig=None):
        if sig is None or sig.path is None:
            if x is None or len(x) == 0 or y is None or len(y) == 0:
                path = QtGui.QPainterPath()
            else:
                path = self._curve.generatePath(x, y)
            if sig is not None:
                sig.path = path
        else:
            path = sig.path

        return path

    def get_axis(self, index):
        axis = self.axes[index]
        if isinstance(axis, int):
            sig = self.signals[index]
            position = axis

            axis = FormatedAxis(
                "left",
                pen=sig.pen,
                textPen=sig.pen,
                text=sig.name if len(sig.name) <= 32 else "{sig.name[:29]}...",
                units=sig.unit,
                uuid=sig.uuid,
                locked=self.locked,
                maxTickLength=5,
                background=self.backgroundBrush().color(),
            )
            axis.scale_editor_requested.connect(self.open_scale_editor)
            if sig.conversion and hasattr(sig.conversion, "text_0"):
                axis.text_conversion = sig.conversion

            axis.setRange(*sig.y_range)

            axis.rangeChanged.connect(self.set_y_range)
            axis.hide()
            self.layout.addItem(axis, 2, position)

            self.axes[index] = axis

        return axis

    def get_current_timebase(self):
        if self.current_uuid:
            sig, _ = self._uuid_map[self.current_uuid]
            t = sig.timestamps
            if t.size:
                return t
            else:
                return self.all_timebase
        else:
            return self.all_timebase

    def get_stats(self, uuid):
        sig, index = self.signal_by_uuid(uuid)

        return sig.get_stats(
            cursor=self.cursor1.value() if self.cursor1 else None,
            region=self.region.getRegion() if self.region else None,
            view_region=self.viewbox.viewRange()[0],
            precision=self._settings.value(
                "stats_float_precision", sig.precision, type=int
            ),
        )

    def get_timestamp_index(self, timestamp, timestamps):
        key = id(timestamps), timestamp
        if key in self._timestamps_indexes:
            return self._timestamps_indexes[key]
        else:
            if timestamps.size:
                if timestamp >= timestamps[-1]:
                    index = -1
                elif timestamp <= timestamps[0]:
                    index = 0
                else:
                    index = np.searchsorted(timestamps, timestamp, side="right") - 1
            else:
                index = None

            if len(self._timestamps_indexes) > 100000:
                self._timestamps_indexes.clear()
            self._timestamps_indexes[key] = index
            return index

    def insert_computation(self, name=""):
        functions = self.plot_parent.owner.functions
        if not functions:
            QtWidgets.QMessageBox.warning(
                self,
                f"Cannot add computed channel",
                f"There is no user defined function. Create new function using the Functions Manger (F6)",
            )
            return

        mdf = self.mdf or self.plot_parent.owner.generate_mdf()
        dlg = DefineChannel(
            mdf=mdf,
            computation=None,
            functions=functions,
            parent=self,
        )
        dlg.setModal(True)
        dlg.exec_()
        computed_channel = dlg.result

        if self.mdf is None:
            mdf.close()

        if computed_channel is not None:
            self.add_channels_request.emit([computed_channel])

    def keyPressEvent(self, event):
        key = event.key()
        modifier = event.modifiers()

        if event.keyCombination().toCombined() in self.disabled_keys:
            super().keyPressEvent(event)
        else:
            handled = True
            if key == QtCore.Qt.Key_Y and modifier == QtCore.Qt.NoModifier:
                if self.region is None:
                    event_ = QtGui.QKeyEvent(
                        QtCore.QEvent.KeyPress, QtCore.Qt.Key_R, QtCore.Qt.NoModifier
                    )
                    self.keyPressEvent(event_)

                if self.region_lock is not None:
                    self.region_lock = None
                    self.region.lines[0].setMovable(True)
                    self.region.lines[0].locked = False
                    self.region.movable = True
                else:
                    self.region_lock = self.region.getRegion()[0]
                    self.region.lines[0].setMovable(False)
                    self.region.lines[0].locked = True
                    self.region.movable = False

                self.update()

            elif key == QtCore.Qt.Key_X and modifier == QtCore.Qt.NoModifier:
                if self.region is not None:
                    self.viewbox.setXRange(*self.region.getRegion(), padding=0)
                    event_ = QtGui.QKeyEvent(
                        QtCore.QEvent.KeyPress, QtCore.Qt.Key_R, QtCore.Qt.NoModifier
                    )
                    self.keyPressEvent(event_)

            elif (
                key == QtCore.Qt.Key_F
                and modifier == QtCore.Qt.NoModifier
                and not self.locked
            ):
                self.block_zoom_signal = True
                if self.common_axis_items:
                    if any(
                        len(self.signal_by_uuid(uuid)[0].plot_samples)
                        for uuid in self.common_axis_items
                        if self.signal_by_uuid(uuid)[0].enable
                    ):
                        common_min = np.nanmin(
                            [
                                np.nanmin(self.signal_by_uuid(uuid)[0].plot_samples)
                                for uuid in self.common_axis_items
                                if len(self.signal_by_uuid(uuid)[0].plot_samples)
                            ]
                        )
                        common_max = np.nanmax(
                            [
                                np.nanmax(self.signal_by_uuid(uuid)[0].plot_samples)
                                for uuid in self.common_axis_items
                                if len(self.signal_by_uuid(uuid)[0].plot_samples)
                            ]
                        )

                for i, signal in enumerate(self.signals):
                    if len(signal.plot_samples):
                        if signal.uuid in self.common_axis_items:
                            min_ = common_min
                            max_ = common_max
                        else:
                            samples = signal.plot_samples[
                                np.isfinite(signal.plot_samples)
                            ]
                            if len(samples):
                                min_, max_ = (
                                    np.nanmin(samples),
                                    np.nanmax(samples),
                                )
                            else:
                                min_, max_ = 0, 1

                        if min_ != min_:
                            min_ = 0
                        if max_ != max_:
                            max_ = 1

                        signal.y_range = min_, max_

                        if signal.uuid == self.current_uuid:
                            self.viewbox.setYRange(min_, max_, padding=0)

                self.block_zoom_signal = False
                self.zoom_changed.emit(False)
                self.update()

            elif (
                key == QtCore.Qt.Key_F
                and modifier == QtCore.Qt.ShiftModifier
                and not self.locked
            ):
                self.block_zoom_signal = True
                parent = self.parent().parent()
                uuids = [
                    item.uuid
                    for item in parent.channel_selection.selectedItems()
                    if item.type() == ChannelsTreeItem.Channel
                ]
                uuids = set(uuids)

                if not uuids:
                    return

                for i, signal in enumerate(self.signals):
                    if signal.uuid not in uuids:
                        continue

                    if len(signal.plot_samples):
                        samples = signal.plot_samples[np.isfinite(signal.plot_samples)]
                        if len(samples):
                            min_, max_ = (
                                np.nanmin(samples),
                                np.nanmax(samples),
                            )
                        else:
                            min_, max_ = 0, 1

                        if min_ != min_:
                            min_ = 0
                        if max_ != max_:
                            max_ = 1

                        signal.y_range = min_, max_
                        if signal.uuid == self.current_uuid:
                            self.viewbox.setYRange(min_, max_, padding=0)

                self.block_zoom_signal = False
                self.zoom_changed.emit(False)
                self.update()

            elif key == QtCore.Qt.Key_G and modifier == QtCore.Qt.NoModifier:
                y = self.plotItem.ctrl.yGridCheck.isChecked()
                x = self.plotItem.ctrl.xGridCheck.isChecked()

                if x and y:
                    self.plotItem.showGrid(x=False, y=False)
                elif x:
                    self.plotItem.showGrid(x=True, y=True)
                else:
                    self.plotItem.showGrid(x=True, y=False)

                self.update()

            elif (
                key in (QtCore.Qt.Key_I, QtCore.Qt.Key_O)
                and modifier == QtCore.Qt.NoModifier
            ):
                x_range, _ = self.viewbox.viewRange()
                delta = x_range[1] - x_range[0]
                if key == QtCore.Qt.Key_I:
                    step = -delta * 0.25
                else:
                    step = delta * 0.5
                if self.cursor1.isVisible():
                    pos = self.cursor1.value()
                    x_range = pos - delta / 2, pos + delta / 2
                self.viewbox.setXRange(x_range[0] - step, x_range[1] + step, padding=0)

            elif (
                key in (QtCore.Qt.Key_I, QtCore.Qt.Key_O)
                and modifier == QtCore.Qt.ShiftModifier
                and not self.locked
            ):
                if key == QtCore.Qt.Key_I:
                    factor = 0.25
                else:
                    factor = -0.25

                self.block_zoom_signal = True

                for sig in self.signals:
                    sig_y_bottom, sig_y_top = sig.y_range
                    delta = sig_y_top - sig_y_bottom
                    sig_y_top -= delta * factor
                    sig_y_bottom += delta * factor

                    sig, idx = self.signal_by_uuid(sig.uuid)

                    axis = self.axes[idx]
                    if isinstance(axis, FormatedAxis):
                        axis.setRange(sig_y_bottom, sig_y_top)
                    else:
                        self.set_y_range(sig.uuid, (sig_y_bottom, sig_y_top))

                self.block_zoom_signal = False
                self.zoom_changed.emit(False)

            elif key == QtCore.Qt.Key_R and modifier == QtCore.Qt.NoModifier:
                if self.region is None:
                    color = self.cursor1.pen.color().name()

                    self.region = Region(
                        (0, 0),
                        pen=color,
                        hoverPen=color,
                        show_circle=self.cursor1.show_circle,
                        show_horizontal_line=self.cursor1.show_horizontal_line,
                        line_width=self.cursor1.line_width,
                    )
                    self.region.setZValue(-10)
                    self.viewbox.addItem(self.region)
                    self.region.sigRegionChanged.connect(self.range_modified.emit)
                    self.region.sigRegionChanged.connect(self.range_modified_handler)
                    self.region.sigRegionChangeFinished.connect(
                        self.range_modified_finished_handler
                    )
                    start, stop = self.viewbox.viewRange()[0]
                    start, stop = (
                        start + 0.1 * (stop - start),
                        stop - 0.1 * (stop - start),
                    )
                    self.region.setRegion((start, stop))

                    if self.cursor1 is not None:
                        self.cursor1.hide()
                        self.region.setRegion(
                            tuple(sorted((self.cursor1.value(), stop)))
                        )

                else:
                    self.region_lock = None
                    self.region.setParent(None)
                    self.region.hide()
                    self.region = None
                    self.range_removed.emit()

                    if self.cursor1 is not None:
                        self.cursor1.show()

                self.update()

            elif key == QtCore.Qt.Key_S and modifier == QtCore.Qt.ControlModifier:
                file_name, _ = QtWidgets.QFileDialog.getSaveFileName(
                    self,
                    "Select output measurement file",
                    "",
                    "MDF version 4 files (*.mf4 *.mf4z)",
                )

                if file_name:
                    signals = [signal for signal in self.signals if signal.enable]
                    if signals:
                        with MDF() as mdf:
                            groups = {}
                            for sig in signals:
                                id_ = id(sig.timestamps)
                                group_ = groups.setdefault(id_, [])
                                group_.append(sig)

                            for signals in groups.values():
                                sigs = []
                                for signal in signals:
                                    if ":" in signal.name:
                                        sig = signal.copy()
                                        sig.name = sig.name.split(":")[-1].strip()
                                        sigs.append(sig)
                                    else:
                                        sigs.append(signal)
                                mdf.append(sigs, common_timebase=True)

                            file_name = Path(file_name)

                            if file_name.suffix.lower() in (".zip", ".mf4z"):
                                tmpf = Path(gettempdir()) / f"{perf_counter()}.mf4"
                                mdf.save(tmpf, overwrite=True, compression=2)

                                zipped_mf4 = ZipFile(
                                    file_name, "w", compression=ZIP_DEFLATED
                                )
                                zipped_mf4.write(
                                    str(tmpf),
                                    file_name.with_suffix(".mf4").name,
                                    compresslevel=1,
                                )

                                tmpf.unlink()

                            else:
                                mdf.save(file_name, overwrite=True, compression=2)

            elif (
                key == QtCore.Qt.Key_S
                and modifier == QtCore.Qt.NoModifier
                and not self.locked
            ):
                self.block_zoom_signal = True
                parent = self.parent().parent()
                uuids = []

                iterator = QtWidgets.QTreeWidgetItemIterator(parent.channel_selection)
                while True:
                    item = iterator.value()
                    if item is None:
                        break

                    if item.type() == ChannelsTreeItem.Channel and item.signal.enable:
                        uuids.append(item.uuid)

                    iterator += 1

                uuids = reversed(uuids)

                count = sum(
                    1
                    for sig in self.signals
                    if sig.min != "n.a."
                    and sig.enable
                    and sig.uuid not in self.common_axis_items
                )

                if any(
                    sig.min != "n.a."
                    and sig.enable
                    and sig.uuid in self.common_axis_items
                    for sig in self.signals
                ):
                    count += 1

                    common_min_ = np.nanmin(
                        [
                            np.nanmin(self.signal_by_uuid(uuid)[0].plot_samples)
                            for uuid in self.common_axis_items
                            if len(self.signal_by_uuid(uuid)[0].plot_samples)
                            and self.signal_by_uuid(uuid)[0].enable
                        ]
                    )
                    common_max_ = np.nanmax(
                        [
                            np.nanmax(self.signal_by_uuid(uuid)[0].plot_samples)
                            for uuid in self.common_axis_items
                            if len(self.signal_by_uuid(uuid)[0].plot_samples)
                            and self.signal_by_uuid(uuid)[0].enable
                        ]
                    )

                if count:
                    position = 0
                    common_axis_handled = False
                    for uuid in uuids:
                        signal, index = self.signal_by_uuid(uuid)

                        if not signal.empty and signal.enable:
                            if signal.uuid in self.common_axis_items:
                                if common_axis_handled:
                                    continue

                                min_ = common_min_
                                max_ = common_max_

                            else:
                                min_ = signal.min
                                max_ = signal.max

                            if min_ == -float("inf") and max_ == float("inf"):
                                min_ = 0
                                max_ = 1
                            elif min_ == -float("inf"):
                                min_ = max_ - 1
                            elif max_ == float("inf"):
                                max_ = min_ + 1

                            if min_ == max_:
                                min_, max_ = min_ - 1, max_ + 1

                            dim = (float(max_) - min_) * 1.1

                            max_ = min_ + dim * count - 0.05 * dim
                            min_ = min_ - 0.05 * dim

                            min_, max_ = (
                                min_ - dim * position,
                                max_ - dim * position,
                            )

                            if signal.uuid in self.common_axis_items:
                                y_range = min_, max_
                                self.common_axis_y_range = y_range
                                for cuuid in self.common_axis_items:
                                    sig, _ = self.signal_by_uuid(cuuid)
                                    sig.y_range = y_range

                                common_axis_handled = True

                            else:
                                signal.y_range = min_, max_

                            if signal.uuid == self.current_uuid:
                                self.viewbox.setYRange(min_, max_, padding=0)

                            position += 1

                else:
                    xrange, _ = self.viewbox.viewRange()
                    self.viewbox.autoRange(padding=0)
                    self.viewbox.setXRange(*xrange, padding=0)
                    self.viewbox.disableAutoRange()

                self.block_zoom_signal = False
                self.zoom_changed.emit(False)

                self.update()

            elif (
                key == QtCore.Qt.Key_S
                and modifier == QtCore.Qt.ShiftModifier
                and not self.locked
            ):
                self.block_zoom_signal = True
                parent = self.parent().parent()
                uuids = [
                    item.uuid
                    for item in parent.channel_selection.selectedItems()
                    if item.type() == ChannelsTreeItem.Channel
                ]
                uuids = list(reversed(uuids))
                uuids_set = set(uuids)

                if not uuids:
                    return

                count = sum(
                    1
                    for i, sig in enumerate(self.signals)
                    if sig.uuid in uuids_set and sig.min != "n.a." and sig.enable
                )

                if count:
                    common_axis_handled = False
                    position = 0
                    for uuid in uuids:
                        signal, index = self.signal_by_uuid(uuid)

                        if not signal.empty and signal.enable:
                            if uuid in self.common_axis_items:
                                if common_axis_handled:
                                    continue

                                min_ = np.nanmin(
                                    [
                                        np.nanmin(
                                            self.signal_by_uuid(uuid)[0].plot_samples
                                        )
                                        for uuid in self.common_axis_items
                                        if uuid in uuids_set
                                        and len(
                                            self.signal_by_uuid(uuid)[0].plot_samples
                                        )
                                        and self.signal_by_uuid(uuid)[0].enable
                                    ]
                                )
                                max_ = np.nanmax(
                                    [
                                        np.nanmax(
                                            self.signal_by_uuid(uuid)[0].plot_samples
                                        )
                                        for uuid in self.common_axis_items
                                        if uuid in uuids_set
                                        and len(
                                            self.signal_by_uuid(uuid)[0].plot_samples
                                        )
                                        and self.signal_by_uuid(uuid)[0].enable
                                    ]
                                )

                            else:
                                min_ = signal.min
                                max_ = signal.max

                            if min_ == -float("inf") and max_ == float("inf"):
                                min_ = 0
                                max_ = 1
                            elif min_ == -float("inf"):
                                min_ = max_ - 1
                            elif max_ == float("inf"):
                                max_ = min_ + 1

                            if min_ == max_:
                                min_, max_ = min_ - 1, max_ + 1

                            dim = (float(max_) - min_) * 1.1

                            max_ = min_ + dim * count - 0.05 * dim
                            min_ = min_ - 0.05 * dim

                            min_, max_ = (
                                min_ - dim * position,
                                max_ - dim * position,
                            )

                            if signal.uuid in self.common_axis_items:
                                y_range = min_, max_
                                self.common_axis_y_range = y_range
                                for cuuid in self.common_axis_items:
                                    sig, _ = self.signal_by_uuid(cuuid)
                                    sig.y_range = y_range

                                common_axis_handled = True

                            else:
                                signal.y_range = min_, max_

                            if signal.uuid == self.current_uuid:
                                self.viewbox.setYRange(min_, max_, padding=0)

                            position += 1

                else:
                    xrange, _ = self.viewbox.viewRange()
                    self.viewbox.autoRange(padding=0)
                    self.viewbox.setXRange(*xrange, padding=0)
                    self.viewbox.disableAutoRange()

                self.block_zoom_signal = False
                self.zoom_changed.emit(False)

                self.update()

            elif key in (QtCore.Qt.Key_Left, QtCore.Qt.Key_Right) and modifier in (
                QtCore.Qt.NoModifier,
                QtCore.Qt.ControlModifier,
            ):
                if self.region is None:
                    if modifier == QtCore.Qt.ControlModifier:
                        increment = 20
                    else:
                        increment = 1

                    prev_pos = pos = self.cursor1.value()
                    x = self.get_current_timebase()
                    dim = x.size
                    if dim:
                        pos = np.searchsorted(x, pos)
                        if key == QtCore.Qt.Key_Right:
                            pos += increment
                        else:
                            pos -= increment
                        pos = np.clip(pos, 0, dim - increment)
                        pos = x[pos]
                    else:
                        if key == QtCore.Qt.Key_Right:
                            pos += increment
                        else:
                            pos -= increment

                    (left_side, right_side), _ = self.viewbox.viewRange()

                    if pos >= right_side:
                        delta = abs(pos - prev_pos)
                        self.viewbox.setXRange(
                            left_side + delta, right_side + delta, padding=0
                        )
                    elif pos <= left_side:
                        delta = abs(pos - prev_pos)
                        self.viewbox.setXRange(
                            left_side - delta, right_side - delta, padding=0
                        )

                    self.cursor1.set_value(pos)

                else:
                    increment = 1
                    start, stop = self.region.getRegion()

                    if self.region_lock is None:
                        if modifier == QtCore.Qt.ControlModifier:
                            pos = stop
                            second_pos = start
                        else:
                            pos = start
                            second_pos = stop
                    else:
                        if start != stop:
                            pos = start if stop == self.region_lock else stop
                        else:
                            pos = self.region_lock

                    x = self.get_current_timebase()
                    dim = x.size
                    if dim:
                        pos = np.searchsorted(x, pos)
                        if key == QtCore.Qt.Key_Right:
                            pos += increment
                        else:
                            pos -= increment
                        pos = np.clip(pos, 0, dim - increment)
                        pos = x[pos]
                    else:
                        if key == QtCore.Qt.Key_Right:
                            pos += increment
                        else:
                            pos -= increment

                    (left_side, right_side), _ = self.viewbox.viewRange()

                    if pos >= right_side:
                        self.viewbox.setXRange(left_side, pos, padding=0)
                    elif pos <= left_side:
                        self.viewbox.setXRange(pos, right_side, padding=0)

                    if self.region_lock is not None:
                        self.region.setRegion((self.region_lock, pos))
                    else:
                        self.region.setRegion(tuple(sorted((second_pos, pos))))

            elif (
                key in (QtCore.Qt.Key_Left, QtCore.Qt.Key_Right)
                and modifier == QtCore.Qt.ShiftModifier
            ):
                parent = self.parent().parent()
                uuids = list(
                    set(
                        item.uuid
                        for item in parent.channel_selection.selectedItems()
                        if item.type() == ChannelsTreeItem.Channel
                    )
                )

                if not uuids:
                    return

                start, stop = self.viewbox.viewRange()[0]

                offset = (stop - start) / 100

                if key == QtCore.Qt.Key_Left:
                    offset = -offset

                self.set_time_offset([False, offset, *uuids])

            elif (
                key
                in (
                    QtCore.Qt.Key_Up,
                    QtCore.Qt.Key_Down,
                    QtCore.Qt.Key_PageUp,
                    QtCore.Qt.Key_PageDown,
                )
                and modifier == QtCore.Qt.ShiftModifier
            ):
                parent = self.parent().parent()
                uuids = list(
                    set(
                        item.uuid
                        for item in parent.channel_selection.selectedItems()
                        if item.type() == ChannelsTreeItem.Channel
                    )
                )

                if not uuids:
                    return

                factor = (
                    10 if key in (QtCore.Qt.Key_PageUp, QtCore.Qt.Key_PageDown) else 100
                )

                for uuid in uuids:
                    signal, index = self.signal_by_uuid(uuid)

                    bottom, top = signal.y_range
                    step = (top - bottom) / factor

                    if key in (QtCore.Qt.Key_Up, QtCore.Qt.Key_PageUp):
                        step = -step

                    signal.y_range = bottom + step, top + step

                self.zoom_changed.emit(False)

                self.update()

            elif key == QtCore.Qt.Key_H and modifier == QtCore.Qt.NoModifier:
                start_ts, stop_ts = self.viewbox.viewRange()[0]

                if len(self.all_timebase):
                    min_start_ts = np.amin(self.all_timebase)
                    max_stop_ts = np.amax(self.all_timebase)
                else:
                    min_start_ts = start_ts
                    max_stop_ts = stop_ts

                rect = self.viewbox.sceneBoundingRect()
                width = rect.width() - 5

                dpi = QtWidgets.QApplication.primaryScreen().physicalDotsPerInchX()
                dpc = dpi / 2.54

                physical_viewbox_witdh = width / dpc  # cm
                time_width = physical_viewbox_witdh * HONEYWELL_SECONDS_PER_CM

                if self.cursor1.isVisible():
                    mid = self.cursor1.value()
                else:
                    mid = self.region.getRegion()[0]

                if mid - time_width / 2 < min_start_ts:
                    start_ts = min_start_ts
                    stop_ts = min_start_ts + time_width
                elif mid + time_width / 2 > max_stop_ts:
                    start_ts = max_stop_ts - time_width
                    stop_ts = max_stop_ts
                else:
                    start_ts = mid - time_width / 2
                    stop_ts = mid + time_width / 2

                self.viewbox.setXRange(start_ts, stop_ts, padding=0)

                if self.cursor1:
                    self.cursor_moved.emit(self.cursor1)

            elif key == QtCore.Qt.Key_W and modifier == QtCore.Qt.NoModifier:
                if len(self.all_timebase):
                    start_ts = np.amin(self.all_timebase)
                    stop_ts = np.amax(self.all_timebase)

                    self.viewbox.setXRange(start_ts, stop_ts)

                    if self.cursor1:
                        self.cursor_moved.emit(self.cursor1)

            elif key == QtCore.Qt.Key_Insert and modifier == QtCore.Qt.NoModifier:
                self.insert_computation()

            else:
                handled = False

            if not handled:
                self.parent().keyPressEvent(event)

    def open_scale_editor(self, uuid):
        uuid = uuid or self.current_uuid

        if uuid is None:
            return

        signal, idx = self.signal_by_uuid(uuid)
        signals = {signal.name: signal}

        diag = ScaleDialog(signals, signal.y_range, parent=self)

        if diag.exec():
            offset = diag.offset.value()
            scale = diag.scaling.value()

            y_bottom = -offset * scale / 100
            y_top = y_bottom + scale

            signal.y_range = y_bottom, y_top

            self.zoom_changed.emit(False)
            self.update()

    def paintEvent(self, ev):
        if not self._can_paint or not self._can_paint_global:
            return

        event_rect = ev.rect()

        super().paintEvent(ev)

        if self._pixmap is None:
            self._pixmap = QtGui.QPixmap(event_rect.width(), event_rect.height())
            self._pixmap.fill(self.backgroundBrush().color())

            paint = QtGui.QPainter()
            paint.begin(self._pixmap)
            paint.setCompositionMode(QtGui.QPainter.CompositionMode_SourceOver)
            paint.setRenderHints(paint.RenderHint.Antialiasing, False)

            self.x_range, self.y_range = self.viewbox.viewRange()

            rect = self.viewbox.sceneBoundingRect()

            self.px = (self.x_range[1] - self.x_range[0]) / rect.width()
            self.py = rect.height()

            with_dots = self.with_dots

            self.auto_clip_rect(paint)

            rect = self.viewbox.sceneBoundingRect()

            delta = rect.x()
            x_start = self.x_range[0]

            no_brush = QtGui.QBrush()
            pen_width = self._settings.value("line_width", 1, type=int)
            dots_with = self._settings.value("dots_width", 4, type=int)

            paint.resetTransform()
            paint.translate(0, 0)
            paint.setBrush(no_brush)

            flash_current_signal = self.flash_current_signal

            if self._settings.value("curve_dots_cap_style", "square") == "square":
                cap_style = QtCore.Qt.SquareCap
            else:
                cap_style = QtCore.Qt.RoundCap

            for i, sig in enumerate(self.signals):
                if (
                    not sig.enable
                    or flash_current_signal > 0
                    and flash_current_signal % 2 == 0
                    and sig.uuid == self.current_uuid
                ):
                    continue

                y = sig.plot_samples
                x = sig.plot_timestamps

                if len(x):
                    x, y = self.scale_curve_to_pixmap(
                        x, y, y_range=sig.y_range, x_start=x_start, delta=delta
                    )

                    sig.pen.setWidth(pen_width)

                    paint.setPen(sig.pen)

                    pth = self.generatePath(x, y, sig)
                    paint.drawPath(pth)

                    if with_dots:
                        paint.setRenderHints(paint.RenderHint.Antialiasing, True)
                        pos = np.isfinite(y)
                        y = y[pos]
                        x = x[pos]

                        _pen = fn.mkPen(sig.color.name())
                        _pen.setWidth(dots_with)
                        _pen.setCapStyle(cap_style)
                        paint.setPen(_pen)

                        poly, arr = polygon_and_ndarray(x.size)

                        arr[:, 0] = x
                        arr[:, 1] = y
                        paint.drawPoints(poly)
                        paint.setRenderHints(paint.RenderHint.Antialiasing, False)

                item = self.plot_parent.item_by_uuid(sig.uuid)
                if not item:
                    continue

                ranges = item.get_ranges()

                if ranges:
                    for range_info in ranges:
                        val = range_info["value1"]
                        if val is not None and isinstance(val, float):
                            op = range_info["op1"]
                            if op == ">":
                                idx1 = sig.plot_samples < val
                            elif op == ">=":
                                idx1 = sig.plot_samples <= val
                            elif op == "<":
                                idx1 = sig.plot_samples > val
                            elif op == "<=":
                                idx1 = sig.plot_samples >= val
                            elif op == "==":
                                idx1 = sig.plot_samples == val
                            elif op == "!=":
                                idx1 = sig.plot_samples != val
                        else:
                            idx1 = None

                        val = range_info["value2"]
                        if val is not None and isinstance(val, float):
                            op = range_info["op2"]
                            if op == ">":
                                idx2 = sig.plot_samples > val
                            elif op == ">=":
                                idx2 = sig.plot_samples >= val
                            elif op == "<":
                                idx2 = sig.plot_samples < val
                            elif op == "<=":
                                idx2 = sig.plot_samples <= val
                            elif op == "==":
                                idx2 = sig.plot_samples == val
                            elif op == "!=":
                                idx2 = sig.plot_samples != val
                        else:
                            idx2 = None

                        if idx1 is not None or idx2 is not None:
                            if idx1 is None:
                                idx = idx2
                            elif idx2 is None:
                                idx = idx1
                            else:
                                idx = idx1 & idx2

                            if not np.any(idx):
                                continue

                            y = sig.plot_samples.astype("f8")
                            y[~idx] = np.inf
                            x = sig.plot_timestamps

                            x, y = self.scale_curve_to_pixmap(
                                x, y, y_range=sig.y_range, x_start=x_start, delta=delta
                            )

                            color = range_info["font_color"]
                            pen = fn.mkPen(color.name())
                            pen.setWidth(pen_width)

                            paint.setPen(pen)
                            paint.drawPath(self.generatePath(x, y))

                            if with_dots:
                                paint.setRenderHints(
                                    paint.RenderHint.Antialiasing, True
                                )
                                pen.setWidth(dots_with)
                                pen.setCapStyle(cap_style)
                                paint.setPen(pen)

                                pos = np.isfinite(y)
                                y = y[pos]
                                x = x[pos]

                                poly, arr = polygon_and_ndarray(x.size)

                                arr[:, 0] = x
                                arr[:, 1] = y
                                paint.drawPoints(poly)
                                paint.setRenderHints(
                                    paint.RenderHint.Antialiasing, False
                                )
            paint.end()

        paint = QtGui.QPainter()
        vp = self.viewport()
        paint.begin(vp)
        paint.setCompositionMode(QtGui.QPainter.CompositionMode_SourceOver)
        paint.setRenderHint(paint.RenderHint.Antialiasing, False)

        if self.y_axis.picture is None:
            self.y_axis.paint(paint, None, None)
        if self.x_axis.picture is None:
            self.x_axis.paint(paint, None, None)

        paint.drawPixmap(
            self.y_axis.sceneBoundingRect(),
            self.y_axis.picture,
            self.y_axis.boundingRect(),
        )
        paint.drawPixmap(
            self.x_axis.sceneBoundingRect(),
            self.x_axis.picture,
            self.x_axis.boundingRect(),
        )

        for ax in self.axes:
            if isinstance(ax, FormatedAxis) and ax.isVisible():
                if ax.picture is None:
                    ax.paint(paint, None, None)
                paint.drawPixmap(
                    ax.sceneBoundingRect(),
                    ax.picture,
                    ax.boundingRect(),
                )

        self.auto_clip_rect(paint)

        paint.drawPixmap(event_rect, self._pixmap, event_rect)

        self.draw_grids(paint, event_rect)

        if self.zoom is None:
            if self.cursor1 is not None and self.cursor1.isVisible():
                self.cursor1.paint(paint, plot=self, uuid=self.current_uuid)

            if self.region is not None:
                self.region.paint(paint, plot=self, uuid=self.current_uuid)

            for bookmark in self.bookmarks:
                if bookmark.visible:
                    bookmark.paint(paint, plot=self, uuid=self.current_uuid)

        else:
            p1, p2, zoom_mode = self.zoom

            rect = self.viewbox.sceneBoundingRect()
            delta = rect.x()
            height = rect.height()
            width = rect.width()

            x1, y1 = self.scale_curve_to_pixmap(
                p1.x(),
                p1.y(),
                y_range=self.viewbox.viewRange()[1],
                x_start=self.viewbox.viewRange()[0][0],
                delta=delta,
            )
            x2, y2 = self.scale_curve_to_pixmap(
                p2.x(),
                p2.y(),
                y_range=self.viewbox.viewRange()[1],
                x_start=self.viewbox.viewRange()[0][0],
                delta=delta,
            )

            rect = None

            if (
                zoom_mode == self.viewbox.X_zoom
                or zoom_mode in self.viewbox.XY_zoom
                and self.locked
            ):
                x1, x2 = sorted([x1, x2])
                rect = QtCore.QRectF(
                    x1,
                    0,
                    x2 - x1,
                    height,
                )

            elif zoom_mode == self.viewbox.Y_zoom and not self.locked:
                y1, y2 = sorted([y1, y2])
                rect = QtCore.QRectF(
                    0,
                    y1,
                    width + delta,
                    y2 - y1,
                )
            elif zoom_mode in self.viewbox.XY_zoom:
                x1, x2 = sorted([x1, x2])
                y1, y2 = sorted([y1, y2])

                rect = QtCore.QRectF(
                    x1,
                    y1,
                    x2 - x1,
                    y2 - y1,
                )

            if rect is not None:
                color = fn.mkColor(0x62, 0xB2, 0xE2)
                paint.setPen(fn.mkPen(color))
                color = fn.mkColor(0x62, 0xB2, 0xE2, 50)
                paint.setBrush(fn.mkBrush(color))

                paint.setCompositionMode(QtGui.QPainter.CompositionMode_SourceAtop)
                paint.drawRect(rect)

        paint.end()

        if self.flash_current_signal > 0:
            self.flash_current_signal -= 1
            self.flash_curve_timer.start(50)

    def range_modified_finished_handler(self, region):
        if self.region_lock is not None:
            for i in range(2):
                if self.region.lines[i].value() == self.region_lock:
                    self.region.lines[i].pen.setStyle(QtCore.Qt.DashDotDotLine)
                else:
                    self.region.lines[i].pen.setStyle(QtCore.Qt.SolidLine)
        self.range_modified_finished.emit(region)

    def range_modified_handler(self, region):
        if self.region_lock is not None:
            for i in range(2):
                if self.region.lines[i].value() == self.region_lock:
                    self.region.lines[i].pen.setStyle(QtCore.Qt.DashDotDotLine)
                else:
                    self.region.lines[i].pen.setStyle(QtCore.Qt.SolidLine)

    def scale_curve_to_pixmap(self, x, y, y_range, x_start, delta):
        if self.py:
            y_low, y_high = y_range
            y_scale = (np.float64(y_high) - np.float64(y_low)) / np.float64(self.py)
            x_scale = self.px

            if y_scale * x_scale:
                all_bad = False
            else:
                all_bad = True
        else:
            all_bad = True

        if all_bad:
            try:
                y = np.full(len(y), np.inf)
            except:
                y = np.inf
        else:
            # xs = x_start
            # ys = y_high
            # x = (x - xs) / x_scale + delta
            # y = (ys - y) / y_scale + 1
            # is rewriten as

            xs = x_start - delta * x_scale
            ys = y_high + y_scale

            x = (x - xs) / x_scale
            y = (ys - y) / y_scale

        return x, y

    def select_curve(self, x, y):
        delta = self.viewbox.sceneBoundingRect().x()
        x_start = self.viewbox.viewRange()[0][0]

        candidates = []
        for sig in self.signals:
            if not sig.enable:
                continue

            val, _1, _2 = sig.value_at_timestamp(x, numeric=True)

            if val == "n.a.":
                continue

            x_val, y_val = self.scale_curve_to_pixmap(
                x, val, y_range=sig.y_range, x_start=x_start, delta=delta
            )

            candidates.append((abs(y_val - y), sig.uuid))

        if candidates:
            candidates.sort()
            self.curve_clicked.emit(candidates[0][1])

    def set_color(self, uuid, color):
        sig, index = self.signal_by_uuid(uuid)

        if sig.mode == "raw":
            style = QtCore.Qt.DashLine
        else:
            style = QtCore.Qt.SolidLine

        sig.pen = fn.mkPen(color=color, style=style)

        if sig.individual_axis:
            self.get_axis(index).set_pen(sig.pen)
            self.get_axis(index).setTextPen(sig.pen)

        if uuid == self.current_uuid:
            self.y_axis.set_pen(sig.pen)
            self.y_axis.setTextPen(sig.pen)

        self.update()

    def set_common_axis(self, uuid, state):
        signal, idx = self.signal_by_uuid(uuid)

        if state in (QtCore.Qt.Checked, True, 1):
            if not self.common_axis_items:
                self.common_axis_y_range = signal.y_range
            else:
                signal.y_range = self.common_axis_y_range
            self.common_axis_items.add(uuid)
        else:
            self.common_axis_items.remove(uuid)

        self.common_axis_label = ", ".join(
            self.signal_by_uuid(uuid)[0].name for uuid in self.common_axis_items
        )

        self.set_current_uuid(self.current_uuid, True)
        self.update()

    def set_conversion(self, uuid, conversion):
        sig, index = self.signal_by_uuid(uuid)

        axis = self.axes[index]
        if isinstance(axis, FormatedAxis):
            if sig.conversion and hasattr(sig.conversion, "text_0"):
                axis.text_conversion = sig.conversion
            else:
                axis.text_conversion = None

            axis.picture = None

        if uuid == self.current_uuid:
            axis = self.y_axis
            if sig.conversion and hasattr(sig.conversion, "text_0"):
                axis.text_conversion = sig.conversion
            else:
                axis.text_conversion = None

            axis.picture = None

        sig.trim(*sig.trim_info, force=True)

        self.update()

    def set_current_uuid(self, uuid, force=False):
        axis = self.y_axis
        viewbox = self.viewbox

        sig, index = self.signal_by_uuid(uuid)

        if sig.conversion and hasattr(sig.conversion, "text_0"):
            axis.text_conversion = sig.conversion
        else:
            axis.text_conversion = None
        axis.format = sig.format

        if uuid in self.common_axis_items:
            if self.current_uuid not in self.common_axis_items or force:
                if self._settings.value("plot_background") == "Black":
                    axis.set_pen(fn.mkPen("#FFFFFF"))
                    axis.setTextPen("#FFFFFF")
                else:
                    axis.set_pen(fn.mkPen("#000000"))
                    axis.setTextPen("#000000")
                axis.setLabel(self.common_axis_label)

        else:
            if len(sig.name) <= 32:
                if sig.unit:
                    axis.setLabel(f"{sig.name} [{sig.unit}]")
                else:
                    axis.setLabel(f"{sig.name}")
            else:
                if sig.unit:
                    axis.setLabel(f"{sig.name[:29]}...  [{sig.unit}]")
                else:
                    axis.setLabel(f"{sig.name[:29]}...")

            axis.set_pen(sig.pen)
            axis.setTextPen(sig.pen)
            axis.update()

        self.current_uuid = uuid

        viewbox.setYRange(*sig.y_range, padding=0)

        self.current_uuid_changed.emit(uuid)
        self.update()

    def set_dots(self, with_dots):
        self.with_dots = with_dots
        self.update()

    def set_individual_axis(self, uuid, state):
        sig, index = self.signal_by_uuid(uuid)

        if state in (QtCore.Qt.Checked, True, 1):
            if sig.enable:
                self.get_axis(index).show()
            sig.individual_axis = True
        else:
            self.get_axis(index).hide()
            sig.individual_axis = False

        self.update()

    def set_line_interconnect(self, line_interconnect):
        self.line_interconnect = line_interconnect

        self._curve.setData(stepMode=line_interconnect)
        for sig in self.signals:
            sig.path = None
        self.update()

    def set_locked(self, locked):
        self.locked = locked
        for axis in self.axes:
            if isinstance(axis, FormatedAxis):
                axis.locked = locked

        self.viewbox.setMouseEnabled(y=not self.locked)

    def set_name(self, uuid, name):
        sig, index = self.signal_by_uuid(uuid)
        sig.name = name or ""

        sig_axis = [self.get_axis(index)]

        if uuid == self.current_uuid:
            sig_axis.append(self.y_axis)

        for axis in sig_axis:
            if len(sig.name) <= 32:
                if sig.unit:
                    axis.setLabel(f"{sig.name} [{sig.unit}]")
                else:
                    axis.setLabel(f"{sig.name}")
            else:
                if sig.unit:
                    axis.setLabel(f"{sig.name[:29]}...  [{sig.unit}]")
                else:
                    axis.setLabel(f"{sig.name[:29]}...")
            axis.update()
        self.update()

    def set_signal_enable(self, uuid, state):
        signal, index = self.signal_by_uuid(uuid)

        if state in (QtCore.Qt.Checked, True, 1):
            (start, stop), _ = self.viewbox.viewRange()
            width = self.width() - self.y_axis.width()

            signal.enable = True

            signal.trim(start, stop, width)
            if signal.individual_axis:
                self.get_axis(index).show()

            uuids = self._timebase_db.setdefault(id(signal.timestamps), set())
            uuids.add(signal.uuid)

        else:
            signal.enable = False
            if signal.individual_axis:
                self.get_axis(index).hide()

            try:
                self._timebase_db[id(signal.timestamps)].remove(uuid)

                if len(self._timebase_db[id(signal.timestamps)]) == 0:
                    del self._timebase_db[id(signal.timestamps)]
            except:
                pass

        self._enable_timer.start(50)

    def set_time_offset(self, info):
        absolute, offset, *uuids = info

        signals = [sig for sig in self.signals if sig.uuid in uuids]

        if absolute:
            for sig in signals:
                if not len(sig.timestamps):
                    continue
                id_ = id(sig.timestamps)
                delta = sig.timestamps[0] - offset
                sig.timestamps = sig.timestamps - delta

                uuids = self._timebase_db.setdefault(id(sig.timestamps), set())
                uuids.add(sig.uuid)

                self._timebase_db[id_].remove(sig.uuid)
                if len(self._timebase_db[id_]) == 0:
                    del self._timebase_db[id_]

                sig.trim(*sig.trim_info, force=True)
        else:
            for sig in signals:
                if not len(sig.timestamps):
                    continue
                id_ = id(sig.timestamps)

                sig.timestamps = sig.timestamps + offset

                uuids = self._timebase_db.setdefault(id(sig.timestamps), set())
                uuids.add(sig.uuid)

                self._timebase_db[id_].remove(sig.uuid)
                if len(self._timebase_db[id_]) == 0:
                    del self._timebase_db[id_]

                sig.trim(*sig.trim_info, force=True)

        self._compute_all_timebase()

        self.update()

    def set_unit(self, uuid, unit):
        sig, index = self.signal_by_uuid(uuid)
        sig.unit = unit or ""

        sig_axis = [self.get_axis(index)]

        if uuid == self.current_uuid:
            sig_axis.append(self.y_axis)

        for axis in sig_axis:
            if len(sig.name) <= 32:
                if sig.unit:
                    axis.setLabel(f"{sig.name} [{sig.unit}]")
                else:
                    axis.setLabel(f"{sig.name}")
            else:
                if sig.unit:
                    axis.setLabel(f"{sig.name[:29]}...  [{sig.unit}]")
                else:
                    axis.setLabel(f"{sig.name[:29]}...")
            axis.update()

        self.update()

    def set_y_range(self, uuid, y_range, emit=True):
        update = False

        if uuid is None:
            # y axis was changed
            if self.current_uuid is None:
                return
            uuid = self.current_uuid
            sig, idx = self.signal_by_uuid(uuid)
            if sig.y_range != y_range:
                sig.y_range = y_range
                axis = self.axes[idx]
                if isinstance(axis, FormatedAxis):
                    axis.setRange(*y_range)
                update = True
        else:
            sig, idx = self.signal_by_uuid(uuid)
            if sig.y_range != y_range:
                sig.y_range = y_range
                if uuid == self.current_uuid:
                    self.y_axis.setRange(*y_range)
                update = True

        if uuid in self.common_axis_items:
            for uuid in self.common_axis_items:
                sig, idx = self.signal_by_uuid(uuid)
                if sig.y_range != y_range:
                    sig.y_range = y_range
                    axis = self.axes[idx]
                    if isinstance(axis, FormatedAxis):
                        axis.setRange(*y_range)
                    update = True
        if emit:
            self.zoom_changed.emit(False)
        if update:
            self.update()

    def signal_by_name(self, name):
        for i, sig in enumerate(self.signals):
            if sig.name == name:
                return sig, i

        raise Exception(
            f"Signal not found: {name} {[sig.name for sig in self.signals]}"
        )

    def signal_by_uuid(self, uuid):
        return self._uuid_map[uuid]

    def _signals_enabled_changed_handler(self):
        self._compute_all_timebase()
        if self.cursor1:
            self.cursor_move_finished.emit(self.cursor1)
        self.signals_enable_changed.emit()
        self.update()

    def trim(self, signals=None, force=False, view_range=None):
        signals = signals or self.signals
        if not self._can_trim:
            return

        if view_range is None:
            (start, stop), _ = self.viewbox.viewRange()
        else:
            start, stop = view_range

        width = self.viewbox.sceneBoundingRect().width()

        for sig in signals:
            if sig.enable:
                sig.trim(start, stop, width, force)

    def update(self, *args, pixmap=None, **kwargs):
        self._pixmap = pixmap
        self.viewbox.update()

    def update_views(self):
        geometry = self.viewbox.sceneBoundingRect()
        if geometry != self.viewbox_geometry:
            self.viewbox_geometry = geometry

    def xrange_changed_handle(self, *args, force=False):
        if self._can_paint:
            self.trim(force=force)
            self.update()

        self.zoom_changed.emit(False)

    def y_changed(self, *args):
        if len(args) == 1:
            # range manually changed by the user with the wheel
            mask = args[0]
            if mask[1]:
                y_range = self.viewbox.viewRange()[1]
            else:
                return
        else:
            # range changed by the linked axis
            y_range = args[1]

        update = False

        if self.current_uuid in self.common_axis_items:
            for uuid in self.common_axis_items:
                sig, idx = self.signal_by_uuid(uuid)
                if sig.y_range != y_range:
                    update = True
                    if sig.individual_axis:
                        axis = self.get_axis(idx)
                        axis.setRange(*y_range)

                sig.y_range = y_range

        elif self.current_uuid:
            sig, idx = self.signal_by_uuid(self.current_uuid)
            if sig.y_range != y_range:
                update = True
                if sig.individual_axis:
                    axis = self.get_axis(idx)
                    axis.setRange(*y_range)

            sig.y_range = y_range

        if update:
            self.update()


class CursorInfo(QtWidgets.QLabel):
    def __init__(self, precision, name="t", unit="s", plot=None, *args, **kwargs):
        super().__init__(*args, **kwargs)
        self.precision = precision
        self.name = name
        self.unit = unit
        self.plot = plot

        self.setTextFormat(QtCore.Qt.RichText)
        self.setAlignment(
            QtCore.Qt.AlignRight | QtCore.Qt.AlignTrailing | QtCore.Qt.AlignVCenter
        )

        self.setContextMenuPolicy(QtCore.Qt.CustomContextMenu)
        self.customContextMenuRequested.connect(self.open_menu)

        if precision == -1:
            self.setToolTip(f"Cursor information uses maximum precision")
        else:
            self.setToolTip(
                f"Cursor information precision is set to {self.precision} decimals"
            )

    def open_menu(self, point):
        menu = QtWidgets.QMenu(self)
        menu.addAction("Set precision")
        action = menu.exec_(self.mapToGlobal(point))

        if action is None:
            return

        if action.text() == "Set precision":
            precision, ok = QtWidgets.QInputDialog.getInt(
                self, "Set new precision (float decimals)", "Precision:", 6, -1, 15, 1
            )

            if ok:
                self.set_precision(precision)
                QtCore.QSettings().setValue("plot_cursor_precision", precision)

    def update_value(self):
        cursor_info_text = ""
        if not self.plot.region:
            if self.plot.cursor1 is not None:
                position = self.plot.cursor1.value()

                fmt = self.plot.x_axis.format
                if fmt == "phys" or not fmt:
                    if self.precision == -1:
                        cursor_info_text = f"{self.name} = {position}{self.unit}"
                    else:
                        template = f"{self.name} = {{:.{self.precision}f}}{self.unit}"
                        cursor_info_text = template.format(position)
                elif fmt == "time":
                    cursor_info_text = f"{self.name} = {timedelta(seconds=position)}"
                elif fmt == "date":
                    position_date = self.plot.x_axis.origin + timedelta(
                        seconds=position
                    )
                    cursor_info_text = f"{self.name} = {position_date}"

                if cursor_info_text:
                    self.setText(cursor_info_text)
            else:
                self.setText("")

        else:
            start, stop = self.plot.region.getRegion()

            fmt = self.plot.x_axis.format
            if fmt == "phys":
                if self.precision == -1:
                    start_info = f"{start}{self.unit}"
                    stop_info = f"{stop}{self.unit}"
                    delta_info = f"{stop - start}{self.unit}"
                else:
                    template = f"{{:.{self.precision}f}}{self.unit}"
                    start_info = template.format(start)
                    stop_info = template.format(stop)
                    delta_info = template.format(stop - start)

            elif fmt == "time":
                start_info = f"{timedelta(seconds=start)}"
                stop_info = f"{timedelta(seconds=stop)}"
                delta_info = f"{timedelta(seconds=(stop - start))}"
            elif fmt == "date":
                start_info = self.plot.x_axis.origin + timedelta(seconds=start)
                stop_info = self.plot.x_axis.origin + timedelta(seconds=stop)

                delta_info = f"{timedelta(seconds=(stop - start))}"

            self.setText(
                "<html><head/><body>"
                f"<p>{self.name}1 = {start_info}, {self.name}2 = {stop_info}</p>"
                f"<p>Δ{self.name} = {delta_info}</p> "
                "</body></html>"
            )

    def set_precision(self, precision):
        self.precision = precision
        if precision == -1:
            self.setToolTip(f"Cursor information uses maximum precision")
        else:
            self.setToolTip(
                f"Cursor information precision is set to {precision} decimals"
            )
        self.update_value()


try:
    import scipy

    from .fft_window import FFTWindow
except ImportError:
    pass<|MERGE_RESOLUTION|>--- conflicted
+++ resolved
@@ -1113,11 +1113,7 @@
 
                         self._dtype = samples.dtype
 
-<<<<<<< HEAD
-                    if all(arr.flags.c_contiguous for arr in (samples, timestamps)):
-=======
                     if samples.flags.c_contiguous and timestamps.flags.c_contiguous:
->>>>>>> 5c7fb729
                         positions(
                             samples,
                             timestamps,

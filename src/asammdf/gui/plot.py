--- conflicted
+++ resolved
@@ -16,13 +16,8 @@
 logger = logging.getLogger("asammdf")
 
 
-<<<<<<< HEAD
-def plot(signals, title="", validate=True, index_only=False):
+def plot(signals: Signal | list[Signal], title: str = "", validate: bool = True, index_only: bool = False) -> None:
     """Create a stand-alone plot using the input signal or signals.
-=======
-def plot(signals: Signal | list[Signal], title: str = "", validate: bool = True, index_only: bool = False) -> None:
-    """create a stand-alone plot using the input signal or signals
->>>>>>> 9a4e9fd0
 
     Arguments
     ---------

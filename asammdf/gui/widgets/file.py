# -*- coding: utf-8 -*-
from datetime import datetime
from functools import partial
import json
import os
from pathlib import Path
import re
from tempfile import gettempdir
from traceback import format_exc

from natsort import natsorted
import pandas as pd
import psutil
import pyqtgraph as pg
from PySide6 import QtCore, QtGui, QtWidgets

from ...blocks.utils import extract_xml_comment
from ...blocks.v4_constants import (
    BUS_TYPE_CAN,
    BUS_TYPE_ETHERNET,
    BUS_TYPE_FLEXRAY,
    BUS_TYPE_LIN,
    BUS_TYPE_USB,
    FLAG_AT_TO_STRING,
    FLAG_CG_BUS_EVENT,
)
from ...mdf import MDF, SUPPORTED_VERSIONS
from ..dialogs.advanced_search import AdvancedSearch
from ..dialogs.channel_group_info import ChannelGroupInfoDialog
from ..dialogs.channel_info import ChannelInfoDialog
from ..dialogs.gps_dialog import GPSDialog
from ..dialogs.window_selection_dialog import WindowSelectionDialog
from ..ui import resource_rc
from ..ui.file_widget import Ui_file_widget
from ..utils import (
    HelperChannel,
    load_dsp,
    load_lab,
    run_thread_with_progress,
    setup_progress,
    TERMINATED,
)
from .attachment import Attachment
from .can_bus_trace import CANBusTrace
from .database_item import DatabaseItem
from .flexray_bus_trace import FlexRayBusTrace
from .gps import GPS
from .lin_bus_trace import LINBusTrace
from .mdi_area import MdiAreaWidget, WithMDIArea
from .numeric import Numeric
from .plot import Plot
from .tabular import Tabular
from .tree import add_children
from .tree_item import TreeItem


def _process_dict(d):
    new_d = {}
    for k, v in d.items():
        if isinstance(v, dict):
            v = _process_dict(v)
        if k == "mdf_uuid":
            k = "origin_uuid"
        new_d[k] = v

    return new_d


FRIENDLY_ATRRIBUTES = {
    "author": "Author",
    "subject": "Subject",
    "host": "Host",
    "department": "Department",
    "pr_project": "Project",
    "project": "Project Name",
    "pr_location": "Location",
    "pr_surface": "Surface",
    "pr_manover": "Maneuver",
    "pr_manufacturer": "Manufacturere",
    "pr_platform": "Platform",
    "pr_vehicle": "Vehicle",
    "pr_weight": "Vehicle Weight",
    "pr_tire": "Tire Make and Size",
    "pr_transmission": "Transmission",
    "pr_transm_mode": "Transmission Mode",
    "pr_specification": "Specification",
    "pr_test_report": "Test report",
}


class FileWidget(WithMDIArea, Ui_file_widget, QtWidgets.QWidget):

    open_new_file = QtCore.Signal(str)
    full_screen_toggled = QtCore.Signal()

    def __init__(
        self,
        file_name,
        with_dots,
        subplots=False,
        subplots_link=False,
        ignore_value2text_conversions=False,
        display_cg_name=False,
        line_interconnect="line",
        line_width=1,
        password=None,
        hide_missing_channels=False,
        hide_disabled_channels=False,
        *args,
        **kwargs,
    ):

        self.default_folder = kwargs.get("default_folder", "")
        if "default_folder" in kwargs:
            kwargs.pop("default_folder")

        self.loaded_display_file = ""

        self.line_width = line_width

        super(Ui_file_widget, self).__init__(*args, **kwargs)
        WithMDIArea.__init__(self)
        self.setupUi(self)
        self._settings = QtCore.QSettings()
        self.uuid = os.urandom(6).hex()

        self.hide_missing_channels = hide_missing_channels
        self.hide_disabled_channels = hide_disabled_channels

        self.display_cg_name = display_cg_name

        file_name = Path(file_name)
        self.subplots = subplots
        self.subplots_link = subplots_link
        self.ignore_value2text_conversions = ignore_value2text_conversions

        self.file_name = file_name
        self.progress = None
        self.mdf = None
        self.info_index = None
        self.with_dots = with_dots

        self._show_filter_tree = False
        self.line_interconnect = line_interconnect

        progress = QtWidgets.QProgressDialog(
            f'Opening "{self.file_name}"', "", 0, 100, self.parent()
        )

        progress.setWindowModality(QtCore.Qt.ApplicationModal)
        progress.setCancelButton(None)
        progress.setAutoClose(True)
        progress.setWindowTitle("Opening measurement")
        icon = QtGui.QIcon()
        icon.addPixmap(QtGui.QPixmap(":/open.png"), QtGui.QIcon.Normal, QtGui.QIcon.Off)
        progress.setWindowIcon(icon)
        progress.setMinimumWidth(600)
        progress.show()

        try:
            if file_name.suffix.lower() in (".erg", ".bsig", ".dl3"):

                extension = file_name.suffix.lower().strip(".")
                progress.setLabelText(f"Converting from {extension} to mdf")

                try:
                    from mfile import BSIG, DL3, ERG
                except ImportError:
                    from cmerg import BSIG, ERG

                if file_name.suffix.lower() == ".erg":
                    cls = ERG
                elif file_name.suffix.lower() == ".bsig":
                    cls = BSIG
                else:
                    cls = DL3

                out_file = Path(gettempdir()) / file_name.name
                meas_file = cls(file_name)

                mdf_path = meas_file.export_mdf().save(out_file.with_suffix(".tmp.mf4"))
                meas_file.close()
                self.mdf = MDF(mdf_path)
                self.mdf.original_name = file_name
                self.mdf.uuid = self.uuid

            elif file_name.suffix.lower() == ".csv":
                try:
                    with open(file_name) as csv:
                        names = [n.strip() for n in csv.readline().split(",")]
                        units = [n.strip() for n in csv.readline().split(",")]

                        try:
                            float(units[0])
                        except:
                            units = {name: unit for name, unit in zip(names, units)}
                        else:
                            csv.seek(0)
                            csv.readline()
                            units = None

                        df = pd.read_csv(csv, header=None, names=names)
                        df.set_index(df[names[0]], inplace=True)
                        self.mdf = MDF()
                        self.mdf.append(df, units=units)
                        self.mdf.uuid = self.uuid
                except:
                    progress.cancel()
                    print(format_exc())
                    raise Exception(
                        "Could not load CSV. The first line must contain the channel names. The seconds line "
                        "can optionally contain the channel units. The first column must be the time"
                    )

            else:

                original_name = file_name

                target = MDF
                kwargs = {
                    "name": file_name,
                    "callback": self.update_progress,
                    "password": password,
                    "use_display_names": True,
                }

                self.mdf = run_thread_with_progress(
                    self,
                    target=target,
                    kwargs=kwargs,
                    factor=33,
                    offset=0,
                    progress=progress,
                )

                if self.mdf is TERMINATED:
                    return

                self.mdf.original_name = original_name
                self.mdf.uuid = self.uuid

            self.mdf.configure(raise_on_multiple_occurrences=False)

            channels_db_items = sorted(self.mdf.channels_db, key=lambda x: x.lower())
            self.channels_db_items = channels_db_items

            progress.setLabelText("Loading graphical elements")

            progress.setValue(37)

            self.channel_view.currentIndexChanged.connect(
                partial(self._update_channel_tree, widget=self.channels_tree)
            )
            self.filter_view.currentIndexChanged.connect(
                partial(self._update_channel_tree, widget=self.filter_tree)
            )
            self.channel_view.currentTextChanged.connect(
                partial(self._update_channel_tree, widget=self.channels_tree)
            )
            self.filter_view.currentTextChanged.connect(
                partial(self._update_channel_tree, widget=self.filter_tree)
            )

            self.channels_tree.setDragEnabled(True)

            self.mdi_area = MdiAreaWidget()

            self.mdi_area.add_window_request.connect(self.add_window)
            self.mdi_area.setHorizontalScrollBarPolicy(QtCore.Qt.ScrollBarAsNeeded)
            self.mdi_area.setVerticalScrollBarPolicy(QtCore.Qt.ScrollBarAsNeeded)
            self.splitter.addWidget(self.mdi_area)

            self.channels_tree.itemDoubleClicked.connect(self.show_info)
            self.filter_tree.itemDoubleClicked.connect(self.show_info)

            self.channel_view.setCurrentIndex(-1)
            self.filter_view.setCurrentIndex(-1)

            self.channel_view.setCurrentText(
                self._settings.value("channels_view", "Internal file structure")
            )

            self.filter_view.setCurrentText(
                self._settings.value("filter_view", "Internal file structure")
            )

            progress.setValue(70)

            self.raster_type_channel.toggled.connect(self.set_raster_type)

            progress.setValue(90)

            self.output_options.setCurrentIndex(0)

            self.mdf_version.insertItems(0, SUPPORTED_VERSIONS)
            self.mdf_version.setCurrentText("4.10")
            self.mdf_compression.insertItems(
                0, ("no compression", "deflate", "transposed deflate")
            )
            self.mdf_compression.setCurrentText("transposed deflate")
            self.mdf_split_size.setValue(4)

            self.extract_bus_format.insertItems(0, SUPPORTED_VERSIONS)
            self.extract_bus_format.setCurrentText("4.10")
            index = self.extract_bus_format.findText(self.mdf.version)
            if index >= 0:
                self.extract_bus_format.setCurrentIndex(index)
            self.extract_bus_compression.insertItems(
                0, ("no compression", "deflate", "transposed deflate")
            )
            self.extract_bus_compression.setCurrentText("transposed deflate")
            self.extract_bus_btn.clicked.connect(self.extract_bus_logging)
            self.extract_bus_csv_btn.clicked.connect(self.extract_bus_csv_logging)
            self.load_can_database_btn.clicked.connect(self.load_can_database)
            self.load_lin_database_btn.clicked.connect(self.load_lin_database)

            progress.setValue(99)

            self.empty_channels.insertItems(0, ("skip", "zeros"))
            self.empty_channels_bus.insertItems(0, ("skip", "zeros"))
            self.empty_channels_mat.insertItems(0, ("skip", "zeros"))
            self.empty_channels_csv.insertItems(0, ("skip", "zeros"))
            try:
                import scipy

<<<<<<< HEAD
            item = QtWidgets.QTreeWidgetItem()
            item.setText(0, "Path")
            item.setText(1, str(self.mdf.name))
            children.append(item)

            item = QtWidgets.QTreeWidgetItem()
            item.setText(0, "Size")
            if file_stats is not None:
                item.setText(1, f"{file_stats.st_size / 1024 / 1024:.1f} MB")
            else:
                try:
                    item.setText(1, f"{self.mdf.file_limit / 1024 / 1024:.1f} MB")
                except:
                    item.setText(1, f"Unknown size")
            children.append(item)

            if file_stats is not None:
                date_ = datetime.fromtimestamp(file_stats.st_ctime)
            else:
                date_ = datetime.now()
            item = QtWidgets.QTreeWidgetItem()
            item.setText(0, "Created")
            item.setText(1, date_.strftime("%d-%b-%Y %H-%M-%S"))
            children.append(item)

            if file_stats is not None:
                date_ = datetime.fromtimestamp(file_stats.st_mtime)
            else:
                date_ = datetime.now()
            item = QtWidgets.QTreeWidgetItem()
            item.setText(0, "Last modified")
            item.setText(1, date_.strftime("%d-%b-%Y %H:%M:%S"))
            children.append(item)

            file_info.addChildren(children)

            mdf_info = QtWidgets.QTreeWidgetItem()
            mdf_info.setText(0, "MDF information")

            self.info.addTopLevelItem(mdf_info)

            children = []

            item = QtWidgets.QTreeWidgetItem()
            item.setText(0, "Version")
            item.setText(1, self.mdf.version)
            children.append(item)

            item = QtWidgets.QTreeWidgetItem()
            item.setText(0, "Program identification")
            item.setText(
                1,
                self.mdf.identification.program_identification.decode("ascii").strip(
                    " \r\n\t\0"
                ),
            )
            children.append(item)

            item = QtWidgets.QTreeWidgetItem()
            item.setText(0, "Measurement start time")
            item.setText(1, self.mdf.header.start_time_string())
            children.append(item)

            item = QtWidgets.QTreeWidgetItem()
            item.setText(0, "Measurement comment")
            item.setText(1, self.mdf.header.comment)
            item.setTextAlignment(0, QtCore.Qt.AlignTop)
            children.append(item)

            channel_groups = QtWidgets.QTreeWidgetItem()
            channel_groups.setText(0, "Channel groups")
            channel_groups.setText(1, str(len(self.mdf.groups)))
            children.append(channel_groups)

            channel_groups_children = []
            for i, group in enumerate(self.mdf.groups):
                channel_group = group.channel_group
                if hasattr(channel_group, "comment"):
                    comment = extract_cncomment_xml(channel_group.comment)
                else:
                    comment = ""

                if self.display_cg_name:
                    base_name = f"CG {i} {channel_group.acq_name}"
                else:
                    base_name = f"Channel group {i}"
                if comment:
                    name = base_name + f" ({comment})"
                else:
                    name = base_name

                cycles = channel_group.cycles_nr

                channel_group_item = QtWidgets.QTreeWidgetItem()
                channel_group_item.setText(0, name)

                if self.mdf.version < "4.00":
                    size = channel_group.samples_byte_nr * cycles
                else:
                    if channel_group.flags & 0x1:
                        size = channel_group.samples_byte_nr + (
                            channel_group.invalidation_bytes_nr << 32
                        )
                    else:
                        size = (
                            channel_group.samples_byte_nr
                            + channel_group.invalidation_bytes_nr
                        ) * cycles

                    if group.channel_group.acq_source:
                        source = group.channel_group.acq_source
                        if source.bus_type == BUS_TYPE_CAN:
                            ico = ":/bus_can.png"
                        elif source.bus_type == BUS_TYPE_LIN:
                            ico = ":/bus_lin.png"
                        elif source.bus_type == BUS_TYPE_ETHERNET:
                            ico = ":/bus_eth.png"
                        elif source.bus_type == BUS_TYPE_USB:
                            ico = ":/bus_usb.png"
                        elif source.bus_type == BUS_TYPE_FLEXRAY:
                            ico = ":/bus_flx.png"
                        else:
                            ico = None

                        if ico is not None:
                            icon = QtGui.QIcon()
                            icon.addPixmap(
                                QtGui.QPixmap(ico), QtGui.QIcon.Normal, QtGui.QIcon.Off
                            )
                            channel_group_item.setIcon(0, icon)

                item = QtWidgets.QTreeWidgetItem()
                item.setText(0, "Channels")
                item.setText(1, f"{len(group.channels)}")
                channel_group_item.addChild(item)

                item = QtWidgets.QTreeWidgetItem()
                item.setText(0, "Cycles")
                item.setText(1, str(cycles))
                if cycles:
                    item.setForeground(1, QtGui.QBrush(QtCore.Qt.darkGreen))
                channel_group_item.addChild(item)

                if size <= 1 << 10:
                    text = f"{size} B"
                elif size <= 1 << 20:
                    text = f"{size / 1024:.1f} KB"
                elif size <= 1 << 30:
                    text = f"{size / 1024 / 1024:.1f} MB"
                else:
                    text = f"{size / 1024 / 1024 / 1024:.1f} GB"

                item = QtWidgets.QTreeWidgetItem()
                item.setText(0, "Raw size")
                item.setText(1, text)
                if cycles:
                    item.setForeground(1, QtGui.QBrush(QtCore.Qt.darkGreen))
                channel_group_item.addChild(item)

                channel_groups_children.append(channel_group_item)

            channel_groups.addChildren(channel_groups_children)

            channels = QtWidgets.QTreeWidgetItem()
            channels.setText(0, "Channels")
            channels.setText(
                1, str(sum(len(entry) for entry in self.mdf.channels_db.values()))
            )
            children.append(channels)

            mdf_info.addChildren(children)

            self.info.expandAll()
=======
                self.mat_format.insertItems(0, ("4", "5", "7.3"))
            except:
                self.mat_format.insertItems(0, ("7.3",))
            self.oned_as.insertItems(0, ("row", "column"))
>>>>>>> 08121c49

            self.output_format.currentTextChanged.connect(self.output_format_changed)

            # self.channels_tree.itemChanged.connect(self.select)
            self.create_window_btn.clicked.connect(self._create_window)

            self.clear_filter_btn.clicked.connect(self.clear_filter)
            self.clear_channels_btn.clicked.connect(self.clear_channels)
            self.select_all_btn.clicked.connect(self.select_all_channels)

            self.aspects.setCurrentIndex(0)

            self.aspects.currentChanged.connect(self.aspect_changed)

        except:

            progress.setValue(100)
            progress.deleteLater()
            raise

        else:
            progress.setValue(100)
            progress.deleteLater()

        self.load_channel_list_btn.clicked.connect(self.load_channel_list)
        self.save_channel_list_btn.clicked.connect(self.save_channel_list)
        self.load_filter_list_btn.clicked.connect(self.load_filter_list)
        self.save_filter_list_btn.clicked.connect(self.save_filter_list)
        self.advanced_search_btn.clicked.connect(self.search)
        self.advanced_serch_filter_btn.clicked.connect(self.search)
        self.raster_search_btn.clicked.connect(self.raster_search)

        self.filter_tree.itemChanged.connect(self.filter_changed)
        self._selected_filter = set()
        self._filter_timer = QtCore.QTimer()
        self._filter_timer.setSingleShot(True)
        self._filter_timer.timeout.connect(self.update_selected_filter_channels)

        self.scramble_btn.clicked.connect(self.scramble)
        self.setAcceptDrops(True)

        self.apply_btn.clicked.connect(self.apply_processing)

        if self.mdf.version >= "4.00" and self.mdf.attachments:
            for i, attachment in enumerate(self.mdf.attachments, 1):
                att = Attachment(i - 1, self.mdf)
                att.number.setText(f"{i}.")

                fields = []

                field = QtWidgets.QTreeWidgetItem()
                field.setText(0, "ATBLOCK address")
                field.setText(1, f"0x{attachment.address:X}")
                fields.append(field)

                field = QtWidgets.QTreeWidgetItem()
                field.setText(0, "File name")
                field.setText(1, str(attachment.file_name))
                fields.append(field)

                field = QtWidgets.QTreeWidgetItem()
                field.setText(0, "MIME type")
                field.setText(1, attachment.mime)
                fields.append(field)

                field = QtWidgets.QTreeWidgetItem()
                field.setText(0, "Comment")
                field.setText(1, attachment.comment)
                fields.append(field)

                field = QtWidgets.QTreeWidgetItem()
                field.setText(0, "Flags")
                if attachment.flags:
                    flags = []
                    for flag, string in FLAG_AT_TO_STRING.items():
                        if attachment.flags & flag:
                            flags.append(string)
                    text = f'{attachment.flags} [0x{attachment.flags:X}= {", ".join(flags)}]'
                else:
                    text = "0"
                field.setText(1, text)
                fields.append(field)

                field = QtWidgets.QTreeWidgetItem()
                field.setText(0, "MD5 sum")
                field.setText(1, attachment.md5_sum.hex().upper())
                fields.append(field)

                size = attachment.original_size
                if size <= 1 << 10:
                    text = f"{size} B"
                elif size <= 1 << 20:
                    text = f"{size/1024:.1f} KB"
                elif size <= 1 << 30:
                    text = f"{size/1024/1024:.1f} MB"
                else:
                    text = f"{size/1024/1024/1024:.1f} GB"

                field = QtWidgets.QTreeWidgetItem()
                field.setText(0, "Size")
                field.setText(1, text)
                fields.append(field)

                att.fields.addTopLevelItems(fields)

                item = QtWidgets.QListWidgetItem()
                item.setSizeHint(att.sizeHint())
                self.attachments.addItem(item)
                self.attachments.setItemWidget(item, att)
        else:
            self.aspects.removeTab(4)

        if self.mdf.version >= "4.00":
            if not any(
                group.channel_group.flags & FLAG_CG_BUS_EVENT
                for group in self.mdf.groups
            ):
                self.aspects.removeTab(2)
        else:
            self.aspects.removeTab(2)

        self._splitter_sizes = None

    def sizeHint(self):
        return QtCore.QSize(1, 1)

    def set_raster_type(self, event):
        if self.raster_type_channel.isChecked():
            self.raster_channel.setEnabled(True)
            self.raster.setEnabled(False)
            self.raster.setValue(0)
        else:
            self.raster_channel.setEnabled(False)
            self.raster_channel.setCurrentIndex(0)
            self.raster.setEnabled(True)

    def update_all_channel_trees(self):
        widgetList = [self.channels_tree, self.filter_tree]
        for widget in widgetList:
            self._update_channel_tree(widget=widget)

    def _update_channel_tree(self, index=None, widget=None):

        if widget is None:
            widget = self.channels_tree
        if widget is self.channels_tree and self.channel_view.currentIndex() == -1:
            return
        elif widget is self.filter_tree and (self.filter_view.currentIndex() == -1):
            return

        view = self.channel_view if widget is self.channels_tree else self.filter_view

        iterator = QtWidgets.QTreeWidgetItemIterator(widget)
        signals = set()

        if widget.mode == "Internal file structure":

            while iterator.value():
                item = iterator.value()

                if item.entry[1] != 0xFFFFFFFFFFFFFFFF:
                    if item.checkState(0) == QtCore.Qt.Checked:
                        signals.add(item.entry)

                iterator += 1
        else:

            while iterator.value():
                item = iterator.value()

                if item.checkState(0) == QtCore.Qt.Checked:
                    signals.add(item.entry)

                iterator += 1

        widget.clear()
        widget.mode = view.currentText()

        if widget.mode == "Natural sort":
            items = []
            for i, group in enumerate(self.mdf.groups):
                for j, ch in enumerate(group.channels):
                    entry = i, j

                    channel = TreeItem(entry, ch.name, origin_uuid=self.uuid)
                    channel.setToolTip(0, f"{ch.name} @ group {i}, index {j}")
                    channel.setText(0, ch.name)
                    if entry in signals:
                        channel.setCheckState(0, QtCore.Qt.Checked)
                    else:
                        channel.setCheckState(0, QtCore.Qt.Unchecked)
                    items.append(channel)

            if len(items) < 30000:
                items = natsorted(items, key=lambda x: x.name)
            else:
                items.sort(key=lambda x: x.name)
            widget.addTopLevelItems(items)

        elif widget.mode == "Internal file structure":

            items = []

            for i, group in enumerate(self.mdf.groups):
                entry = i, 0xFFFFFFFFFFFFFFFF

                channel_group = TreeItem(entry, origin_uuid=self.uuid)

                comment = extract_xml_comment(group.channel_group.comment)

                if (
                    self.mdf.version >= "4.00"
                    and group.channel_group.acq_source
                    and view == self.channel_view
                ):
                    source = group.channel_group.acq_source
                    if source.bus_type == BUS_TYPE_CAN:
                        ico = ":/bus_can.png"
                    elif source.bus_type == BUS_TYPE_LIN:
                        ico = ":/bus_lin.png"
                    elif source.bus_type == BUS_TYPE_ETHERNET:
                        ico = ":/bus_eth.png"
                    elif source.bus_type == BUS_TYPE_USB:
                        ico = ":/bus_usb.png"
                    elif source.bus_type == BUS_TYPE_FLEXRAY:
                        ico = ":/bus_flx.png"
                    else:
                        ico = None

                    if ico is not None:

                        icon = QtGui.QIcon()
                        icon.addPixmap(
                            QtGui.QPixmap(ico), QtGui.QIcon.Normal, QtGui.QIcon.Off
                        )

                        channel_group.setIcon(0, icon)

                if self.display_cg_name:
                    base_name = f"CG {i} {group.channel_group.acq_name}"
                else:
                    base_name = f"Channel group {i}"

                if comment:
                    channel_group.setText(0, f"{base_name} ({comment})")
                else:
                    channel_group.setText(0, f"{base_name} ")
                channel_group.setFlags(
                    channel_group.flags()
                    | QtCore.Qt.ItemIsAutoTristate
                    | QtCore.Qt.ItemIsUserCheckable
                )

                # widget.addTopLevelItems(i, channel_group)
                items.append(channel_group)

                channels = [
                    HelperChannel(name=ch.name, entry=(i, j))
                    for j, ch in enumerate(group.channels)
                ]

                add_children(
                    channel_group,
                    channels,
                    group.channel_dependencies,
                    signals,
                    entries=None,
                    origin_uuid=self.uuid,
                    version=self.mdf.version,
                )

            widget.addTopLevelItems(items)

        else:
            items = []
            for entry in signals:
                gp_index, ch_index = entry
                ch = self.mdf.groups[gp_index].channels[ch_index]
                channel = TreeItem(entry, ch.name, origin_uuid=self.uuid)
                channel.setToolTip(0, f"{ch.name} @ group {gp_index}, index {ch_index}")
                channel.setText(0, ch.name)
                channel.setCheckState(0, QtCore.Qt.Checked)
                items.append(channel)

            if len(items) < 30000:
                items = natsorted(items, key=lambda x: x.name)
            else:
                items.sort(key=lambda x: x.name)
            widget.addTopLevelItems(items)

        setting = "channels_view" if widget is self.channels_tree else "filter_view"
        self._settings.setValue(setting, view.currentText())

    def output_format_changed(self, name):
        if name == "MDF":
            self.output_options.setCurrentIndex(0)
        elif name == "MAT":
            self.output_options.setCurrentIndex(2)

            self.export_compression_mat.clear()
            self.export_compression_mat.addItems(["enabled", "disabled"])
            self.export_compression_mat.setCurrentIndex(0)
        elif name == "CSV":
            self.output_options.setCurrentIndex(3)

        else:
            self.output_options.setCurrentIndex(1)
            if name == "Parquet":
                self.export_compression.setEnabled(True)
                self.export_compression.clear()
                self.export_compression.addItems(["GZIP", "SNAPPY"])
                self.export_compression.setCurrentIndex(0)
            elif name == "HDF5":
                self.export_compression.setEnabled(True)
                self.export_compression.clear()
                self.export_compression.addItems(["gzip", "lzf", "szip"])
                self.export_compression.setCurrentIndex(0)
            elif name:
                self.export_compression.clear()
                self.export_compression.setEnabled(False)

    def search(self, event=None):
        toggle_frames = False
        if self.aspects.tabText(self.aspects.currentIndex()) == "Channels":
            show_add_window = True
            show_apply = True
            apply_text = "Check channels"
            widget = self.channels_tree
            view = self.channel_view

            if self._frameless_windows:
                toggle_frames = True
                self.toggle_frames()
        else:
            show_add_window = False
            show_apply = True
            apply_text = "Check channels"
            widget = self.filter_tree
            view = self.filter_view

        dlg = AdvancedSearch(
            self.mdf,
            show_add_window=show_add_window,
            show_apply=show_apply,
            apply_text=apply_text,
            parent=self,
        )
        dlg.setModal(True)
        dlg.exec_()
        result, pattern_window = dlg.result, dlg.pattern_window

        if result:
            if pattern_window:
                options = [
                    "New pattern based plot window",
                    "New pattern based numeric window",
                    "New pattern based tabular window",
                ]

                dialog = WindowSelectionDialog(options=options, parent=self)
                dialog.setModal(True)
                dialog.exec_()

                if dialog.result():
                    window_type = dialog.selected_type()

                    if window_type == "New pattern based plot window":
                        self.load_window(
                            {
                                "type": "Plot",
                                "title": result["pattern"],
                                "configuration": {"channels": [], "pattern": result},
                            }
                        )
                    elif window_type == "New pattern based numeric window":
                        self.load_window(
                            {
                                "type": "Numeric",
                                "title": result["pattern"],
                                "configuration": {
                                    "channels": [],
                                    "pattern": result,
                                    "format": "phys",
                                },
                            }
                        )
                    elif window_type == "New pattern based tabular window":
                        self.load_window(
                            {
                                "type": "Tabular",
                                "title": result["pattern"],
                                "configuration": {
                                    "channels": [],
                                    "pattern": result,
                                    "filters": [],
                                    "time_as_date": False,
                                    "sorted": False,
                                    "filtered": False,
                                },
                            }
                        )

            else:

                names = set()
                if view.currentText() == "Internal file structure":
                    iterator = QtWidgets.QTreeWidgetItemIterator(widget)

                    dg_cntr = -1
                    ch_cntr = 0

                    while iterator.value():
                        item = iterator.value()
                        if item.parent() is None:
                            iterator += 1
                            dg_cntr += 1
                            ch_cntr = 0
                            continue

                        entry = (dg_cntr, ch_cntr)

                        if entry in result:
                            item.setCheckState(0, QtCore.Qt.Checked)
                            names.add((result[entry], dg_cntr, ch_cntr))

                        iterator += 1
                        ch_cntr += 1
                elif view.currentText() == "Selected channels only":
                    iterator = QtWidgets.QTreeWidgetItemIterator(widget)

                    signals = set()
                    while iterator.value():
                        item = iterator.value()

                        if item.checkState(0) == QtCore.Qt.Checked:
                            signals.add((item.text(0), *item.entry))

                        iterator += 1

                    names = set((_name, *entry) for entry, _name in result.items())

                    signals = signals | names

                    widget.clear()

                    items = []
                    for name, gp_index, ch_index in signals:
                        entry = gp_index, ch_index
                        ch = self.mdf.groups[gp_index].channels[ch_index]
                        channel = TreeItem(entry, ch.name, origin_uuid=self.uuid)
                        channel.setText(0, ch.name)
                        channel.setCheckState(0, QtCore.Qt.Checked)
                        items.append(channel)

                    if len(items) < 30000:
                        items = natsorted(items, key=lambda x: x.name)
                    else:
                        items.sort(key=lambda x: x.name)
                    widget.addTopLevelItems(items)

                else:
                    iterator = QtWidgets.QTreeWidgetItemIterator(widget)
                    while iterator.value():
                        item = iterator.value()

                        if item.entry in result:
                            item.setCheckState(0, QtCore.Qt.Checked)
                            names.add((result[item.entry], *item.entry))

                        iterator += 1

                if dlg.add_window_request:
                    options = [
                        "New plot window",
                        "New numeric window",
                        "New tabular window",
                    ] + [
                        mdi.windowTitle()
                        for mdi in self.mdi_area.subWindowList()
                        if not isinstance(mdi.widget(), CANBusTrace)
                    ]

                    dialog = WindowSelectionDialog(options=options, parent=self)
                    dialog.setModal(True)
                    dialog.exec_()

                    if dialog.result():
                        window_type = dialog.selected_type()

                        signals = natsorted(
                            [
                                {
                                    "name": name,
                                    "group_index": dg_cntr,
                                    "channel_index": ch_cntr,
                                    "origin_uuid": self.uuid,
                                    "type": "channel",
                                    "ranges": [],
                                    "uuid": os.urandom(6).hex(),
                                    "enabled": True,
                                }
                                for name, dg_cntr, ch_cntr in names
                            ],
                            key=lambda x: (
                                x["name"],
                                x["group_index"],
                                x["channel_index"],
                            ),
                        )

                        if window_type == "New plot window":
                            self.add_window(["Plot", signals])
                        elif window_type == "New numeric window":
                            self.add_window(["Numeric", signals])
                        elif window_type == "New tabular window":
                            self.add_window(["Tabular", signals])
                        else:
                            for mdi in self.mdi_area.subWindowList():
                                if mdi.windowTitle() == window_type:
                                    self.add_new_channels(signals, mdi.widget())
                                    break

        if toggle_frames:
            self.toggle_frames()

    def to_config(self):
        config = {}

        iterator = QtWidgets.QTreeWidgetItemIterator(self.channels_tree)

        signals = []
        if self.channel_view.currentText() == "Internal file structure":
            while iterator.value():
                item = iterator.value()
                if item.parent() is None:
                    iterator += 1
                    continue

                if item.checkState(0) == QtCore.Qt.Checked:
                    signals.append(item.text(0))

                iterator += 1
        else:
            while iterator.value():
                item = iterator.value()

                if item.checkState(0) == QtCore.Qt.Checked:
                    signals.append(item.text(0))

                iterator += 1

        config["selected_channels"] = signals

        windows = []
        for window in self.mdi_area.subWindowList():
            wid = window.widget()
            geometry = window.geometry()
            window_config = {
                "title": window.windowTitle(),
                "configuration": wid.to_config(),
                "geometry": [
                    geometry.x(),
                    geometry.y(),
                    geometry.width(),
                    geometry.height(),
                ],
                "maximized": window.isMaximized(),
                "minimized": window.isMinimized(),
            }
            if isinstance(wid, Numeric):
                window_config["type"] = "Numeric"
            elif isinstance(wid, Plot):
                window_config["type"] = "Plot"
                del window_config["configuration"]["x_range"]
            elif isinstance(wid, Tabular):
                window_config["type"] = "Tabular"
            elif isinstance(wid, GPS):
                window_config["type"] = "GPS"
            elif isinstance(wid, CANBusTrace):
                window_config["type"] = "CAN Bus Trace"
            elif isinstance(wid, FlexRayBusTrace):
                window_config["type"] = "FlexRay Bus Trace"
            elif isinstance(wid, LINBusTrace):
                window_config["type"] = "LIN Bus Trace"
            else:
                continue

            windows.append(window_config)

        config["windows"] = windows

        return config

    def save_channel_list(self, event=None, file_name=None):

        if file_name is None:
            file_name, _ = QtWidgets.QFileDialog.getSaveFileName(
                self,
                "Select output display file",
                self.default_folder,
                "Display files (*.dspf)",
            )

        if file_name:
            Path(file_name).write_text(json.dumps(self.to_config(), indent=2))

    def load_channel_list(self, event=None, file_name=None):
        if file_name is None:
            file_name, _ = QtWidgets.QFileDialog.getOpenFileName(
                self,
                "Select channel list file",
                self.default_folder,
                "Config file (*.cfg);;TXT files (*.txt);;Display files (*.dsp *.dspf);;CANape Lab file (*.lab);;All file types (*.cfg *.dsp *.dspf *.lab *.txt)",
                "All file types (*.cfg *.dsp *.dspf *.lab *.txt)",
            )

        if file_name:
            if not isinstance(file_name, dict):
                file_name = Path(file_name)

                extension = file_name.suffix.lower()
                if extension == ".dsp":
                    palette = self.palette()
                    info = load_dsp(file_name, palette.color(palette.Base).name())
                    channels = info.get("display", [])

                elif extension == ".lab":
                    info = load_lab(file_name)
                    if info:
                        section, ok = QtWidgets.QInputDialog.getItem(
                            None,
                            "Select section",
                            "Available sections:",
                            list(info),
                            0,
                            False,
                        )
                        if ok:
                            channels = info[section]
                        else:
                            return

                elif extension in (".cfg", ".txt", ".dspf"):
                    with open(file_name, "r") as infile:
                        info = json.load(infile)
                    channels = info.get("selected_channels", [])

                self.loaded_display_file = file_name

            else:
                info = file_name
                channels = info.get("selected_channels", [])
                self.loaded_display_file = info.get("display_file_name", "")

            if channels:
                iterator = QtWidgets.QTreeWidgetItemIterator(self.channels_tree)

                if self.channel_view.currentText() == "Internal file structure":
                    while iterator.value():
                        item = iterator.value()
                        if item.parent() is None:
                            iterator += 1
                            continue

                        channel_name = item.text(0)
                        if channel_name in channels:
                            item.setCheckState(0, QtCore.Qt.Checked)
                            channels.pop(channels.index(channel_name))
                        else:
                            item.setCheckState(0, QtCore.Qt.Unchecked)

                        iterator += 1
                else:
                    while iterator.value():
                        item = iterator.value()

                        channel_name = item.text(0)
                        if channel_name in channels:
                            item.setCheckState(0, QtCore.Qt.Checked)
                            channels.pop(channels.index(channel_name))
                        else:
                            item.setCheckState(0, QtCore.Qt.Unchecked)

                        iterator += 1

            windows = info.get("windows", [])

            if windows:
                count = len(windows)

                progress = setup_progress(
                    parent=self,
                    title=f"Loading display windows",
                    message=f"",
                    icon_name="window",
                )
                progress.setRange(0, count - 1)
                progress.resize(500, progress.height())

                try:
                    for i, window in enumerate(windows, 1):
                        window = _process_dict(window)
                        window_type = window["type"]
                        window_title = window["title"]
                        progress.setLabelText(
                            f"Loading {window_type} window <{window_title}>"
                        )
                        QtWidgets.QApplication.processEvents()
                        self.load_window(window)
                        progress.setValue(i)
                except:
                    print(format_exc())
                finally:
                    progress.cancel()

    def save_filter_list(self):
        file_name, _ = QtWidgets.QFileDialog.getSaveFileName(
            self,
            "Select output filter list file",
            self.default_folder,
            "CANape Lab file (*.lab);;TXT files (*.txt);;All file types (*.lab *.txt)",
            "CANape Lab file (*.lab)",
        )

        if file_name:
            file_name = Path(file_name)

            iterator = QtWidgets.QTreeWidgetItemIterator(self.filter_tree)

            signals = []
            if self.filter_view.currentText() == "Internal file structure":
                while True:
                    item = iterator.value()
                    if item is None:
                        break

                    iterator += 1

                    if item.parent() is None:
                        continue

                    if item.checkState(0) == QtCore.Qt.Checked:
                        signals.append(item.text(0))
            else:
                while True:
                    item = iterator.value()
                    if item is None:
                        break

                    iterator += 1

                    if item.checkState(0) == QtCore.Qt.Checked:
                        signals.append(item.text(0))

            suffix = file_name.suffix.lower()
            if suffix == ".lab":
                section_name, ok = QtWidgets.QInputDialog.getText(
                    self,
                    "Provide .lab file ASAP section name",
                    "Section name:",
                )
                if not ok:
                    section_name = "Selected channels"

            with open(file_name, "w") as output:
                if suffix == ".lab":
                    output.write(f"[{section_name}]\n")
                output.write("\n".join(natsorted(signals)))

    def load_filter_list(self, event=None, file_name=None):
        if file_name is None:
            file_name, _ = QtWidgets.QFileDialog.getOpenFileName(
                self,
                "Select channel list file",
                self.default_folder,
                "Config file (*.cfg);;TXT files (*.txt);;Display files (*.dsp);;CANape Lab file (*.lab);;All file types (*.cfg *.dsp *.lab *.txt)",
                "CANape Lab file (*.lab)",
            )

        if file_name:
            if not isinstance(file_name, dict):
                file_name = Path(file_name)

                extension = file_name.suffix.lower()
                if extension == ".dsp":
                    info = load_dsp(file_name)
                    channels = info.get("display", [])

                elif extension == ".lab":
                    info = load_lab(file_name)
                    if info:
                        if len(info) > 1:
                            section, ok = QtWidgets.QInputDialog.getItem(
                                None,
                                "Please select the ASAP section name",
                                "Available sections:",
                                list(info),
                                0,
                                False,
                            )
                            if ok:
                                channels = info[section]
                            else:
                                return
                        else:
                            channels = list(info.values())[0]

                elif extension == ".cfg":
                    with open(file_name, "r") as infile:
                        info = json.load(infile)
                    channels = info.get("selected_channels", [])
                elif extension == ".txt":
                    try:
                        with open(file_name, "r") as infile:
                            info = json.load(infile)
                        channels = info.get("selected_channels", [])
                    except:
                        with open(file_name, "r") as infile:
                            channels = [line.strip() for line in infile.readlines()]
                            channels = [name for name in channels if name]

            else:
                info = file_name
                channels = info.get("selected_channels", [])

            if channels:

                iterator = QtWidgets.QTreeWidgetItemIterator(self.filter_tree)

                if self.filter_view.currentText() == "Internal file structure":
                    while iterator.value():
                        item = iterator.value()
                        if item.parent() is None:
                            iterator += 1
                            continue

                        channel_name = item.text(0)
                        if channel_name in channels:
                            item.setCheckState(0, QtCore.Qt.Checked)
                            channels.pop(channels.index(channel_name))
                        else:
                            item.setCheckState(0, QtCore.Qt.Unchecked)

                        iterator += 1
                elif self.filter_view.currentText() == "Natural sort":
                    while iterator.value():
                        item = iterator.value()

                        channel_name = item.text(0)
                        if channel_name in channels:
                            item.setCheckState(0, QtCore.Qt.Checked)
                            channels.pop(channels.index(channel_name))
                        else:
                            item.setCheckState(0, QtCore.Qt.Unchecked)

                        iterator += 1

                else:
                    items = []
                    self.filter_tree.clear()

                    for i, gp in enumerate(self.mdf.groups):
                        for j, ch in enumerate(gp.channels):
                            if ch.name in channels:
                                entry = i, j
                                channel = TreeItem(
                                    entry, ch.name, origin_uuid=self.uuid
                                )
                                channel.setText(0, ch.name)
                                channel.setCheckState(0, QtCore.Qt.Checked)
                                items.append(channel)

                                channels.pop(channels.index(ch.name))

                    if len(items) < 30000:
                        items = natsorted(items, key=lambda x: x.name)
                    else:
                        items.sort(key=lambda x: x.name)
                    self.filter_tree.addTopLevelItems(items)

    def compute_cut_hints(self):
        t_min = []
        t_max = []
        for i, group in enumerate(self.mdf.groups):
            cycles_nr = group.channel_group.cycles_nr
            if cycles_nr:
                master_min = self.mdf.get_master(i, record_offset=0, record_count=1)
                if len(master_min):
                    t_min.append(master_min[0])
                self.mdf._master_channel_cache.clear()
                master_max = self.mdf.get_master(
                    i, record_offset=cycles_nr - 1, record_count=1
                )
                if len(master_max):
                    t_max.append(master_max[0])
                self.mdf._master_channel_cache.clear()

        if t_min:
            time_range = t_min, t_max

            self.cut_start.setRange(*time_range)
            self.cut_stop.setRange(*time_range)

            self.cut_interval.setText(
                "Cut interval ({:.6f}s - {:.6f}s)".format(*time_range)
            )
        else:
            self.cut_start.setRange(0, 0)
            self.cut_stop.setRange(0, 0)

            self.cut_interval.setText("Empty measurement")

    def update_progress(self, current_index, max_index):
        self.progress = current_index, max_index

    def show_info(self, item, column):
        group_index, index = item.entry
        if index == 0xFFFFFFFFFFFFFFFF:
            group = self.mdf.groups[group_index]

            msg = ChannelGroupInfoDialog(self.mdf, group, group_index, self)
            msg.show()
        else:
            channel = self.mdf.get_channel_metadata(group=group_index, index=index)

            msg = ChannelInfoDialog(channel, self)
            msg.show()

    def clear_filter(self):
        iterator = QtWidgets.QTreeWidgetItemIterator(self.filter_tree)

        while iterator.value():
            item = iterator.value()
            item.setCheckState(0, QtCore.Qt.Unchecked)

            if item.parent() is None:
                item.setExpanded(False)

            iterator += 1

    def clear_channels(self):
        iterator = QtWidgets.QTreeWidgetItemIterator(self.channels_tree)

        if self.channel_view.currentIndex() == 1:
            while iterator.value():
                item = iterator.value()
                if item.parent() is None:
                    item.setExpanded(False)
                else:
                    item.setCheckState(0, QtCore.Qt.Unchecked)
                iterator += 1
        else:
            while iterator.value():
                item = iterator.value()
                item.setCheckState(0, QtCore.Qt.Unchecked)
                iterator += 1

    def select_all_channels(self):
        iterator = QtWidgets.QTreeWidgetItemIterator(self.channels_tree)

        if self.channel_view.currentIndex() == 1:
            while iterator.value():
                item = iterator.value()
                if item.parent() is None:
                    item.setExpanded(False)
                else:
                    item.setCheckState(0, QtCore.Qt.Checked)
                iterator += 1
        else:
            while iterator.value():
                item = iterator.value()
                item.setCheckState(0, QtCore.Qt.Checked)
                iterator += 1

    def close(self):
        mdf_name = self.mdf.name
        self.mdf.close()
        if self.file_name.suffix.lower() in (".dl3", ".erg"):
            mdf_name.unlink()
        self.channels_tree.clear()
        self.filter_tree.clear()

        for window in self.mdi_area.subWindowList():
            widget = window.widget()
            self.mdi_area.removeSubWindow(window)
            widget.setParent(None)
            window.close()
            widget.close()

        self.mdf = None

    def _create_window(self, event=None, window_type=None):

        if window_type is None:
            dialog = WindowSelectionDialog(
                options=(
                    "Plot",
                    "Numeric",
                    "Tabular",
                    "CAN Bus Trace",
                    "FlexRay Bus Trace",
                    "LIN Bus Trace",
                    "GPS",
                ),
                parent=self,
            )
            dialog.setModal(True)
            dialog.exec_()

            if dialog.result():
                window_type = dialog.selected_type()
            else:
                window_type = None

        if window_type is None:
            return
        elif window_type in ("CAN Bus Trace", "FlexRay Bus Trace", "LIN Bus Trace"):
            signals = []
        elif window_type == "GPS":

            target = "(latitude|gps_y)"
            sig = re.compile(target, re.IGNORECASE)

            latitude = ""

            for name in self.mdf.channels_db:
                if sig.fullmatch(name):
                    latitude = name
                    break
            else:
                for name in self.mdf.channels_db:
                    if sig.search(name):
                        latitude = name
                        break

            target = "(longitude|gps_x)"
            sig = re.compile(target, re.IGNORECASE)

            longitude = ""

            for name in self.mdf.channels_db:
                if sig.fullmatch(name):
                    longitude = name
                    break
            else:
                for name in self.mdf.channels_db:
                    if sig.search(name):
                        longitude = name
                        break

            dlg = GPSDialog(
                self.mdf,
                latitude=latitude,
                longitude=longitude,
                parent=self,
            )
            dlg.setModal(True)
            dlg.exec_()

            if dlg.valid:
                latitude = dlg.latitude.text().strip()
                longitude = dlg.longitude.text().strip()

                signals = [
                    (name, *self.mdf.whereis(name)[0], self.uuid, "channel")
                    for name in [latitude, longitude]
                    if name in self.mdf
                ]
                if len(signals) != 2:
                    return
            else:
                return
        else:

            try:
                iter(event)
                signals = event
            except:

                iterator = QtWidgets.QTreeWidgetItemIterator(self.channels_tree)

                signals = []

                if self.channel_view.currentIndex() == 1:
                    while iterator.value():
                        item = iterator.value()
                        if item.parent() is None:
                            iterator += 1
                            continue

                        if item.checkState(0) == QtCore.Qt.Checked:
                            group, index = item.entry
                            ch = self.mdf.groups[group].channels[index]
                            if not ch.component_addr:
                                signals.append(
                                    {
                                        "name": ch.name,
                                        "group_index": group,
                                        "channel_index": index,
                                        "origin_uuid": self.uuid,
                                        "type": "channel",
                                        "ranges": [],
                                        "uuid": os.urandom(6).hex(),
                                    }
                                )

                        iterator += 1
                else:
                    while iterator.value():
                        item = iterator.value()

                        if item.checkState(0) == QtCore.Qt.Checked:
                            group, index = item.entry
                            ch = self.mdf.groups[group].channels[index]
                            if not ch.component_addr:
                                signals.append(
                                    {
                                        "name": ch.name,
                                        "group_index": group,
                                        "channel_index": index,
                                        "origin_uuid": self.uuid,
                                        "type": "channel",
                                        "ranges": [],
                                        "uuid": os.urandom(6).hex(),
                                    }
                                )

                        iterator += 1

        self.add_window((window_type, signals))

    def scramble(self, event):

        progress = setup_progress(
            parent=self,
            title="Scrambling measurement",
            message=f'Scrambling "{self.file_name}"',
            icon_name="scramble",
        )

        # scrambling self.mdf
        target = MDF.scramble
        kwargs = {"name": self.file_name, "callback": self.update_progress}

        mdf = run_thread_with_progress(
            self, target=target, kwargs=kwargs, factor=100, offset=0, progress=progress
        )

        if mdf is TERMINATED:
            progress.cancel()
            return

        self.progress = None
        progress.cancel()

        path = Path(self.file_name)

        self.open_new_file.emit(str(path.with_suffix(f".scrambled{path.suffix}")))

    def extract_bus_logging(self, event):
        version = self.extract_bus_format.currentText()

        self.output_info_bus.setPlainText("")

        database_files = {}

        count1 = self.can_database_list.count()
        if count1:
            database_files["CAN"] = []
            for i in range(count1):
                item = self.can_database_list.item(i)
                widget = self.can_database_list.itemWidget(item)
                database_files["CAN"].append(
                    (widget.database.text(), widget.bus.currentIndex())
                )

        count2 = self.lin_database_list.count()
        if count2:
            database_files["LIN"] = []
            for i in range(count2):
                item = self.lin_database_list.item(i)
                widget = self.lin_database_list.itemWidget(item)
                database_files["LIN"].append(
                    (widget.database.text(), widget.bus.currentIndex())
                )

        compression = self.extract_bus_compression.currentIndex()

        if version < "4.00":
            filter = "MDF version 3 files (*.dat *.mdf)"
            suffix = ".mdf"
        else:
            filter = "MDF version 4 files (*.mf4)"
            suffix = ".mf4"

        if not (count1 + count2):
            return

        file_name, _ = QtWidgets.QFileDialog.getSaveFileName(
            self,
            "Select output measurement file",
            "",
            f"{filter};;All files (*.*)",
            filter,
        )

        if file_name:

            file_name = Path(file_name).with_suffix(suffix)

            progress = setup_progress(
                parent=self,
                title="Extract Bus logging",
                message=f'Extracting Bus signals from "{self.file_name}"',
                icon_name="down",
            )

            # convert self.mdf
            target = self.mdf.extract_bus_logging
            kwargs = {
                "database_files": database_files,
                "version": version,
                "prefix": self.prefix.text().strip(),
                "consolidated_j1939": self.consolidated_j1939.checkState()
                == QtCore.Qt.Checked,
            }

            mdf = run_thread_with_progress(
                self,
                target=target,
                kwargs=kwargs,
                factor=70,
                offset=0,
                progress=progress,
            )

            if mdf is TERMINATED:
                progress.cancel()
                return

            # then save it
            progress.setLabelText(f'Saving file to "{file_name}"')

            target = mdf.save
            kwargs = {
                "dst": file_name,
                "compression": compression,
                "overwrite": True,
            }

            run_thread_with_progress(
                self,
                target=target,
                kwargs=kwargs,
                factor=30,
                offset=70,
                progress=progress,
            )

            self.progress = None
            progress.cancel()

            bus_call_info = dict(self.mdf.last_call_info)

            message = []

            for bus, call_info in bus_call_info.items():

                found_id_count = sum(len(e) for e in call_info["found_ids"].values())

                message += [
                    f"{bus} bus summary:",
                    f'- {found_id_count} of {len(call_info["total_unique_ids"])} IDs in the MDF4 file were matched in the DBC and converted',
                ]
                if call_info["unknown_id_count"]:
                    message.append(
                        f'- {call_info["unknown_id_count"]} unknown IDs in the MDF4 file'
                    )
                else:
                    message.append(f"- no unknown IDs inf the MDF4 file")

                message += [
                    "",
                    "Detailed information:",
                    "",
                    f"The following {bus} IDs were in the MDF log file and matched in the DBC:",
                ]
                for dbc_name, found_ids in call_info["found_ids"].items():
                    for msg_id, msg_name in sorted(found_ids):
                        try:
                            message.append(
                                f"- 0x{msg_id:X} --> {msg_name} in <{dbc_name}>"
                            )
                        except:
                            pgn, sa = msg_id
                            message.append(
                                f"- PGN=0x{pgn:X} SA=0x{sa:X} --> {msg_name} in <{dbc_name}>"
                            )

                message += [
                    "",
                    f"The following {bus} IDs were in the MDF log file, but not matched in the DBC:",
                ]
                for msg_id in sorted(call_info["unknown_ids"]):
                    try:
                        message.append(f"- 0x{msg_id:X}")
                    except:
                        pgn, sa = msg_id
                        message.append(f"- PGN=0x{pgn:X} SA=0x{sa:X}")

                message.append("\n\n")

            self.output_info_bus.setPlainText("\n".join(message))

            self.open_new_file.emit(str(file_name))

    def extract_bus_csv_logging(self, event):
        version = self.extract_bus_format.currentText()

        self.output_info_bus.setPlainText("")

        database_files = {}

        count1 = self.can_database_list.count()
        if count1:
            database_files["CAN"] = []
            for i in range(count1):
                item = self.can_database_list.item(i)
                widget = self.can_database_list.itemWidget(item)
                database_files["CAN"].append(
                    (widget.database.text(), widget.bus.currentIndex())
                )

        count2 = self.lin_database_list.count()
        if count2:
            database_files["LIN"] = []
            for i in range(count2):
                item = self.lin_database_list.item(i)
                widget = self.lin_database_list.itemWidget(item)
                database_files["LIN"].append(
                    (widget.database.text(), widget.bus.currentIndex())
                )

        if not (count1 + count2):
            return

        single_time_base = self.single_time_base_bus.checkState() == QtCore.Qt.Checked
        time_from_zero = self.time_from_zero_bus.checkState() == QtCore.Qt.Checked
        empty_channels = self.empty_channels_bus.currentText()
        raster = self.export_raster_bus.value()
        time_as_date = self.bus_time_as_date.checkState() == QtCore.Qt.Checked
        delimiter = self.delimiter_bus.text() or ","
        doublequote = self.doublequote_bus.checkState() == QtCore.Qt.Checked
        escapechar = self.escapechar_bus.text() or None
        lineterminator = (
            self.lineterminator_bus.text().replace("\\r", "\r").replace("\\n", "\n")
        )
        quotechar = self.quotechar_bus.text() or '"'
        quoting = self.quoting_bus.currentText()
        add_units = self.add_units_bus.checkState() == QtCore.Qt.Checked

        file_name, _ = QtWidgets.QFileDialog.getSaveFileName(
            self,
            "Select output CSV file",
            "",
            "CSV (*.csv);;All files (*.*)",
            "CSV (*.csv)",
        )

        if file_name:

            progress = setup_progress(
                parent=self,
                title="Extract Bus logging to CSV",
                message=f'Extracting Bus signals from "{self.file_name}"',
                icon_name="csv",
            )

            # convert self.mdf
            target = self.mdf.extract_bus_logging
            kwargs = {
                "database_files": database_files,
                "version": version,
                "prefix": self.prefix.text().strip(),
                "consolidated_j1939": self.consolidated_j1939.checkState()
                == QtCore.Qt.Checked,
            }

            mdf = run_thread_with_progress(
                self,
                target=target,
                kwargs=kwargs,
                factor=70,
                offset=0,
                progress=progress,
            )

            if mdf is TERMINATED:
                progress.cancel()
                return

            # then save it
            progress.setLabelText(f'Saving file to "{file_name}"')

            mdf.configure(
                integer_interpolation=self.mdf._integer_interpolation,
                float_interpolation=self.mdf._float_interpolation,
            )

            target = mdf.export
            kwargs = {
                "fmt": "csv",
                "filename": file_name,
                "single_time_base": single_time_base,
                "time_from_zero": time_from_zero,
                "empty_channels": empty_channels,
                "raster": raster or None,
                "time_as_date": time_as_date,
                "ignore_value2text_conversions": self.ignore_value2text_conversions,
                "delimiter": delimiter,
                "doublequote": doublequote,
                "escapechar": escapechar,
                "lineterminator": lineterminator,
                "quotechar": quotechar,
                "quoting": quoting,
                "add_units": add_units,
            }

            run_thread_with_progress(
                self,
                target=target,
                kwargs=kwargs,
                factor=30,
                offset=70,
                progress=progress,
            )

            self.progress = None
            progress.cancel()

            bus_call_info = dict(self.mdf.last_call_info)

            message = []

            for bus, call_info in bus_call_info.items():

                found_id_count = sum(len(e) for e in call_info["found_ids"].values())

                message += [
                    f"{bus} bus summary:",
                    f'- {found_id_count} of {len(call_info["total_unique_ids"])} IDs in the MDF4 file were matched in the DBC and converted',
                ]
                if call_info["unknown_id_count"]:
                    message.append(
                        f'- {call_info["unknown_id_count"]} unknown IDs in the MDF4 file'
                    )
                else:
                    message.append(f"- no unknown IDs inf the MDF4 file")

                message += [
                    "",
                    "Detailed information:",
                    "",
                    f"The following {bus} IDs were in the MDF log file and matched in the DBC:",
                ]
                for dbc_name, found_ids in call_info["found_ids"].items():
                    for msg_id, msg_name in sorted(found_ids):
                        message.append(f"- 0x{msg_id:X} --> {msg_name} in <{dbc_name}>")

                message += [
                    "",
                    f"The following {bus} IDs were in the MDF log file, but not matched in the DBC:",
                ]
                for msg_id in sorted(call_info["unknown_ids"]):
                    message.append(f"- 0x{msg_id:X}")
                message.append("\n\n")

            self.output_info_bus.setPlainText("\n".join(message))

    def load_can_database(self, event):
        file_names, _ = QtWidgets.QFileDialog.getOpenFileNames(
            self,
            "Select CAN database file",
            "",
            "ARXML or DBC (*.dbc *.arxml)",
            "ARXML or DBC (*.dbc *.arxml)",
        )

        if file_names:
            for database in file_names:
                item = QtWidgets.QListWidgetItem()
                widget = DatabaseItem(database, bus_type="CAN")

                self.can_database_list.addItem(item)
                self.can_database_list.setItemWidget(item, widget)
                item.setSizeHint(widget.sizeHint())

    def load_lin_database(self, event):
        file_names, _ = QtWidgets.QFileDialog.getOpenFileNames(
            self,
            "Select LIN database file",
            "",
            "ARXML or DBC database (*.dbc *.arxml);;LDF database (*.ldf);;All supported formats (*.dbc *.arxml *ldf)",
            "All supported formats (*.dbc *.arxml *ldf)",
        )

        if file_names:
            for database in file_names:
                item = QtWidgets.QListWidgetItem()
                widget = DatabaseItem(database, bus_type="LIN")

                self.lin_database_list.addItem(item)
                self.lin_database_list.setItemWidget(item, widget)
                item.setSizeHint(widget.sizeHint())

    def keyPressEvent(self, event):
        key = event.key()
        modifier = event.modifiers()

        if key == QtCore.Qt.Key_F and modifier == QtCore.Qt.ControlModifier:
            self.search()

        elif key == QtCore.Qt.Key_F11:
            self.full_screen_toggled.emit()

        elif (
            key in (QtCore.Qt.Key_V, QtCore.Qt.Key_H, QtCore.Qt.Key_C, QtCore.Qt.Key_T)
            and modifier == QtCore.Qt.ShiftModifier
        ):
            if key == QtCore.Qt.Key_V:
                mode = "tile vertically"
            elif key == QtCore.Qt.Key_H:
                mode = "tile horizontally"
            elif key == QtCore.Qt.Key_C:
                mode = "cascade"
            elif key == QtCore.Qt.Key_T:
                mode = "tile"

            if mode == "tile":
                self.mdi_area.tileSubWindows()
            elif mode == "cascade":
                self.mdi_area.cascadeSubWindows()
            elif mode == "tile vertically":
                self.mdi_area.tile_vertically()
            elif mode == "tile horizontally":
                self.mdi_area.tile_horizontally()

        elif key == QtCore.Qt.Key_F and modifier == (
            QtCore.Qt.ShiftModifier | QtCore.Qt.AltModifier
        ):
            self.toggle_frames()

        elif key == QtCore.Qt.Key_L and modifier == QtCore.Qt.ShiftModifier:
            if self.channel_view.isVisible():

                self._splitter_sizes = self.splitter.sizes()

                self.channel_view.hide()
                self.channels_tree.hide()

                self.splitter.setSizes([0, max(sum(self._splitter_sizes), 2)])
                self.splitter.setStretchFactor(0, 0)
                self.splitter.setStretchFactor(1, 1)
                self.splitter.handle(0).setEnabled(False)
                self.splitter.handle(1).setEnabled(False)

            else:
                self.channel_view.show()
                self.channels_tree.show()

                self.splitter.setStretchFactor(0, 0)
                self.splitter.setStretchFactor(1, 1)

                self.splitter.setSizes(self._splitter_sizes)
                self.splitter.handle(0).setEnabled(True)
                self.splitter.handle(1).setEnabled(True)

        elif key == QtCore.Qt.Key_Period and modifier == QtCore.Qt.NoModifier:
            self.set_line_style()

        else:
            widget = self.get_current_widget()
            if widget:
                widget.keyPressEvent(event)
            else:
                super().keyPressEvent(event)

    def aspect_changed(self, index):

        current_index = self.aspects.currentIndex()
        count = self.aspects.count()
        for i in range(count):
            widget = self.aspects.widget(i)
            if i == current_index:
                widget.show()
            else:
                widget.hide()

        print(self.modify.isHidden(), self.channels_tab.isHidden(), self.sizeHint())

        if self.aspects.tabText(current_index) == "Modify && Export":

            if not self.raster_channel.count():
                self.raster_channel.setSizeAdjustPolicy(
                    QtWidgets.QComboBox.AdjustToMinimumContentsLengthWithIcon
                )
                self.raster_channel.addItems(self.channels_db_items)
                self.raster_channel.setMinimumWidth(100)

<<<<<<< HEAD
            self._update_channel_tree(widget=self.filter_tree)
=======
            if not self._show_filter_tree:
                self._show_filter_tree = True

                widget = self.filter_tree

                if self.filter_view.currentText() == "Natural sort":
                    items = []
                    for i, group in enumerate(self.mdf.groups):
                        for j, ch in enumerate(group.channels):
                            entry = i, j

                            channel = TreeItem(entry, ch.name)
                            channel.setText(0, ch.name)
                            channel.setCheckState(0, QtCore.Qt.Unchecked)
                            items.append(channel)

                    if len(items) < 30000:
                        items = natsorted(items, key=lambda x: x.name)
                    else:
                        items.sort(key=lambda x: x.name)
                    widget.addTopLevelItems(items)

                elif self.filter_view.currentText() == "Internal file structure":
                    for i, group in enumerate(self.mdf.groups):
                        entry = i, 0xFFFFFFFFFFFFFFFF
                        channel_group = TreeItem(entry)
                        comment = extract_xml_comment(group.channel_group.comment)

                        if comment:
                            channel_group.setText(0, f"Channel group {i} ({comment})")
                        else:
                            channel_group.setText(0, f"Channel group {i}")
                        channel_group.setFlags(
                            channel_group.flags()
                            | QtCore.Qt.ItemIsAutoTristate
                            | QtCore.Qt.ItemIsUserCheckable
                        )

                        widget.addTopLevelItem(channel_group)

                        channels = [
                            HelperChannel(name=ch.name, entry=(i, j))
                            for j, ch in enumerate(group.channels)
                        ]

                        add_children(
                            channel_group,
                            channels,
                            group.channel_dependencies,
                            set(),
                            entries=None,
                            version=self.mdf.version,
                        )
>>>>>>> 08121c49

                for w in self.mdi_area.subWindowList():
                    widget = w.widget()
                    if isinstance(widget, Plot):
                        if widget.plot.region is not None:
                            start, stop = widget.plot.region.getRegion()
                            self.cut_start.setValue(start)
                            self.cut_stop.setValue(stop)
                            break

        elif self.aspects.tabText(current_index) == "Info":
            self.info.clear()
            # self.mdf.reload_header()
            # info tab
            try:
                file_stats = os.stat(self.mdf.name)
            except:
                file_stats = None
            file_info = QtWidgets.QTreeWidgetItem()
            file_info.setText(0, "File information")

            self.info.addTopLevelItem(file_info)

            children = []

            item = QtWidgets.QTreeWidgetItem()
            item.setText(0, "Path")
            item.setText(1, str(self.mdf.name))
            children.append(item)

            item = QtWidgets.QTreeWidgetItem()
            item.setText(0, "Size")
            if file_stats is not None:
                item.setText(1, f"{file_stats.st_size / 1024 / 1024:.1f} MB")
            else:
                try:
                    item.setText(1, f"{self.mdf.file_limit / 1024 / 1024:.1f} MB")
                except:
                    item.setText(1, f"Unknown size")
            children.append(item)

            if file_stats is not None:
                date_ = datetime.fromtimestamp(file_stats.st_ctime)
            else:
                date_ = datetime.now()
            item = QtWidgets.QTreeWidgetItem()
            item.setText(0, "Created")
            item.setText(1, date_.strftime("%d-%b-%Y %H-%M-%S"))
            children.append(item)

            if file_stats is not None:
                date_ = datetime.fromtimestamp(file_stats.st_mtime)
            else:
                date_ = datetime.now()
            item = QtWidgets.QTreeWidgetItem()
            item.setText(0, "Last modified")
            item.setText(1, date_.strftime("%d-%b-%Y %H:%M:%S"))
            children.append(item)

            file_info.addChildren(children)

            mdf_info = QtWidgets.QTreeWidgetItem()
            mdf_info.setText(0, "MDF information")

            self.info.addTopLevelItem(mdf_info)

            children = []

            item = QtWidgets.QTreeWidgetItem()
            item.setText(0, "Version")
            item.setText(1, self.mdf.version)
            children.append(item)

            item = QtWidgets.QTreeWidgetItem()
            item.setText(0, "Program identification")
            item.setText(
                1,
                self.mdf.identification.program_identification.decode("ascii").strip(
                    " \r\n\t\0"
                ),
            )
            children.append(item)

            item = QtWidgets.QTreeWidgetItem()
            item.setText(0, "Measurement start time")
            item.setText(1, self.mdf.header.start_time_string())
            children.append(item)

            item = QtWidgets.QTreeWidgetItem()
            item.setText(0, "Measurement comment")
            item.setText(1, self.mdf.header.description)
            item.setTextAlignment(0, QtCore.Qt.AlignTop)
            children.append(item)

            mesaurement_attributes = QtWidgets.QTreeWidgetItem()
            mesaurement_attributes.setText(0, "Measurement attributes")
            children.append(mesaurement_attributes)

            for name, value in self.mdf.header._common_properties.items():
                if isinstance(value, dict):
                    tree = QtWidgets.QTreeWidgetItem()
                    tree.setText(0, name)
                    tree.setTextAlignment(0, QtCore.Qt.AlignTop)

                    for subname, subvalue in value.items():
                        item = QtWidgets.QTreeWidgetItem()
                        item.setText(0, subname)
                        item.setText(1, str(subvalue).strip())
                        item.setTextAlignment(0, QtCore.Qt.AlignTop)

                        tree.addChild(item)

                    mesaurement_attributes.addChild(tree)

                else:
                    item = QtWidgets.QTreeWidgetItem()
                    item.setText(0, FRIENDLY_ATRRIBUTES.get(name, name))
                    item.setText(1, str(value).strip())
                    item.setTextAlignment(0, QtCore.Qt.AlignTop)
                    mesaurement_attributes.addChild(item)

            channel_groups = QtWidgets.QTreeWidgetItem()
            channel_groups.setText(0, "Channel groups")
            channel_groups.setText(1, str(len(self.mdf.groups)))
            children.append(channel_groups)

            channel_groups_children = []
            for i, group in enumerate(self.mdf.groups):
                channel_group = group.channel_group
                if hasattr(channel_group, "comment"):
                    comment = extract_xml_comment(channel_group.comment)
                else:
                    comment = ""
                if comment:
                    name = f"Channel group {i} ({comment})"
                else:
                    name = f"Channel group {i}"

                cycles = channel_group.cycles_nr

                channel_group_item = QtWidgets.QTreeWidgetItem()
                channel_group_item.setText(0, name)

                if self.mdf.version < "4.00":
                    size = channel_group.samples_byte_nr * cycles
                else:
                    if channel_group.flags & 0x1:
                        size = channel_group.samples_byte_nr + (
                            channel_group.invalidation_bytes_nr << 32
                        )
                    else:
                        size = (
                            channel_group.samples_byte_nr
                            + channel_group.invalidation_bytes_nr
                        ) * cycles

                    if group.channel_group.acq_source:
                        source = group.channel_group.acq_source
                        if source.bus_type == BUS_TYPE_CAN:
                            ico = ":/bus_can.png"
                        elif source.bus_type == BUS_TYPE_LIN:
                            ico = ":/bus_lin.png"
                        elif source.bus_type == BUS_TYPE_ETHERNET:
                            ico = ":/bus_eth.png"
                        elif source.bus_type == BUS_TYPE_USB:
                            ico = ":/bus_usb.png"
                        elif source.bus_type == BUS_TYPE_FLEXRAY:
                            ico = ":/bus_flx.png"
                        else:
                            ico = None

                        if ico is not None:
                            icon = QtGui.QIcon()
                            icon.addPixmap(
                                QtGui.QPixmap(ico), QtGui.QIcon.Normal, QtGui.QIcon.Off
                            )
                            channel_group_item.setIcon(0, icon)

                item = QtWidgets.QTreeWidgetItem()
                item.setText(0, "Channels")
                item.setText(1, f"{len(group.channels)}")
                channel_group_item.addChild(item)

                item = QtWidgets.QTreeWidgetItem()
                item.setText(0, "Cycles")
                item.setText(1, str(cycles))
                if cycles:
                    item.setForeground(1, QtGui.QBrush(QtCore.Qt.darkGreen))
                channel_group_item.addChild(item)

                if size <= 1 << 10:
                    text = f"{size} B"
                elif size <= 1 << 20:
                    text = f"{size / 1024:.1f} KB"
                elif size <= 1 << 30:
                    text = f"{size / 1024 / 1024:.1f} MB"
                else:
                    text = f"{size / 1024 / 1024 / 1024:.1f} GB"

                item = QtWidgets.QTreeWidgetItem()
                item.setText(0, "Raw size")
                item.setText(1, text)
                if cycles:
                    item.setForeground(1, QtGui.QBrush(QtCore.Qt.darkGreen))
                channel_group_item.addChild(item)

                channel_groups_children.append(channel_group_item)

            channel_groups.addChildren(channel_groups_children)

            channels = QtWidgets.QTreeWidgetItem()
            channels.setText(0, "Channels")
            channels.setText(
                1, str(sum(len(entry) for entry in self.mdf.channels_db.values()))
            )
            children.append(channels)

            mdf_info.addChildren(children)

            self.info.expandAll()

            self.info.header().setSectionResizeMode(
                0, QtWidgets.QHeaderView.ResizeToContents
            )

    def toggle_frames(self, event=None):
        self._frameless_windows = not self._frameless_windows

        for w in self.mdi_area.subWindowList():
            if self._frameless_windows:
                w.setWindowFlags(w.windowFlags() | QtCore.Qt.FramelessWindowHint)
            else:
                w.setWindowFlags(w.windowFlags() & (~QtCore.Qt.FramelessWindowHint))

    def autofit_sub_plots(self):
        geometries = []
        for window in self.mdi_area.subWindowList():
            geometry = window.geometry()
            geometries.append(geometry)

        if len(set((g.width(), g.x()) for g in geometries)) == 1:
            self.mdi_area.tile_vertically()
        elif len(set((g.height(), g.y()) for g in geometries)) == 1:
            self.mdi_area.tile_horizontally()
        else:
            self.mdi_area.tileSubWindows()

    def _current_options(self):
        options = {
            "needs_cut": self.cut_group.isChecked(),
            "cut_start": self.cut_start.value(),
            "cut_stop": self.cut_stop.value(),
            "cut_time_from_zero": self.cut_time_from_zero.checkState()
            == QtCore.Qt.Checked,
            "whence": int(self.whence.checkState() == QtCore.Qt.Checked),
            "needs_resample": self.resample_group.isChecked(),
            "raster_type_step": self.raster_type_step.isChecked(),
            "raster_type_channel": self.raster_type_channel.isChecked(),
            "raster": self.raster.value(),
            "raster_channel": self.raster_channel.currentText(),
            "resample_time_from_zero": self.resample_time_from_zero.checkState()
            == QtCore.Qt.Checked,
            "output_format": self.output_format.currentText(),
        }

        output_format = self.output_format.currentText()

        if output_format == "MDF":

            new = {
                "mdf_version": self.mdf_version.currentText(),
                "mdf_compression": self.mdf_compression.currentIndex(),
                "mdf_split": self.mdf_split.checkState() == QtCore.Qt.Checked,
                "mdf_split_size": self.mdf_split_size.value() * 1024 * 1024,
            }

        elif output_format == "MAT":

            new = {
                "single_time_base": self.single_time_base_mat.checkState()
                == QtCore.Qt.Checked,
                "time_from_zero": self.time_from_zero_mat.checkState()
                == QtCore.Qt.Checked,
                "time_as_date": self.time_as_date_mat.checkState() == QtCore.Qt.Checked,
                "use_display_names": self.use_display_names_mat.checkState()
                == QtCore.Qt.Checked,
                "reduce_memory_usage": self.reduce_memory_usage_mat.checkState()
                == QtCore.Qt.Checked,
                "compression": self.export_compression_mat.currentText() == "enabled",
                "empty_channels": self.empty_channels_mat.currentText(),
                "mat_format": self.mat_format.currentText(),
                "oned_as": self.oned_as.currentText(),
                "raw": self.raw_mat.checkState() == QtCore.Qt.Checked,
            }

        elif output_format == "CSV":

            new = {
                "single_time_base": self.single_time_base_csv.checkState()
                == QtCore.Qt.Checked,
                "time_from_zero": self.time_from_zero_csv.checkState()
                == QtCore.Qt.Checked,
                "time_as_date": self.time_as_date_csv.checkState() == QtCore.Qt.Checked,
                "use_display_names": self.use_display_names_csv.checkState()
                == QtCore.Qt.Checked,
                "reduce_memory_usage": False,
                "compression": False,
                "empty_channels": self.empty_channels_csv.currentText(),
                "raw": self.raw_csv.checkState() == QtCore.Qt.Checked,
                "delimiter": self.delimiter.text() or ",",
                "doublequote": self.doublequote.checkState() == QtCore.Qt.Checked,
                "escapechar": self.escapechar.text() or None,
                "lineterminator": self.lineterminator.text()
                .replace("\\r", "\r")
                .replace("\\n", "\n"),
                "quotechar": self.quotechar.text() or '"',
                "quoting": self.quoting.currentText(),
                "mat_format": None,
                "oned_as": None,
            }

        else:

            new = {
                "single_time_base": self.single_time_base.checkState()
                == QtCore.Qt.Checked,
                "time_from_zero": self.time_from_zero.checkState() == QtCore.Qt.Checked,
                "time_as_date": self.time_as_date.checkState() == QtCore.Qt.Checked,
                "use_display_names": self.use_display_names.checkState()
                == QtCore.Qt.Checked,
                "reduce_memory_usage": self.reduce_memory_usage.checkState()
                == QtCore.Qt.Checked,
                "compression": self.export_compression.currentText(),
                "empty_channels": self.empty_channels.currentText(),
                "mat_format": None,
                "oned_as": None,
                "raw": self.raw.checkState() == QtCore.Qt.Checked,
            }

        options.update(new)

        class Options:
            def __init__(self, opts):
                self._opts = opts
                for k, v in opts.items():
                    setattr(self, k, v)

        return Options(options)

    def _get_filtered_channels(self):
        iterator = QtWidgets.QTreeWidgetItemIterator(self.filter_tree)

        channels = []
        count = 0
        total = 0

        if self.filter_view.currentText() == "Internal file structure":
            while iterator.value():
                item = iterator.value()

                group, index = item.entry
                if index != 0xFFFFFFFFFFFFFFFF:
                    total += 1

                if item.checkState(0) == QtCore.Qt.Checked:

                    if index != 0xFFFFFFFFFFFFFFFF:
                        channels.append((None, group, index))
                        count += 1

                iterator += 1
        else:
            while iterator.value():
                item = iterator.value()

                if item.checkState(0) == QtCore.Qt.Checked:
                    group, index = item.entry
                    channels.append((None, group, index))
                    count += 1

                total += 1

                iterator += 1

        if not channels:
            return False, channels
        else:
            if total == count:
                return False, channels
            else:
                return True, channels

    def apply_processing(self, event):

        steps = 1
        if self.cut_group.isChecked():
            steps += 1
        if self.resample_group.isChecked():
            steps += 1
        needs_filter, channels = self._get_filtered_channels()
        if needs_filter:
            steps += 1

        opts = self._current_options()

        output_format = opts.output_format

        if output_format == "MDF":
            version = opts.mdf_version

            if version < "4.00":
                filter = "MDF version 3 files (*.dat *.mdf)"
                default = filter
            else:
                filter = (
                    "MDF version 4 files (*.mf4);;Zipped MDF version 4 files (*.mf4z)"
                )
                if Path(self.mdf.original_name).suffix.lower() == ".mf4z":
                    default = "Zipped MDF version 4 files (*.mf4z)"
                else:
                    default = "MDF version 4 files (*.mf4)"

            file_name, _ = QtWidgets.QFileDialog.getSaveFileName(
                self,
                "Select output measurement file",
                "",
                f"{filter};;All files (*.*)",
                default,
            )

        else:
            filters = {
                "CSV": "CSV files (*.csv)",
                "HDF5": "HDF5 files (*.hdf)",
                "MAT": "Matlab MAT files (*.mat)",
                "Parquet": "Apache Parquet files (*.parquet)",
            }

            file_name, _ = QtWidgets.QFileDialog.getSaveFileName(
                self,
                "Select export file",
                "",
                f"{filters[output_format]};;All files (*.*)",
                filters[output_format],
            )

        if file_name:
            if output_format == "HDF5":
                try:
                    from h5py import File as HDF5
                except ImportError:
                    QtWidgets.QMessageBox.critical(
                        self,
                        "Export to HDF5 unavailale",
                        "h5py package not found; export to HDF5 is unavailable",
                    )
                    return

            elif output_format == "MAT":
                if opts.mat_format == "7.3":
                    try:
                        from hdf5storage import savemat
                    except ImportError:
                        QtWidgets.QMessageBox.critical(
                            self,
                            "Export to mat unavailale",
                            "hdf5storage package not found; export to mat 7.3 is unavailable",
                        )
                        return
                else:
                    try:
                        from scipy.io import savemat
                    except ImportError:
                        QtWidgets.QMessageBox.critical(
                            self,
                            "Export to mat unavailale",
                            "scipy package not found; export to mat is unavailable",
                        )
                        return

            elif output_format == "Parquet":
                try:
                    from fastparquet import write as write_parquet
                except ImportError:
                    QtWidgets.QMessageBox.critical(
                        self,
                        "Export to parquet unavailale",
                        "fastparquet package not found; export to parquet is unavailable",
                    )
                    return
        else:
            return

        split_size = opts.mdf_split_size if output_format == "MDF" else 0
        self.mdf.configure(read_fragment_size=split_size)

        mdf = None
        progress = None
        integer_interpolation = self.mdf._integer_interpolation
        float_interpolation = self.mdf._float_interpolation

        if needs_filter:

            progress = setup_progress(
                parent=self,
                title="Filtering measurement",
                message=f'Filtering selected channels from "{self.file_name}"',
                icon_name="filter",
            )

            # filtering self.mdf
            target = self.mdf.filter
            kwargs = {
                "channels": channels,
                "version": opts.mdf_version if output_format == "MDF" else "4.10",
            }

            result = run_thread_with_progress(
                self,
                target=target,
                kwargs=kwargs,
                factor=99,
                offset=0,
                progress=progress,
            )

            if result is TERMINATED:
                progress.cancel()
                return
            else:
                mdf = result

            mdf.configure(
                read_fragment_size=split_size,
                write_fragment_size=split_size,
                integer_interpolation=integer_interpolation,
                float_interpolation=float_interpolation,
            )

        if opts.needs_cut:

            if progress is None:
                progress = setup_progress(
                    parent=self,
                    title="Cutting measurement",
                    message=f"Cutting from {opts.cut_start}s to {opts.cut_stop}s",
                    icon_name="cut",
                )
            else:
                icon = QtGui.QIcon()
                icon.addPixmap(
                    QtGui.QPixmap(":/cut.png"), QtGui.QIcon.Normal, QtGui.QIcon.Off
                )
                progress.setWindowIcon(icon)
                progress.setWindowTitle("Cutting measurement")
                progress.setLabelText(
                    f"Cutting from {opts.cut_start}s to {opts.cut_stop}s"
                )

            # cut self.mdf
            target = self.mdf.cut if mdf is None else mdf.cut
            kwargs = {
                "start": opts.cut_start,
                "stop": opts.cut_stop,
                "whence": opts.whence,
                "version": opts.mdf_version if output_format == "MDF" else "4.10",
                "time_from_zero": opts.cut_time_from_zero,
            }

            result = run_thread_with_progress(
                self,
                target=target,
                kwargs=kwargs,
                factor=99,
                offset=0,
                progress=progress,
            )

            if result is TERMINATED:
                progress.cancel()
                return
            else:
                if mdf is None:
                    mdf = result
                else:
                    mdf.close()
                    mdf = result

            mdf.configure(
                read_fragment_size=split_size,
                write_fragment_size=split_size,
                integer_interpolation=integer_interpolation,
                float_interpolation=float_interpolation,
            )

        if opts.needs_resample:

            if opts.raster_type_channel:
                raster = opts.raster_channel
                message = f'Resampling using channel "{raster}"'
            else:
                raster = opts.raster
                message = f"Resampling to {raster}s raster"

            if progress is None:
                progress = setup_progress(
                    parent=self,
                    title="Resampling measurement",
                    message=message,
                    icon_name="resample",
                )
            else:
                icon = QtGui.QIcon()
                icon.addPixmap(
                    QtGui.QPixmap(":/resample.png"), QtGui.QIcon.Normal, QtGui.QIcon.Off
                )
                progress.setWindowIcon(icon)
                progress.setWindowTitle("Resampling measurement")
                progress.setLabelText(message)

            # resample self.mdf
            target = self.mdf.resample if mdf is None else mdf.resample
            kwargs = {
                "raster": raster,
                "version": opts.mdf_version if output_format == "MDF" else "4.10",
                "time_from_zero": opts.resample_time_from_zero,
            }

            result = run_thread_with_progress(
                self,
                target=target,
                kwargs=kwargs,
                factor=99,
                offset=0,
                progress=progress,
            )

            if result is TERMINATED:
                progress.cancel()
                return
            else:
                if mdf is None:
                    mdf = result
                else:
                    mdf.close()
                    mdf = result

            mdf.configure(
                read_fragment_size=split_size,
                write_fragment_size=split_size,
                integer_interpolation=integer_interpolation,
                float_interpolation=float_interpolation,
            )

        if output_format == "MDF":
            if mdf is None:
                if progress is None:
                    progress = setup_progress(
                        parent=self,
                        title="Converting measurement",
                        message=f'Converting "{self.file_name}" from {self.mdf.version} to {version}',
                        icon_name="convert",
                    )
                else:
                    icon = QtGui.QIcon()
                    icon.addPixmap(
                        QtGui.QPixmap(":/convert.png"),
                        QtGui.QIcon.Normal,
                        QtGui.QIcon.Off,
                    )
                    progress.setWindowIcon(icon)
                    progress.setWindowTitle("Converting measurement")
                    progress.setLabelText(
                        f'Converting "{self.file_name}" from {self.mdf.version} to {version}'
                    )

                # convert self.mdf
                target = self.mdf.convert
                kwargs = {"version": version}

                result = run_thread_with_progress(
                    self,
                    target=target,
                    kwargs=kwargs,
                    factor=99,
                    offset=0,
                    progress=progress,
                )

                if result is TERMINATED:
                    progress.cancel()
                    return
                else:
                    mdf = result

            mdf.configure(
                read_fragment_size=split_size,
                write_fragment_size=split_size,
                integer_interpolation=integer_interpolation,
                float_interpolation=float_interpolation,
            )

            # then save it
            progress.setLabelText(f'Saving output file "{file_name}"')

            target = mdf.save
            kwargs = {
                "dst": file_name,
                "compression": opts.mdf_compression,
                "overwrite": True,
            }

            run_thread_with_progress(
                self,
                target=target,
                kwargs=kwargs,
                factor=99,
                offset=0,
                progress=progress,
            )

            self.progress = None
            progress.cancel()

        else:
            if progress is None:
                progress = setup_progress(
                    parent=self,
                    title="Export measurement",
                    message=f"Exporting to {output_format}",
                    icon_name="export",
                )
            else:
                icon = QtGui.QIcon()
                icon.addPixmap(
                    QtGui.QPixmap(":/export.png"), QtGui.QIcon.Normal, QtGui.QIcon.Off
                )
                progress.setWindowIcon(icon)
                progress.setWindowTitle("Export measurement")
                progress.setLabelText(
                    f"Exporting to {output_format} (be patient this might take a while)"
                )

            delimiter = self.delimiter.text() or ","
            doublequote = self.doublequote.checkState() == QtCore.Qt.Checked
            escapechar = self.escapechar.text() or None
            lineterminator = (
                self.lineterminator.text().replace("\\r", "\r").replace("\\n", "\n")
            )
            quotechar = self.quotechar.text() or '"'
            quoting = self.quoting.currentText()
            add_units = self.add_units.checkState() == QtCore.Qt.Checked

            target = self.mdf.export if mdf is None else mdf.export
            kwargs = {
                "fmt": opts.output_format.lower(),
                "filename": file_name,
                "single_time_base": opts.single_time_base,
                "use_display_names": opts.use_display_names,
                "time_from_zero": opts.time_from_zero,
                "empty_channels": opts.empty_channels,
                "format": opts.mat_format,
                "raster": None,
                "oned_as": opts.oned_as,
                "reduce_memory_usage": opts.reduce_memory_usage,
                "compression": opts.compression,
                "time_as_date": opts.time_as_date,
                "ignore_value2text_conversions": self.ignore_value2text_conversions,
                "raw": opts.raw,
                "delimiter": delimiter,
                "doublequote": doublequote,
                "escapechar": escapechar,
                "lineterminator": lineterminator,
                "quotechar": quotechar,
                "quoting": quoting,
                "add_units": add_units,
            }

            result = run_thread_with_progress(
                self,
                target=target,
                kwargs=kwargs,
                factor=99,
                offset=0,
                progress=progress,
            )

            self.progress = None
            progress.cancel()

    def raster_search(self, event):
        dlg = AdvancedSearch(
            self.mdf,
            show_add_window=False,
            show_apply=True,
            apply_text="Set raster channel",
            show_pattern=False,
            return_names=True,
            parent=self,
        )
        dlg.setModal(True)
        dlg.exec_()
        result = dlg.result
        if result:
            name = list(result)[0]
            self.raster_channel.setCurrentText(name)

    def filter_changed(self, item, column):
        name = item.text(0)
        if item.checkState(0) == QtCore.Qt.Checked:
            self._selected_filter.add(name)
        else:
            if name in self._selected_filter:
                self._selected_filter.remove(name)
        self._filter_timer.start(10)

    def update_selected_filter_channels(self):
        self.selected_filter_channels.clear()
        self.selected_filter_channels.addItems(sorted(self._selected_filter))<|MERGE_RESOLUTION|>--- conflicted
+++ resolved
@@ -323,7 +323,6 @@
             try:
                 import scipy
 
-<<<<<<< HEAD
             item = QtWidgets.QTreeWidgetItem()
             item.setText(0, "Path")
             item.setText(1, str(self.mdf.name))
@@ -497,12 +496,6 @@
             mdf_info.addChildren(children)
 
             self.info.expandAll()
-=======
-                self.mat_format.insertItems(0, ("4", "5", "7.3"))
-            except:
-                self.mat_format.insertItems(0, ("7.3",))
-            self.oned_as.insertItems(0, ("row", "column"))
->>>>>>> 08121c49
 
             self.output_format.currentTextChanged.connect(self.output_format_changed)
 
@@ -2112,9 +2105,8 @@
                 self.raster_channel.addItems(self.channels_db_items)
                 self.raster_channel.setMinimumWidth(100)
 
-<<<<<<< HEAD
             self._update_channel_tree(widget=self.filter_tree)
-=======
+
             if not self._show_filter_tree:
                 self._show_filter_tree = True
 
@@ -2168,7 +2160,6 @@
                             entries=None,
                             version=self.mdf.version,
                         )
->>>>>>> 08121c49
 
                 for w in self.mdi_area.subWindowList():
                     widget = w.widget()

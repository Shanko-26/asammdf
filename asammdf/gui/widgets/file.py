# -*- coding: utf-8 -*-
from datetime import datetime
from functools import partial
import json
import os
from pathlib import Path
from tempfile import gettempdir
from traceback import format_exc

from natsort import natsorted
import pandas as pd
import psutil
from PyQt5 import QtCore, QtGui, QtWidgets
import pyqtgraph as pg

from ...blocks.utils import extract_cncomment_xml
from ...blocks.v4_constants import (
    BUS_TYPE_CAN,
    BUS_TYPE_ETHERNET,
    BUS_TYPE_FLEXRAY,
    BUS_TYPE_LIN,
    BUS_TYPE_USB,
    FLAG_AT_TO_STRING,
    FLAG_CG_BUS_EVENT,
)
from ...mdf import MDF, SUPPORTED_VERSIONS
from ..dialogs.advanced_search import AdvancedSearch
from ..dialogs.channel_group_info import ChannelGroupInfoDialog
from ..dialogs.channel_info import ChannelInfoDialog
from ..dialogs.window_selection_dialog import WindowSelectionDialog
from ..ui import resource_rc as resource_rc
from ..ui.file_widget import Ui_file_widget
from ..utils import (
    add_children,
    HelperChannel,
    load_dsp,
    load_lab,
    run_thread_with_progress,
    setup_progress,
    TERMINATED,
)
from .attachment import Attachment
from .can_bus_trace import CANBusTrace
from .database_item import DatabaseItem
from .gps import GPS
from .mdi_area import MdiAreaWidget, WithMDIArea
from .numeric import Numeric
from .plot import Plot
from .tabular import Tabular
from .tree_item import TreeItem


class FileWidget(WithMDIArea, Ui_file_widget, QtWidgets.QWidget):

    open_new_file = QtCore.pyqtSignal(str)
    full_screen_toggled = QtCore.pyqtSignal()

    def __init__(
        self,
        file_name,
        with_dots,
        subplots=False,
        subplots_link=False,
        ignore_value2text_conversions=False,
        line_interconnect="line",
        encryption_function=None,
        decryption_function=None,
        *args,
        **kwargs,
    ):

        super(Ui_file_widget, self).__init__(*args, **kwargs)
        WithMDIArea.__init__(self)
        self.setupUi(self)
        self._settings = QtCore.QSettings()
        self.uuid = os.urandom(6).hex()

        file_name = Path(file_name)
        self.subplots = subplots
        self.subplots_link = subplots_link
        self.ignore_value2text_conversions = ignore_value2text_conversions
        self._viewbox = pg.ViewBox()
        self._viewbox.setXRange(0, 10)

        self.file_name = file_name
        self.progress = None
        self.mdf = None
        self.info_index = None
        self.with_dots = with_dots

        self._show_filter_tree = False
        self.line_interconnect = line_interconnect

        progress = QtWidgets.QProgressDialog(
            f'Opening "{self.file_name}"', "", 0, 100, self.parent()
        )

        progress.setWindowModality(QtCore.Qt.ApplicationModal)
        progress.setCancelButton(None)
        progress.setAutoClose(True)
        progress.setWindowTitle("Opening measurement")
        icon = QtGui.QIcon()
        icon.addPixmap(QtGui.QPixmap(":/open.png"), QtGui.QIcon.Normal, QtGui.QIcon.Off)
        progress.setWindowIcon(icon)
        progress.show()

        if file_name.suffix.lower() in (".erg", ".bsig"):

            extension = file_name.suffix.lower().strip(".")
            progress.setLabelText(f"Converting from {extension} to mdf")

            try:
                from mfile import BSIG, ERG
            except ImportError:
                from cmerg import BSIG, ERG

            if file_name.suffix.lower() == ".erg":
                cls = ERG
            else:
                cls = BSIG

            out_file = Path(gettempdir()) / file_name.name

            mdf_path = (
                cls(file_name).export_mdf().save(out_file.with_suffix(".tmp.mf4"))
            )
            self.mdf = MDF(mdf_path)

        elif file_name.suffix.lower() == ".csv":
            try:
                with open(file_name) as csv:
                    names = [n.strip() for n in csv.readline().split(",")]
                    units = [n.strip() for n in csv.readline().split(",")]

                    try:
                        float(units[0])
                    except:
                        units = {name: unit for name, unit in zip(names, units)}
                    else:
                        csv.seek(0)
                        csv.readline()
                        units = None

                    df = pd.read_csv(csv, header=None, names=names)
                    df.set_index(df[names[0]], inplace=True)
                    self.mdf = MDF()
                    self.mdf.append(df, units=units)
            except:
                progress.cancel()
                print(format_exc())
                raise Exception(
                    "Could not load CSV. The first line must contain the channel names. The seconds line "
                    "can optionally contain the channel units. The first column must be the time"
                )

        else:

            if file_name.suffix.lower() == ".dl3":
                progress.setLabelText("Converting from dl3 to mdf")
                datalyser_active = any(
                    proc.name() == "Datalyser3.exe" for proc in psutil.process_iter()
                )

                out_file = Path(gettempdir()) / file_name.name

                import win32com.client

                index = 0
                while True:
                    mdf_name = out_file.with_suffix(f".{index}.mdf")
                    if mdf_name.exists():
                        index += 1
                    else:
                        break

                try:
                    datalyser = win32com.client.Dispatch("Datalyser3.Datalyser3_COM")
                except:
                    raise Exception(
                        "Datalyser must be installed if you wasnt to open DL3 files"
                    )
                if not datalyser_active:
                    try:
                        datalyser.DCOM_set_datalyser_visibility(False)
                    except:
                        pass
                datalyser.DCOM_convert_file_mdf_dl3(file_name, str(mdf_name), 0)
                if not datalyser_active:
                    datalyser.DCOM_TerminateDAS()
                file_name = mdf_name

            target = MDF
            kwargs = {
                "name": file_name,
                "callback": self.update_progress,
                "encryption_function": encryption_function,
                "decryption_function": decryption_function,
                "use_display_names": True,
            }

            self.mdf = run_thread_with_progress(
                self,
                target=target,
                kwargs=kwargs,
                factor=33,
                offset=0,
                progress=progress,
            )

            if self.mdf is TERMINATED:
                return

        channels_db_items = sorted(self.mdf.channels_db, key=lambda x: x.lower())
        self.channels_db_items = channels_db_items

        progress.setLabelText("Loading graphical elements")

        progress.setValue(37)

        self.channel_view.currentIndexChanged.connect(
            partial(self._update_channel_tree, widget=self.channels_tree)
        )
        self.filter_view.currentIndexChanged.connect(
            partial(self._update_channel_tree, widget=self.filter_tree)
        )
        self.channel_view.currentTextChanged.connect(
            partial(self._update_channel_tree, widget=self.channels_tree)
        )
        self.filter_view.currentTextChanged.connect(
            partial(self._update_channel_tree, widget=self.filter_tree)
        )

        self.channels_tree.setDragEnabled(True)

        self.mdi_area = MdiAreaWidget()
        self.mdi_area.add_window_request.connect(self.add_window)
        self.mdi_area.setHorizontalScrollBarPolicy(QtCore.Qt.ScrollBarAsNeeded)
        self.mdi_area.setVerticalScrollBarPolicy(QtCore.Qt.ScrollBarAsNeeded)
        self.splitter.addWidget(self.mdi_area)

        self.channels_tree.itemDoubleClicked.connect(self.show_info)
        self.filter_tree.itemDoubleClicked.connect(self.show_info)

        self.channel_view.setCurrentIndex(-1)
        self.filter_view.setCurrentIndex(-1)
        self.channel_view.setCurrentText(
            self._settings.value("channels_view", "Internal file structure")
        )
        self.filter_view.setCurrentText(
            self._settings.value("filter_view", "Internal file structure")
        )

        progress.setValue(70)

        self.raster_type_channel.toggled.connect(self.set_raster_type)

        progress.setValue(90)

        self.output_options.setCurrentIndex(0)

        self.mdf_version.insertItems(0, SUPPORTED_VERSIONS)
        self.mdf_version.setCurrentText("4.10")
        self.mdf_compression.insertItems(
            0, ("no compression", "deflate", "transposed deflate")
        )
        self.mdf_split_size.setValue(4)

        self.extract_bus_format.insertItems(0, SUPPORTED_VERSIONS)
        self.extract_bus_format.setCurrentText("4.10")
        index = self.extract_bus_format.findText(self.mdf.version)
        if index >= 0:
            self.extract_bus_format.setCurrentIndex(index)
        self.extract_bus_compression.insertItems(
            0, ("no compression", "deflate", "transposed deflate")
        )
        self.extract_bus_btn.clicked.connect(self.extract_bus_logging)
        self.extract_bus_csv_btn.clicked.connect(self.extract_bus_csv_logging)
        self.load_can_database_btn.clicked.connect(self.load_can_database)
        self.load_lin_database_btn.clicked.connect(self.load_lin_database)

        progress.setValue(99)

        self.empty_channels.insertItems(0, ("skip", "zeros"))
        self.empty_channels_bus.insertItems(0, ("skip", "zeros"))
        self.empty_channels_mat.insertItems(0, ("skip", "zeros"))
        self.empty_channels_csv.insertItems(0, ("skip", "zeros"))
        self.mat_format.insertItems(0, ("4", "5", "7.3"))
        self.oned_as.insertItems(0, ("row", "column"))

        self.output_format.currentTextChanged.connect(self.output_format_changed)

        # info tab
        try:
            file_stats = os.stat(self.mdf.name)
        except:
            file_stats = None
        file_info = QtWidgets.QTreeWidgetItem()
        file_info.setText(0, "File information")

        self.info.addTopLevelItem(file_info)

        children = []

        item = QtWidgets.QTreeWidgetItem()
        item.setText(0, "Path")
        item.setText(1, str(self.mdf.name))
        children.append(item)

        item = QtWidgets.QTreeWidgetItem()
        item.setText(0, "Size")
        if file_stats is not None:
            item.setText(1, f"{file_stats.st_size / 1024 / 1024:.1f} MB")
        else:
            try:
                item.setText(1, f"{self.mdf.file_limit / 1024 / 1024:.1f} MB")
            except:
                item.setText(1, f"Unknown size")
        children.append(item)

        if file_stats is not None:
            date_ = datetime.fromtimestamp(file_stats.st_ctime)
        else:
            date_ = datetime.now()
        item = QtWidgets.QTreeWidgetItem()
        item.setText(0, "Created")
        item.setText(1, date_.strftime("%d-%b-%Y %H-%M-%S"))
        children.append(item)

        if file_stats is not None:
            date_ = datetime.fromtimestamp(file_stats.st_mtime)
        else:
            date_ = datetime.now()
        item = QtWidgets.QTreeWidgetItem()
        item.setText(0, "Last modified")
        item.setText(1, date_.strftime("%d-%b-%Y %H:%M:%S"))
        children.append(item)

        file_info.addChildren(children)

        mdf_info = QtWidgets.QTreeWidgetItem()
        mdf_info.setText(0, "MDF information")

        self.info.addTopLevelItem(mdf_info)

        children = []

        item = QtWidgets.QTreeWidgetItem()
        item.setText(0, "Version")
        item.setText(1, self.mdf.version)
        children.append(item)

        item = QtWidgets.QTreeWidgetItem()
        item.setText(0, "Program identification")
        item.setText(
            1,
            self.mdf.identification.program_identification.decode("ascii").strip(
                " \r\n\t\0"
            ),
        )
        children.append(item)

        item = QtWidgets.QTreeWidgetItem()
        item.setText(0, "Measurement start time")
        item.setText(
            1, self.mdf.header.start_time.strftime("%d-%b-%Y %H:%M:%S + %fus UTC")
        )
        children.append(item)

        item = QtWidgets.QTreeWidgetItem()
        item.setText(0, "Measurement comment")
        item.setText(1, self.mdf.header.comment)
        item.setTextAlignment(0, QtCore.Qt.AlignTop)
        children.append(item)

        channel_groups = QtWidgets.QTreeWidgetItem()
        channel_groups.setText(0, "Channel groups")
        channel_groups.setText(1, str(len(self.mdf.groups)))
        children.append(channel_groups)

        channel_groups_children = []
        for i, group in enumerate(self.mdf.groups):
            channel_group = group.channel_group
            if hasattr(channel_group, "comment"):
                comment = channel_group.comment
            else:
                comment = ""
            if comment:
                name = f"Channel group {i} ({comment})"
            else:
                name = f"Channel group {i}"

            cycles = channel_group.cycles_nr

            channel_group_item = QtWidgets.QTreeWidgetItem()
            channel_group_item.setText(0, name)

            if self.mdf.version < "4.00":
                size = channel_group.samples_byte_nr * cycles
            else:
                if channel_group.flags & 0x1:
                    size = channel_group.samples_byte_nr + (
                        channel_group.invalidation_bytes_nr << 32
                    )
                else:
                    size = (
                        channel_group.samples_byte_nr
                        + channel_group.invalidation_bytes_nr
                    ) * cycles

                if group.channel_group.acq_source:
                    source = group.channel_group.acq_source
                    if source.bus_type == BUS_TYPE_CAN:
                        ico = ":/bus_can.png"
                    elif source.bus_type == BUS_TYPE_LIN:
                        ico = ":/bus_lin.png"
                    elif source.bus_type == BUS_TYPE_ETHERNET:
                        ico = ":/bus_eth.png"
                    elif source.bus_type == BUS_TYPE_USB:
                        ico = ":/bus_usb.png"
                    elif source.bus_type == BUS_TYPE_FLEXRAY:
                        ico = ":/bus_flx.png"
                    else:
                        ico = None

                    if ico is not None:
                        icon = QtGui.QIcon()
                        icon.addPixmap(
                            QtGui.QPixmap(ico), QtGui.QIcon.Normal, QtGui.QIcon.Off
                        )
                        channel_group_item.setIcon(0, icon)

            item = QtWidgets.QTreeWidgetItem()
            item.setText(0, "Channels")
            item.setText(1, f"{len(group.channels)}")
            channel_group_item.addChild(item)

            item = QtWidgets.QTreeWidgetItem()
            item.setText(0, "Cycles")
            item.setText(1, str(cycles))
            if cycles:
                item.setForeground(1, QtGui.QBrush(QtCore.Qt.darkGreen))
            channel_group_item.addChild(item)

            item = QtWidgets.QTreeWidgetItem()
            item.setText(0, "Raw size")
            item.setText(1, f"{size / 1024 / 1024:.1f} MB")
            if cycles:
                item.setForeground(1, QtGui.QBrush(QtCore.Qt.darkGreen))
            channel_group_item.addChild(item)

            channel_groups_children.append(channel_group_item)

        channel_groups.addChildren(channel_groups_children)

        channels = QtWidgets.QTreeWidgetItem()
        channels.setText(0, "Channels")
        channels.setText(
            1, str(sum(len(entry) for entry in self.mdf.channels_db.values()))
        )
        children.append(channels)

        mdf_info.addChildren(children)

        self.info.expandAll()

        self.info.header().setSectionResizeMode(
            0, QtWidgets.QHeaderView.ResizeToContents
        )

        # self.channels_tree.itemChanged.connect(self.select)
        self.create_window_btn.clicked.connect(self._create_window)

        self.clear_filter_btn.clicked.connect(self.clear_filter)
        self.clear_channels_btn.clicked.connect(self.clear_channels)
        self.select_all_btn.clicked.connect(self.select_all_channels)

        self.aspects.setCurrentIndex(0)

        self.aspects.currentChanged.connect(self.aspect_changed)

        progress.setValue(100)
        progress.deleteLater()

        self.load_channel_list_btn.clicked.connect(self.load_channel_list)
        self.save_channel_list_btn.clicked.connect(self.save_channel_list)
        self.load_filter_list_btn.clicked.connect(self.load_filter_list)
        self.save_filter_list_btn.clicked.connect(self.save_filter_list)
        self.advanced_search_btn.clicked.connect(self.search)
        self.advanced_serch_filter_btn.clicked.connect(self.search)
        self.raster_search_btn.clicked.connect(self.raster_search)

        self.filter_tree.itemChanged.connect(self.filter_changed)
        self._selected_filter = set()
        self._filter_timer = QtCore.QTimer()
        self._filter_timer.setSingleShot(True)
        self._filter_timer.timeout.connect(self.update_selected_filter_channels)

        self.scramble_btn.clicked.connect(self.scramble)
        self.setAcceptDrops(True)

        self.apply_btn.clicked.connect(self.apply_processing)

        if self.mdf.version >= "4.00" and self.mdf.attachments:
            for i, attachment in enumerate(self.mdf.attachments, 1):
                att = Attachment(attachment, self.mdf._decryption_function)
                att.number.setText(f"{i}.")

                fields = []

                field = QtWidgets.QTreeWidgetItem()
                field.setText(0, "ATBLOCK address")
                field.setText(1, f"0x{attachment.address:X}")
                fields.append(field)

                field = QtWidgets.QTreeWidgetItem()
                field.setText(0, "File name")
                field.setText(1, str(attachment.file_name))
                fields.append(field)

                field = QtWidgets.QTreeWidgetItem()
                field.setText(0, "MIME type")
                field.setText(1, attachment.mime)
                fields.append(field)

                field = QtWidgets.QTreeWidgetItem()
                field.setText(0, "Comment")
                field.setText(1, attachment.comment)
                fields.append(field)

                field = QtWidgets.QTreeWidgetItem()
                field.setText(0, "Flags")
                if attachment.flags:
                    flags = []
                    for flag, string in FLAG_AT_TO_STRING.items():
                        if attachment.flags & flag:
                            flags.append(string)
                    text = f'{attachment.flags} [0x{attachment.flags:X}= {", ".join(flags)}]'
                else:
                    text = "0"
                field.setText(1, text)
                fields.append(field)

                field = QtWidgets.QTreeWidgetItem()
                field.setText(0, "MD5 sum")
                field.setText(1, attachment.md5_sum.hex().upper())
                fields.append(field)

                size = attachment.original_size
                if size <= 1 << 10:
                    text = f"{size} B"
                elif size <= 1 << 20:
                    text = f"{size/1024:.1f} KB"
                elif size <= 1 << 30:
                    text = f"{size/1024/1024:.1f} MB"
                else:
                    text = f"{size/1024/1024/1024:.1f} GB"

                field = QtWidgets.QTreeWidgetItem()
                field.setText(0, "Size")
                field.setText(1, text)
                fields.append(field)

                att.fields.addTopLevelItems(fields)

                item = QtWidgets.QListWidgetItem()
                item.setSizeHint(att.sizeHint())
                self.attachments.addItem(item)
                self.attachments.setItemWidget(item, att)
        else:
            self.aspects.removeTab(4)

        if self.mdf.version >= "4.00":
            if not any(
                group.channel_group.flags & FLAG_CG_BUS_EVENT
                for group in self.mdf.groups
            ):
                self.aspects.removeTab(2)
        else:
            self.aspects.removeTab(2)

        self._splitter_sizes = None

    def set_raster_type(self, event):
        if self.raster_type_channel.isChecked():
            self.raster_channel.setEnabled(True)
            self.raster.setEnabled(False)
            self.raster.setValue(0)
        else:
            self.raster_channel.setEnabled(False)
            self.raster_channel.setCurrentIndex(0)
            self.raster.setEnabled(True)

    def _update_channel_tree(self, index=None, widget=None):
        if widget is None:
            widget = self.channels_tree
        if widget is self.channels_tree and self.channel_view.currentIndex() == -1:
            return
        elif widget is self.filter_tree and (
            self.filter_view.currentIndex() == -1 or not self._show_filter_tree
        ):
            return

        view = self.channel_view if widget is self.channels_tree else self.filter_view

        iterator = QtWidgets.QTreeWidgetItemIterator(widget)
        signals = set()

        if widget.mode == "Internal file structure":
            while iterator.value():
                item = iterator.value()

                if item.entry[1] != 0xFFFFFFFFFFFFFFFF:
                    if item.checkState(0) == QtCore.Qt.Checked:
                        signals.add(item.entry)

                iterator += 1
        else:
            while iterator.value():
                item = iterator.value()

                if item.checkState(0) == QtCore.Qt.Checked:
                    signals.add(item.entry)

                iterator += 1

        widget.clear()
        widget.mode = view.currentText()

        if widget.mode == "Natural sort":
            items = []
            for i, group in enumerate(self.mdf.groups):
                for j, ch in enumerate(group.channels):
                    entry = i, j

                    channel = TreeItem(entry, ch.name, mdf_uuid=self.uuid)
                    channel.setText(0, ch.name)
                    if entry in signals:
                        channel.setCheckState(0, QtCore.Qt.Checked)
                    else:
                        channel.setCheckState(0, QtCore.Qt.Unchecked)
                    items.append(channel)

            if len(items) < 30000:
                items = natsorted(items, key=lambda x: x.name)
            else:
                items.sort(key=lambda x: x.name)
            widget.addTopLevelItems(items)

        elif widget.mode == "Internal file structure":
            for i, group in enumerate(self.mdf.groups):
                entry = i, 0xFFFFFFFFFFFFFFFF
                channel_group = TreeItem(entry, mdf_uuid=self.uuid)
                comment = group.channel_group.comment
                comment = extract_cncomment_xml(comment)

                if self.mdf.version >= "4.00" and group.channel_group.acq_source:
                    source = group.channel_group.acq_source
                    if source.bus_type == BUS_TYPE_CAN:
                        ico = ":/bus_can.png"
                    elif source.bus_type == BUS_TYPE_LIN:
                        ico = ":/bus_lin.png"
                    elif source.bus_type == BUS_TYPE_ETHERNET:
                        ico = ":/bus_eth.png"
                    elif source.bus_type == BUS_TYPE_USB:
                        ico = ":/bus_usb.png"
                    elif source.bus_type == BUS_TYPE_FLEXRAY:
                        ico = ":/bus_flx.png"
                    else:
                        ico = None

                    if ico is not None:
                        icon = QtGui.QIcon()
                        icon.addPixmap(
                            QtGui.QPixmap(ico), QtGui.QIcon.Normal, QtGui.QIcon.Off
                        )
                        channel_group.setIcon(0, icon)

                if comment:
                    channel_group.setText(0, f"Channel group {i} ({comment})")
                else:
                    channel_group.setText(0, f"Channel group {i}")
                channel_group.setFlags(
                    channel_group.flags()
                    | QtCore.Qt.ItemIsTristate
                    | QtCore.Qt.ItemIsUserCheckable
                )

                widget.addTopLevelItem(channel_group)

                channels = [
                    HelperChannel(name=ch.name, entry=(i, j))
                    for j, ch in enumerate(group.channels)
                ]

                add_children(
                    channel_group,
                    channels,
                    group.channel_dependencies,
                    signals,
                    entries=None,
                    mdf_uuid=self.uuid,
                    version=self.mdf.version,
                )
        else:
            items = []
            for entry in signals:
                gp_index, ch_index = entry
                ch = self.mdf.groups[gp_index].channels[ch_index]
                channel = TreeItem(entry, ch.name, mdf_uuid=self.uuid)
                channel.setText(0, ch.name)
                channel.setCheckState(0, QtCore.Qt.Checked)
                items.append(channel)

            if len(items) < 30000:
                items = natsorted(items, key=lambda x: x.name)
            else:
                items.sort(key=lambda x: x.name)
            widget.addTopLevelItems(items)

        setting = "channels_view" if widget is self.channels_tree else "filter_view"
        self._settings.setValue(setting, view.currentText())

    def output_format_changed(self, name):
        if name == "MDF":
            self.output_options.setCurrentIndex(0)
        elif name == "MAT":
            self.output_options.setCurrentIndex(2)

            self.export_compression_mat.clear()
            self.export_compression_mat.addItems(["enabled", "disabled"])
            self.export_compression_mat.setCurrentIndex(0)
        elif name == "CSV":
            self.output_options.setCurrentIndex(3)

        else:
            self.output_options.setCurrentIndex(1)
            if name == "Parquet":
                self.export_compression.setEnabled(True)
                self.export_compression.clear()
                self.export_compression.addItems(["GZIP", "SNAPPY"])
                self.export_compression.setCurrentIndex(0)
            elif name == "HDF5":
                self.export_compression.setEnabled(True)
                self.export_compression.clear()
                self.export_compression.addItems(["gzip", "lzf", "szip"])
                self.export_compression.setCurrentIndex(0)
            elif name:
                self.export_compression.clear()
                self.export_compression.setEnabled(False)

    def search(self, event=None):
        toggle_frames = False
        if self.aspects.tabText(self.aspects.currentIndex()) == "Channels":
            show_add_window = True
            show_apply = True
            apply_text = "Check channels"
            widget = self.channels_tree
            view = self.channel_view

            if self._frameless_windows:
                toggle_frames = True
                self.toggle_frames()
        else:
            show_add_window = False
            show_apply = True
            apply_text = "Check channels"
            widget = self.filter_tree
            view = self.filter_view
        dlg = AdvancedSearch(
            self.mdf.channels_db,
            show_add_window=show_add_window,
            show_apply=show_apply,
            apply_text=apply_text,
            parent=self,
        )
        dlg.setModal(True)
        dlg.exec_()
        result, pattern_window = dlg.result, dlg.pattern_window

        if result:
            if pattern_window:
                options = [
                    "New pattern based plot window",
                    "New pattern based numeric window",
                    "New pattern based tabular window",
                ]

                dialog = WindowSelectionDialog(options=options, parent=self)
                dialog.setModal(True)
                dialog.exec_()

                if dialog.result():
                    window_type = dialog.selected_type()

                    if window_type == "New pattern based plot window":
                        self.load_window(
                            {
                                "type": "Plot",
                                "title": result["pattern"],
                                "configuration": {"channels": [], "pattern": result},
                            }
                        )
                    elif window_type == "New pattern based numeric window":
                        self.load_window(
                            {
                                "type": "Numeric",
                                "title": result["pattern"],
                                "configuration": {"channels": [], "pattern": result},
                            }
                        )
                    elif window_type == "New pattern based tabular window":
                        self.load_window(
                            {
                                "type": "Tabular",
                                "title": result["pattern"],
                                "configuration": {
                                    "channels": [],
                                    "pattern": result,
                                    "filters": [],
                                    "time_as_date": False,
                                    "sorted": False,
                                    "filtered": False,
                                },
                            }
                        )

            else:

                names = set()
                if view.currentText() == "Internal file structure":
                    iterator = QtWidgets.QTreeWidgetItemIterator(widget)

                    dg_cntr = -1
                    ch_cntr = 0

                    while iterator.value():
                        item = iterator.value()
                        if item.parent() is None:
                            iterator += 1
                            dg_cntr += 1
                            ch_cntr = 0
                            continue

                        if (dg_cntr, ch_cntr) in result:
                            item.setCheckState(0, QtCore.Qt.Checked)
                            names.add(item.text(0))

                        iterator += 1
                        ch_cntr += 1
                elif view.currentText() == "Selected channels only":
                    iterator = QtWidgets.QTreeWidgetItemIterator(self.filter_tree)

                    signals = set()
                    while iterator.value():
                        item = iterator.value()

                        if item.checkState(0) == QtCore.Qt.Checked:
                            signals.add(item.entry)

                        iterator += 1

                    signals = signals | result

                    widget.clear()

                    items = []
                    for entry in signals:
                        gp_index, ch_index = entry
                        ch = self.mdf.groups[gp_index].channels[ch_index]
                        channel = TreeItem(entry, ch.name, mdf_uuid=self.uuid)
                        channel.setText(0, ch.name)
                        channel.setCheckState(0, QtCore.Qt.Checked)
                        items.append(channel)

                    if len(items) < 30000:
                        items = natsorted(items, key=lambda x: x.name)
                    else:
                        items.sort(key=lambda x: x.name)
                    widget.addTopLevelItems(items)

                else:
                    iterator = QtWidgets.QTreeWidgetItemIterator(widget)
                    while iterator.value():
                        item = iterator.value()

                        if item.entry in result:
                            item.setCheckState(0, QtCore.Qt.Checked)
                            names.add(item.text(0))

                        iterator += 1

                if dlg.add_window_request:
                    options = [
                        "New plot window",
                        "New numeric window",
                        "New tabular window",
                    ] + [
                        mdi.windowTitle()
                        for mdi in self.mdi_area.subWindowList()
                        if not isinstance(mdi.widget(), CANBusTrace)
                    ]

                    dialog = WindowSelectionDialog(options=options, parent=self)
                    dialog.setModal(True)
                    dialog.exec_()

                    if dialog.result():
                        window_type = dialog.selected_type()

                        signals = [
                            (None, *self.mdf.whereis(name)[0], self.uuid)
                            for name in names
                        ]

                        if window_type == "New plot window":
                            self.add_window(["Plot", signals])
                        elif window_type == "New numeric window":
                            self.add_window(["Numeric", signals])
                        elif window_type == "New tabular window":
                            self.add_window(["Tabular", signals])
                        else:
                            for mdi in self.mdi_area.subWindowList():
                                if mdi.windowTitle() == window_type:
                                    self.add_new_channels(signals, mdi.widget())
                                    break

        if toggle_frames:
            self.toggle_frames()

    def to_config(self):
        config = {}

        iterator = QtWidgets.QTreeWidgetItemIterator(self.channels_tree)

        signals = []
        if self.channel_view.currentText() == "Internal file structure":
            while iterator.value():
                item = iterator.value()
                if item.parent() is None:
                    iterator += 1
                    continue

                if item.checkState(0) == QtCore.Qt.Checked:
                    signals.append(item.text(0))

                iterator += 1
        else:
            while iterator.value():
                item = iterator.value()

                if item.checkState(0) == QtCore.Qt.Checked:
                    signals.append(item.text(0))

                iterator += 1

        config["selected_channels"] = signals

        windows = []
        for window in self.mdi_area.subWindowList():
            wid = window.widget()
            geometry = window.geometry()
            window_config = {
                "title": window.windowTitle(),
                "configuration": wid.to_config(),
                "geometry": [
                    geometry.x(),
                    geometry.y(),
                    geometry.width(),
                    geometry.height(),
                ],
            }
            if isinstance(wid, Numeric):
                window_config["type"] = "Numeric"
            elif isinstance(wid, Plot):
                window_config["type"] = "Plot"
            elif isinstance(wid, Tabular):
                window_config["type"] = "Tabular"
            elif isinstance(wid, GPS):
                window_config["type"] = "GPS"
            elif isinstance(wid, CANBusTrace):
                continue

            windows.append(window_config)

        config["windows"] = windows

        return config

    def save_channel_list(self, event=None, file_name=None):

        if file_name is None:
            file_name, _ = QtWidgets.QFileDialog.getSaveFileName(
                self, "Select output channel list file", "", "TXT files (*.txt)"
            )

        if file_name:
            Path(file_name).write_text(
                json.dumps(self.to_config(), indent=4, sort_keys=True)
            )

    def load_channel_list(self, event=None, file_name=None):
        if file_name is None:
            file_name, _ = QtWidgets.QFileDialog.getOpenFileName(
                self,
                "Select channel list file",
                "",
                "Config file (*.cfg);;TXT files (*.txt);;Display files (*.dsp);;CANape Lab file (*.lab);;All file types (*.cfg *.dsp *.lab *.txt)",
                "All file types (*.cfg *.dsp *.lab *.txt)",
            )

        if file_name:
            if not isinstance(file_name, dict):
                file_name = Path(file_name)

                extension = file_name.suffix.lower()
                if extension == ".dsp":
                    info = load_dsp(file_name)
                    channels = info.get("display", [])

                elif extension == ".lab":
                    info = load_lab(file_name)
                    if info:
                        section, ok = QtWidgets.QInputDialog.getItem(
                            None,
                            "Select section",
                            "Available sections:",
                            list(info),
                            0,
                            False,
                        )
                        if ok:
                            channels = info[section]
                        else:
                            return

                elif extension in (".cfg", ".txt"):
                    with open(file_name, "r") as infile:
                        info = json.load(infile)
                    channels = info.get("selected_channels", [])

            else:
                info = file_name
                channels = info.get("selected_channels", [])

            if channels:
                iterator = QtWidgets.QTreeWidgetItemIterator(self.channels_tree)

                if self.channel_view.currentText() == "Internal file structure":
                    while iterator.value():
                        item = iterator.value()
                        if item.parent() is None:
                            iterator += 1
                            continue

                        channel_name = item.text(0)
                        if channel_name in channels:
                            item.setCheckState(0, QtCore.Qt.Checked)
                            channels.pop(channels.index(channel_name))
                        else:
                            item.setCheckState(0, QtCore.Qt.Unchecked)

                        iterator += 1
                else:
                    while iterator.value():
                        item = iterator.value()

                        channel_name = item.text(0)
                        if channel_name in channels:
                            item.setCheckState(0, QtCore.Qt.Checked)
                            channels.pop(channels.index(channel_name))
                        else:
                            item.setCheckState(0, QtCore.Qt.Unchecked)

                        iterator += 1

            for window in info.get("windows", []):
                self.load_window(window)

    def save_filter_list(self):
        file_name, _ = QtWidgets.QFileDialog.getSaveFileName(
            self, "Select output filter list file", "", "TXT files (*.txt)"
        )

        if file_name:
            with open(file_name, "w") as output:
                iterator = QtWidgets.QTreeWidgetItemIterator(self.filter_tree)

                signals = []
                if self.filter_view.currentText() == "Internal file structure":
                    while iterator.value():
                        item = iterator.value()
                        if item.parent() is None:
                            iterator += 1
                            continue

                        if item.checkState(0) == QtCore.Qt.Checked:
                            signals.append(item.text(0))

                        iterator += 1
                else:
                    while iterator.value():
                        item = iterator.value()

                        if item.checkState(0) == QtCore.Qt.Checked:
                            signals.append(item.text(0))

                        iterator += 1

                output.write("\n".join(signals))

    def load_filter_list(self, event=None, file_name=None):
        if file_name is None:
            file_name, _ = QtWidgets.QFileDialog.getOpenFileName(
                self,
                "Select channel list file",
                "",
                "Config file (*.cfg);;TXT files (*.txt);;Display files (*.dsp);;CANape Lab file (*.lab);;All file types (*.cfg *.dsp *.lab *.txt)",
                "All file types (*.cfg *.dsp *.lab *.txt)",
            )

        if file_name:
            if not isinstance(file_name, dict):
                file_name = Path(file_name)

                extension = file_name.suffix.lower()
                if extension == ".dsp":
                    info = load_dsp(file_name)
                    channels = info.get("display", [])

                elif extension == ".lab":
                    info = load_lab(file_name)
                    if info:
                        section, ok = QtWidgets.QInputDialog.getItem(
                            None,
                            "Select section",
                            "Available sections:",
                            list(info),
                            0,
                            False,
                        )
                        if ok:
                            channels = info[section]
                        else:
                            return

                elif extension == ".cfg":
                    with open(file_name, "r") as infile:
                        info = json.load(infile)
                    channels = info.get("selected_channels", [])
                elif extension == ".txt":
                    try:
                        with open(file_name, "r") as infile:
                            info = json.load(infile)
                        channels = info.get("selected_channels", [])
                    except:
                        with open(file_name, "r") as infile:
                            channels = [line.strip() for line in infile.readlines()]
                            channels = [name for name in channels if name]

            else:
                info = file_name
                channels = info.get("selected_channels", [])

            if channels:

                iterator = QtWidgets.QTreeWidgetItemIterator(self.filter_tree)

                if self.channel_view.currentText() == "Internal file structure":
                    while iterator.value():
                        item = iterator.value()
                        if item.parent() is None:
                            iterator += 1
                            continue

                        channel_name = item.text(0)
                        if channel_name in channels:
                            item.setCheckState(0, QtCore.Qt.Checked)
                            channels.pop(channels.index(channel_name))
                        else:
                            item.setCheckState(0, QtCore.Qt.Unchecked)

                        iterator += 1
                elif self.channel_view.currentText() == "Natural sort":
                    while iterator.value():
                        item = iterator.value()

                        channel_name = item.text(0)
                        if channel_name in channels:
                            item.setCheckState(0, QtCore.Qt.Checked)
                            channels.pop(channels.index(channel_name))
                        else:
                            item.setCheckState(0, QtCore.Qt.Unchecked)

                        iterator += 1

                else:
                    items = []
                    self.filter_tree.clear()

                    for i, gp in enumerate(self.mdf.groups):
                        for j, ch in enumerate(gp.channels):
                            if ch.name in channels:
                                entry = i, j
                                channel = TreeItem(entry, ch.name, mdf_uuid=self.uuid)
                                channel.setText(0, ch.name)
                                channel.setCheckState(0, QtCore.Qt.Checked)
                                items.append(channel)

                                channels.pop(channels.index(ch.name))

                    if len(items) < 30000:
                        items = natsorted(items, key=lambda x: x.name)
                    else:
                        items.sort(key=lambda x: x.name)
                    self.filter_tree.addTopLevelItems(items)

    def compute_cut_hints(self):
        t_min = []
        t_max = []
        for i, group in enumerate(self.mdf.groups):
            cycles_nr = group.channel_group.cycles_nr
            if cycles_nr:
                master_min = self.mdf.get_master(i, record_offset=0, record_count=1)
                if len(master_min):
                    t_min.append(master_min[0])
                self.mdf._master_channel_cache.clear()
                master_max = self.mdf.get_master(
                    i, record_offset=cycles_nr - 1, record_count=1
                )
                if len(master_max):
                    t_max.append(master_max[0])
                self.mdf._master_channel_cache.clear()

        if t_min:
            time_range = t_min, t_max

            self.cut_start.setRange(*time_range)
            self.cut_stop.setRange(*time_range)

            self.cut_interval.setText(
                "Cut interval ({:.6f}s - {:.6f}s)".format(*time_range)
            )
        else:
            self.cut_start.setRange(0, 0)
            self.cut_stop.setRange(0, 0)

            self.cut_interval.setText("Empty measurement")

    def update_progress(self, current_index, max_index):
        self.progress = current_index, max_index

    def show_info(self, item, column):
        group_index, index = item.entry
        if index == 0xFFFFFFFFFFFFFFFF:
            group = self.mdf.groups[group_index]

            msg = ChannelGroupInfoDialog(self.mdf, group, group_index, self)
            msg.show()
        else:
            channel = self.mdf.get_channel_metadata(group=group_index, index=index)

            msg = ChannelInfoDialog(channel, self)
            msg.show()

    def clear_filter(self):
        iterator = QtWidgets.QTreeWidgetItemIterator(self.filter_tree)

        while iterator.value():
            item = iterator.value()
            item.setCheckState(0, QtCore.Qt.Unchecked)

            if item.parent() is None:
                item.setExpanded(False)

            iterator += 1

    def clear_channels(self):
        iterator = QtWidgets.QTreeWidgetItemIterator(self.channels_tree)

        if self.channel_view.currentIndex() == 1:
            while iterator.value():
                item = iterator.value()
                if item.parent() is None:
                    item.setExpanded(False)
                else:
                    item.setCheckState(0, QtCore.Qt.Unchecked)
                iterator += 1
        else:
            while iterator.value():
                item = iterator.value()
                item.setCheckState(0, QtCore.Qt.Unchecked)
                iterator += 1

    def select_all_channels(self):
        iterator = QtWidgets.QTreeWidgetItemIterator(self.channels_tree)

        if self.channel_view.currentIndex() == 1:
            while iterator.value():
                item = iterator.value()
                if item.parent() is None:
                    item.setExpanded(False)
                else:
                    item.setCheckState(0, QtCore.Qt.Checked)
                iterator += 1
        else:
            while iterator.value():
                item = iterator.value()
                item.setCheckState(0, QtCore.Qt.Checked)
                iterator += 1

    def close(self):
        mdf_name = self.mdf.name
        self.mdf.close()
        if self.file_name.suffix.lower() in (".dl3", ".erg"):
            mdf_name.unlink()
        self.channels_tree.clear()
        self.filter_tree.clear()

        self.mdf = None

    def _create_window(self, event, window_type=None):

        if window_type is None:
            dialog = WindowSelectionDialog(
                options=(
                    "Plot",
                    "Numeric",
                    "Tabular",
                    "CAN Bus Trace",
                    "LIN Bus Trace",
                ),
                parent=self,
            )
            dialog.setModal(True)
            dialog.exec_()

            if dialog.result():
                window_type = dialog.selected_type()
            else:
                window_type = None

        if window_type is None:
            return
        elif window_type in ("CAN Bus Trace", "LIN Bus Trace"):
            signals = []
        elif window_type == "GPS":
            names = sorted(self.mdf.channels_db)
            latitude, ok = QtWidgets.QInputDialog.getItem(
                self,
                "Select the Latitude signals",
                "Latitude signal name:",
                names,
                editable=False,
            )
            if not ok:
                return

            longitude, ok = QtWidgets.QInputDialog.getItem(
                self,
                "Select the Longitude signals",
                "Longitude signal name:",
                names,
                editable=False,
            )
            if not ok:
                return

            signals = [
                (None, *self.mdf.whereis(name)[0]) for name in [latitude, longitude]
            ]
        else:

            try:
                iter(event)
                signals = event
            except:

                iterator = QtWidgets.QTreeWidgetItemIterator(self.channels_tree)

                signals = []

                if self.channel_view.currentIndex() == 1:
                    while iterator.value():
                        item = iterator.value()
                        if item.parent() is None:
                            iterator += 1
                            continue

                        if item.checkState(0) == QtCore.Qt.Checked:
                            group, index = item.entry
                            ch = self.mdf.groups[group].channels[index]
                            if not ch.component_addr:
                                signals.append((None, group, index, self.uuid))

                        iterator += 1
                else:
                    while iterator.value():
                        item = iterator.value()

                        if item.checkState(0) == QtCore.Qt.Checked:
                            group, index = item.entry
                            ch = self.mdf.groups[group].channels[index]
                            if not ch.component_addr:
                                signals.append((None, group, index, self.uuid))

                        iterator += 1

        self.add_window((window_type, signals))

    def scramble(self, event):

        progress = setup_progress(
            parent=self,
            title="Scrambling measurement",
            message=f'Scrambling "{self.file_name}"',
            icon_name="scramble",
        )

        # scrambling self.mdf
        target = MDF.scramble
        kwargs = {"name": self.file_name, "callback": self.update_progress}

        mdf = run_thread_with_progress(
            self, target=target, kwargs=kwargs, factor=100, offset=0, progress=progress
        )

        if mdf is TERMINATED:
            progress.cancel()
            return

        self.progress = None
        progress.cancel()

        path = Path(self.file_name)

        self.open_new_file.emit(str(path.with_suffix(f".scrambled{path.suffix}")))

    def extract_bus_logging(self, event):
        version = self.extract_bus_format.currentText()

        self.output_info_bus.setPlainText("")

        database_files = {}

        count = self.can_database_list.count()
        if count:
            database_files["CAN"] = []
            for i in range(count):
                item = self.can_database_list.item(i)
                widget = self.can_database_list.itemWidget(item)
                database_files["CAN"].append(
                    (widget.database.text(), widget.bus.currentIndex())
                )

        count = self.lin_database_list.count()
        if count:
            database_files["LIN"] = []
            for i in range(count):
                item = self.lin_database_list.item(i)
                widget = self.can_database_list.itemWidget(item)
                database_files["LIN"].append(
                    (widget.database.text(), widget.bus.currentIndex())
                )

        compression = self.extract_bus_compression.currentIndex()
        ignore_invalid_signals = (
            self.ignore_invalid_signals_mdf.checkState() == QtCore.Qt.Checked
        )

        if version < "4.00":
            filter = "MDF version 3 files (*.dat *.mdf)"
            suffix = ".mdf"
        else:
            filter = "MDF version 4 files (*.mf4)"
            suffix = ".mf4"

        if not database_files:
            return

        file_name, _ = QtWidgets.QFileDialog.getSaveFileName(
            self,
            "Select output measurement file",
            "",
            f"{filter};;All files (*.*)",
            filter,
        )

        if file_name:

            file_name = Path(file_name).with_suffix(suffix)

            progress = setup_progress(
                parent=self,
                title="Extract Bus logging",
                message=f'Extracting Bus signals from "{self.file_name}"',
                icon_name="down",
            )

            # convert self.mdf
            target = self.mdf.extract_bus_logging
            kwargs = {
                "database_files": database_files,
                "version": version,
                "ignore_invalid_signals": ignore_invalid_signals,
                "prefix": self.prefix.text().strip(),
<<<<<<< HEAD
=======
                "consolidated_j1939": self.consolidated_j1939.checkState()
                == QtCore.Qt.Checked,
>>>>>>> dd07cc1d
            }

            mdf = run_thread_with_progress(
                self,
                target=target,
                kwargs=kwargs,
                factor=70,
                offset=0,
                progress=progress,
            )

            if mdf is TERMINATED:
                progress.cancel()
                return

            # then save it
            progress.setLabelText(f'Saving file to "{file_name}"')

            target = mdf.save
            kwargs = {
                "dst": file_name,
                "compression": compression,
                "overwrite": True,
            }

            run_thread_with_progress(
                self,
                target=target,
                kwargs=kwargs,
                factor=30,
                offset=70,
                progress=progress,
            )

            self.progress = None
            progress.cancel()

            bus_call_info = dict(self.mdf.last_call_info)

            message = []

            for bus, call_info in bus_call_info.items():

                found_id_count = sum(len(e) for e in call_info["found_ids"].values())

                message += [
                    f"{bus} bus summary:",
                    f'- {found_id_count} of {len(call_info["total_unique_ids"])} IDs in the MDF4 file were matched in the DBC and converted',
                ]
                if call_info["unknown_id_count"]:
                    message.append(
                        f'- {call_info["unknown_id_count"]} unknown IDs in the MDF4 file'
                    )
                else:
                    message.append(f"- no unknown IDs inf the MDF4 file")

                message += [
                    "",
                    "Detailed information:",
                    "",
                    f"The following {bus} IDs were in the MDF log file and matched in the DBC:",
                ]
                for dbc_name, found_ids in call_info["found_ids"].items():
                    for msg_id, msg_name in sorted(found_ids):
                        message.append(f"- 0x{msg_id:X} --> {msg_name} in <{dbc_name}>")

                message += [
                    "",
                    f"The following {bus} IDs were in the MDF log file, but not matched in the DBC:",
                ]
                for msg_id in sorted(call_info["unknown_ids"]):
                    message.append(f"- 0x{msg_id:X}")
                message.append("\n\n")

            self.output_info_bus.setPlainText("\n".join(message))

            self.open_new_file.emit(str(file_name))

    def extract_bus_csv_logging(self, event):
        version = self.extract_bus_format.currentText()

        self.output_info_bus.setPlainText("")

        database_files = {}

        count = self.can_database_list.count()
        if count:
            database_files["CAN"] = []
            for i in range(count):
                item = self.can_database_list.item(i)
                widget = self.can_database_list.itemWidget(item)
                database_files["CAN"].append(
                    (widget.database.text(), widget.bus.currentIndex())
                )

        count = self.lin_database_list.count()
        if count:
            database_files["LIN"] = []
            for i in range(count):
                item = self.lin_database_list.item(i)
                widget = self.can_database_list.itemWidget(item)
                database_files["LIN"].append(
                    (widget.database.text(), widget.bus.currentIndex())
                )

        ignore_invalid_signals = (
            self.ignore_invalid_signals_csv.checkState() == QtCore.Qt.Checked
        )
        single_time_base = self.single_time_base_bus.checkState() == QtCore.Qt.Checked
        time_from_zero = self.time_from_zero_bus.checkState() == QtCore.Qt.Checked
        empty_channels = self.empty_channels_bus.currentText()
        raster = self.export_raster_bus.value()
        time_as_date = self.bus_time_as_date.checkState() == QtCore.Qt.Checked
        delimiter = self.delimiter_bus.text() or ","
        doublequote = self.doublequote_bus.checkState() == QtCore.Qt.Checked
        escapechar = self.escapechar_bus.text() or None
        lineterminator = (
            self.lineterminator_bus.text().replace("\\r", "\r").replace("\\n", "\n")
        )
        quotechar = self.quotechar_bus.text() or '"'
        quoting = self.quoting_bus.currentText()

        file_name, _ = QtWidgets.QFileDialog.getSaveFileName(
            self,
            "Select output CSV file",
            "",
            "CSV (*.csv);;All files (*.*)",
            "CSV (*.csv)",
        )

        if file_name:

            progress = setup_progress(
                parent=self,
                title="Extract Bus logging to CSV",
                message=f'Extracting Bus signals from "{self.file_name}"',
                icon_name="csv",
            )

            # convert self.mdf
            target = self.mdf.extract_bus_logging
            kwargs = {
                "database_files": database_files,
                "version": version,
                "ignore_invalid_signals": ignore_invalid_signals,
                "prefix": self.prefix.text().strip(),
<<<<<<< HEAD
=======
                "consolidated_j1939": self.consolidated_j1939.checkState()
                == QtCore.Qt.Checked,
>>>>>>> dd07cc1d
            }

            mdf = run_thread_with_progress(
                self,
                target=target,
                kwargs=kwargs,
                factor=70,
                offset=0,
                progress=progress,
            )

            if mdf is TERMINATED:
                progress.cancel()
                return

            # then save it
            progress.setLabelText(f'Saving file to "{file_name}"')

            mdf.configure(
                integer_interpolation=self.mdf._integer_interpolation,
                float_interpolation=self.mdf._float_interpolation,
            )

            target = mdf.export
            kwargs = {
                "fmt": "csv",
                "filename": file_name,
                "single_time_base": single_time_base,
                "time_from_zero": time_from_zero,
                "empty_channels": empty_channels,
                "raster": raster or None,
                "time_as_date": time_as_date,
                "ignore_value2text_conversions": self.ignore_value2text_conversions,
                "delimiter": delimiter,
                "doublequote": doublequote,
                "escapechar": escapechar,
                "lineterminator": lineterminator,
                "quotechar": quotechar,
                "quoting": quoting,
            }

            run_thread_with_progress(
                self,
                target=target,
                kwargs=kwargs,
                factor=30,
                offset=70,
                progress=progress,
            )

            self.progress = None
            progress.cancel()

            bus_call_info = dict(self.mdf.last_call_info)

            message = []

            for bus, call_info in bus_call_info.items():

                found_id_count = sum(len(e) for e in call_info["found_ids"].values())

                message += [
                    f"{bus} bus summary:",
                    f'- {found_id_count} of {len(call_info["total_unique_ids"])} IDs in the MDF4 file were matched in the DBC and converted',
                ]
                if call_info["unknown_id_count"]:
                    message.append(
                        f'- {call_info["unknown_id_count"]} unknown IDs in the MDF4 file'
                    )
                else:
                    message.append(f"- no unknown IDs inf the MDF4 file")

                message += [
                    "",
                    "Detailed information:",
                    "",
                    f"The following {bus} IDs were in the MDF log file and matched in the DBC:",
                ]
                for dbc_name, found_ids in call_info["found_ids"].items():
                    for msg_id, msg_name in sorted(found_ids):
                        message.append(f"- 0x{msg_id:X} --> {msg_name} in <{dbc_name}>")

                message += [
                    "",
                    f"The following {bus} IDs were in the MDF log file, but not matched in the DBC:",
                ]
                for msg_id in sorted(call_info["unknown_ids"]):
                    message.append(f"- 0x{msg_id:X}")
                message.append("\n\n")

            self.output_info_bus.setPlainText("\n".join(message))

    def load_can_database(self, event):
        file_names, _ = QtWidgets.QFileDialog.getOpenFileNames(
            self,
            "Select CAN database file",
            "",
            "ARXML or DBC (*.dbc *.arxml)",
            "ARXML or DBC (*.dbc *.arxml)",
        )

        if file_names:
            for database in file_names:
                item = QtWidgets.QListWidgetItem()
                widget = DatabaseItem(database, bus_type="CAN")

                self.can_database_list.addItem(item)
                self.can_database_list.setItemWidget(item, widget)
                item.setSizeHint(widget.sizeHint())

    def load_lin_database(self, event):
        file_names, _ = QtWidgets.QFileDialog.getOpenFileNames(
            self,
            "Select LIN database file",
            "",
            "ARXML or DBC database (*.dbc *.arxml);;LDF database (*.ldf);;All supported formats (*.dbc *.arxml *ldf)",
            "All supported formats (*.dbc *.arxml *ldf)",
        )

        if file_names:
            for database in file_names:
                item = QtWidgets.QListWidgetItem()
                widget = DatabaseItem(database, bus_type="LIN")

                self.lin_database_list.addItem(item)
                self.lin_database_list.setItemWidget(item, widget)
                item.setSizeHint(widget.sizeHint())

    def keyPressEvent(self, event):
        key = event.key()
        modifier = event.modifiers()

        if key == QtCore.Qt.Key_F and modifier == QtCore.Qt.ControlModifier:
            self.search()

        elif key == QtCore.Qt.Key_F8:
            self.full_screen_toggled.emit()

        elif (
            key in (QtCore.Qt.Key_V, QtCore.Qt.Key_H, QtCore.Qt.Key_C, QtCore.Qt.Key_T)
            and modifier == QtCore.Qt.ShiftModifier
        ):
            if key == QtCore.Qt.Key_V:
                mode = "tile vertically"
            elif key == QtCore.Qt.Key_H:
                mode = "tile horizontally"
            elif key == QtCore.Qt.Key_C:
                mode = "cascade"
            elif key == QtCore.Qt.Key_T:
                mode = "tile"

            if mode == "tile":
                self.mdi_area.tileSubWindows()
            elif mode == "cascade":
                self.mdi_area.cascadeSubWindows()
            elif mode == "tile vertically":
                self.mdi_area.tile_vertically()
            elif mode == "tile horizontally":
                self.mdi_area.tile_horizontally()

        elif key == QtCore.Qt.Key_F and modifier == QtCore.Qt.ShiftModifier:
            self.toggle_frames()

        elif key == QtCore.Qt.Key_L and modifier == QtCore.Qt.ShiftModifier:
            sizes = self.splitter.sizes()
            if sizes[0]:
                self._splitter_sizes = sizes
                self.splitter.setSizes([0, sum(sizes)])
            else:
                self.splitter.setSizes(self._splitter_sizes)

        elif key == QtCore.Qt.Key_Period and modifier == QtCore.Qt.NoModifier:
            self.set_line_style()

        else:
            super().keyPressEvent(event)

    def aspect_changed(self, index):

        if self.aspects.tabText(self.aspects.currentIndex()) == "Modify && Export":

            if not self.raster_channel.count():
                self.raster_channel.setSizeAdjustPolicy(
                    QtWidgets.QComboBox.AdjustToMinimumContentsLengthWithIcon
                )
                self.raster_channel.addItems(self.channels_db_items)
                self.raster_channel.setMinimumWidth(100)

            if not self._show_filter_tree:
                self._show_filter_tree = True

                widget = self.filter_tree

                if self.filter_view.currentText() == "Natural sort":
                    items = []
                    for i, group in enumerate(self.mdf.groups):
                        for j, ch in enumerate(group.channels):
                            entry = i, j

                            channel = TreeItem(entry, ch.name)
                            channel.setText(0, ch.name)
                            channel.setCheckState(0, QtCore.Qt.Unchecked)
                            items.append(channel)

                    if len(items) < 30000:
                        items = natsorted(items, key=lambda x: x.name)
                    else:
                        items.sort(key=lambda x: x.name)
                    widget.addTopLevelItems(items)

                elif self.filter_view.currentText() == "Internal file structure":
                    for i, group in enumerate(self.mdf.groups):
                        entry = i, 0xFFFFFFFFFFFFFFFF
                        channel_group = TreeItem(entry)
                        comment = group.channel_group.comment
                        comment = extract_cncomment_xml(comment)

                        if comment:
                            channel_group.setText(0, f"Channel group {i} ({comment})")
                        else:
                            channel_group.setText(0, f"Channel group {i}")
                        channel_group.setFlags(
                            channel_group.flags()
                            | QtCore.Qt.ItemIsTristate
                            | QtCore.Qt.ItemIsUserCheckable
                        )

                        widget.addTopLevelItem(channel_group)

                        channels = [
                            HelperChannel(name=ch.name, entry=(i, j))
                            for j, ch in enumerate(group.channels)
                        ]

                        add_children(
                            channel_group,
                            channels,
                            group.channel_dependencies,
                            set(),
                            entries=None,
                            version=self.mdf.version,
                        )

    def toggle_frames(self, event=None):
        self._frameless_windows = not self._frameless_windows

        for w in self.mdi_area.subWindowList():
            if self._frameless_windows:
                w.setWindowFlags(w.windowFlags() | QtCore.Qt.FramelessWindowHint)
            else:
                w.setWindowFlags(w.windowFlags() & (~QtCore.Qt.FramelessWindowHint))

    def autofit_sub_plots(self):
        geometries = []
        for window in self.mdi_area.subWindowList():
            geometry = window.geometry()
            geometries.append(geometry)

        if len(set((g.width(), g.x()) for g in geometries)) == 1:
            self.mdi_area.tile_vertically()
        elif len(set((g.height(), g.y()) for g in geometries)) == 1:
            self.mdi_area.tile_horizontally()
        else:
            self.mdi_area.tileSubWindows()

    def _current_options(self):
        options = {
            "needs_cut": self.cut_group.isChecked(),
            "cut_start": self.cut_start.value(),
            "cut_stop": self.cut_stop.value(),
            "cut_time_from_zero": self.cut_time_from_zero.checkState()
            == QtCore.Qt.Checked,
            "whence": int(self.whence.checkState() == QtCore.Qt.Checked),
            "needs_resample": self.resample_group.isChecked(),
            "raster_type_step": self.raster_type_step.isChecked(),
            "raster_type_channel": self.raster_type_channel.isChecked(),
            "raster": self.raster.value(),
            "raster_channel": self.raster_channel.currentText(),
            "resample_time_from_zero": self.resample_time_from_zero.checkState()
            == QtCore.Qt.Checked,
            "output_format": self.output_format.currentText(),
        }

        output_format = self.output_format.currentText()

        if output_format == "MDF":

            new = {
                "mdf_version": self.mdf_version.currentText(),
                "mdf_compression": self.mdf_compression.currentIndex(),
                "mdf_split": self.mdf_split.checkState() == QtCore.Qt.Checked,
                "mdf_split_size": self.mdf_split_size.value() * 1024 * 1024,
            }

        elif output_format == "MAT":

            new = {
                "single_time_base": self.single_time_base_mat.checkState()
                == QtCore.Qt.Checked,
                "time_from_zero": self.time_from_zero_mat.checkState()
                == QtCore.Qt.Checked,
                "time_as_date": self.time_as_date_mat.checkState() == QtCore.Qt.Checked,
                "use_display_names": self.use_display_names_mat.checkState()
                == QtCore.Qt.Checked,
                "reduce_memory_usage": self.reduce_memory_usage_mat.checkState()
                == QtCore.Qt.Checked,
                "compression": self.export_compression_mat.currentText() == "enabled",
                "empty_channels": self.empty_channels_mat.currentText(),
                "mat_format": self.mat_format.currentText(),
                "oned_as": self.oned_as.currentText(),
                "raw": self.raw_mat.checkState() == QtCore.Qt.Checked,
            }

        elif output_format == "CSV":

            new = {
                "single_time_base": self.single_time_base_csv.checkState()
                == QtCore.Qt.Checked,
                "time_from_zero": self.time_from_zero_csv.checkState()
                == QtCore.Qt.Checked,
                "time_as_date": self.time_as_date_csv.checkState() == QtCore.Qt.Checked,
                "use_display_names": self.use_display_names_csv.checkState()
                == QtCore.Qt.Checked,
                "reduce_memory_usage": False,
                "compression": False,
                "empty_channels": self.empty_channels_csv.currentText(),
                "raw": self.raw_csv.checkState() == QtCore.Qt.Checked,
                "delimiter": self.delimiter.text() or ",",
                "doublequote": self.doublequote.checkState() == QtCore.Qt.Checked,
                "escapechar": self.escapechar.text() or None,
                "lineterminator": self.lineterminator.text()
                .replace("\\r", "\r")
                .replace("\\n", "\n"),
                "quotechar": self.quotechar.text() or '"',
                "quoting": self.quoting.currentText(),
                "mat_format": None,
                "oned_as": None,
            }

        else:

            new = {
                "single_time_base": self.single_time_base.checkState()
                == QtCore.Qt.Checked,
                "time_from_zero": self.time_from_zero.checkState() == QtCore.Qt.Checked,
                "time_as_date": self.time_as_date.checkState() == QtCore.Qt.Checked,
                "use_display_names": self.use_display_names.checkState()
                == QtCore.Qt.Checked,
                "reduce_memory_usage": self.reduce_memory_usage.checkState()
                == QtCore.Qt.Checked,
                "compression": self.export_compression.currentText(),
                "empty_channels": self.empty_channels.currentText(),
                "mat_format": None,
                "oned_as": None,
                "raw": self.raw.checkState() == QtCore.Qt.Checked,
            }

        options.update(new)

        class Options:
            def __init__(self, opts):
                self._opts = opts
                for k, v in opts.items():
                    setattr(self, k, v)

        return Options(options)

    def _get_filtered_channels(self):
        iterator = QtWidgets.QTreeWidgetItemIterator(self.filter_tree)

        channels = []
        count = 0
        total = 0

        if self.filter_view.currentText() == "Internal file structure":
            while iterator.value():
                item = iterator.value()

                group, index = item.entry
                if index != 0xFFFFFFFFFFFFFFFF:
                    total += 1

                if item.checkState(0) == QtCore.Qt.Checked:

                    if index != 0xFFFFFFFFFFFFFFFF:
                        channels.append((None, group, index))
                        count += 1

                iterator += 1
        else:
            while iterator.value():
                item = iterator.value()

                if item.checkState(0) == QtCore.Qt.Checked:
                    group, index = item.entry
                    channels.append((None, group, index))
                    count += 1

                total += 1

                iterator += 1

        if not channels:
            return False, channels
        else:
            if total == count:
                return False, channels
            else:
                return True, channels

    def apply_processing(self, event):

        steps = 1
        if self.cut_group.isChecked():
            steps += 1
        if self.resample_group.isChecked():
            steps += 1
        needs_filter, channels = self._get_filtered_channels()
        if needs_filter:
            steps += 1

        opts = self._current_options()

        output_format = opts.output_format

        if output_format == "MDF":
            version = opts.mdf_version

            if version < "4.00":
                filter = "MDF version 3 files (*.dat *.mdf)"
                default = filter
            else:
                filter = (
                    "MDF version 4 files (*.mf4);;Zipped MDF version 4 files (*.mf4z)"
                )
                if Path(self.mdf.original_name).suffix.lower() == ".mf4z":
                    default = "Zipped MDF version 4 files (*.mf4z)"
                else:
                    default = "MDF version 4 files (*.mf4)"

            file_name, _ = QtWidgets.QFileDialog.getSaveFileName(
                self,
                "Select output measurement file",
                "",
                f"{filter};;All files (*.*)",
                default,
            )

        else:
            filters = {
                "CSV": "CSV files (*.csv)",
                "HDF5": "HDF5 files (*.hdf)",
                "MAT": "Matlab MAT files (*.mat)",
                "Parquet": "Apache Parquet files (*.parquet)",
            }

            file_name, _ = QtWidgets.QFileDialog.getSaveFileName(
                self,
                "Select export file",
                "",
                f"{filters[output_format]};;All files (*.*)",
                filters[output_format],
            )

        if file_name:
            if output_format == "HDF5":
                try:
                    from h5py import File as HDF5
                except ImportError:
                    QtWidgets.QMessageBox.critical(
                        self,
                        "Export to HDF5 unavailale",
                        "h5py package not found; export to HDF5 is unavailable",
                    )
                    return

            elif output_format == "MAT":
                if opts.mat_format == "7.3":
                    try:
                        from hdf5storage import savemat
                    except ImportError:
                        QtWidgets.QMessageBox.critical(
                            self,
                            "Export to mat unavailale",
                            "hdf5storage package not found; export to mat 7.3 is unavailable",
                        )
                        return
                else:
                    try:
                        from scipy.io import savemat
                    except ImportError:
                        QtWidgets.QMessageBox.critical(
                            self,
                            "Export to mat unavailale",
                            "scipy package not found; export to mat is unavailable",
                        )
                        return

            elif output_format == "Parquet":
                try:
                    from fastparquet import write as write_parquet
                except ImportError:
                    QtWidgets.QMessageBox.critical(
                        self,
                        "Export to parquet unavailale",
                        "fastparquet package not found; export to parquet is unavailable",
                    )
                    return
        else:
            return

        split_size = opts.mdf_split_size if output_format == "MDF" else 0
        self.mdf.configure(read_fragment_size=split_size)

        mdf = None
        progress = None
        integer_interpolation = self.mdf._integer_interpolation
        float_interpolation = self.mdf._float_interpolation

        if needs_filter:

            progress = setup_progress(
                parent=self,
                title="Filtering measurement",
                message=f'Filtering selected channels from "{self.file_name}"',
                icon_name="filter",
            )

            # filtering self.mdf
            target = self.mdf.filter
            kwargs = {
                "channels": channels,
                "version": opts.mdf_version if output_format == "MDF" else "4.10",
            }

            result = run_thread_with_progress(
                self,
                target=target,
                kwargs=kwargs,
                factor=99,
                offset=0,
                progress=progress,
            )

            if result is TERMINATED:
                progress.cancel()
                return
            else:
                mdf = result

            mdf.configure(
                read_fragment_size=split_size,
                write_fragment_size=split_size,
                integer_interpolation=integer_interpolation,
                float_interpolation=float_interpolation,
            )

        if opts.needs_cut:

            if progress is None:
                progress = setup_progress(
                    parent=self,
                    title="Cutting measurement",
                    message=f"Cutting from {opts.cut_start}s to {opts.cut_stop}s",
                    icon_name="cut",
                )
            else:
                icon = QtGui.QIcon()
                icon.addPixmap(
                    QtGui.QPixmap(":/cut.png"), QtGui.QIcon.Normal, QtGui.QIcon.Off
                )
                progress.setWindowIcon(icon)
                progress.setWindowTitle("Cutting measurement")
                progress.setLabelText(
                    f"Cutting from {opts.cut_start}s to {opts.cut_stop}s"
                )

            # cut self.mdf
            target = self.mdf.cut if mdf is None else mdf.cut
            kwargs = {
                "start": opts.cut_start,
                "stop": opts.cut_stop,
                "whence": opts.whence,
                "version": opts.mdf_version if output_format == "MDF" else "4.10",
                "time_from_zero": opts.cut_time_from_zero,
            }

            result = run_thread_with_progress(
                self,
                target=target,
                kwargs=kwargs,
                factor=99,
                offset=0,
                progress=progress,
            )

            if result is TERMINATED:
                progress.cancel()
                return
            else:
                if mdf is None:
                    mdf = result
                else:
                    mdf.close()
                    mdf = result

            mdf.configure(
                read_fragment_size=split_size,
                write_fragment_size=split_size,
                integer_interpolation=integer_interpolation,
                float_interpolation=float_interpolation,
            )

        if opts.needs_resample:

            if opts.raster_type_channel:
                raster = opts.raster_channel
                message = f'Resampling using channel "{raster}"'
            else:
                raster = opts.raster
                message = f"Resampling to {raster}s raster"

            if progress is None:
                progress = setup_progress(
                    parent=self,
                    title="Resampling measurement",
                    message=message,
                    icon_name="resample",
                )
            else:
                icon = QtGui.QIcon()
                icon.addPixmap(
                    QtGui.QPixmap(":/resample.png"), QtGui.QIcon.Normal, QtGui.QIcon.Off
                )
                progress.setWindowIcon(icon)
                progress.setWindowTitle("Resampling measurement")
                progress.setLabelText(message)

            # resample self.mdf
            target = self.mdf.resample if mdf is None else mdf.resample
            kwargs = {
                "raster": raster,
                "version": opts.mdf_version if output_format == "MDF" else "4.10",
                "time_from_zero": opts.resample_time_from_zero,
            }

            result = run_thread_with_progress(
                self,
                target=target,
                kwargs=kwargs,
                factor=99,
                offset=0,
                progress=progress,
            )

            if result is TERMINATED:
                progress.cancel()
                return
            else:
                if mdf is None:
                    mdf = result
                else:
                    mdf.close()
                    mdf = result

            mdf.configure(
                read_fragment_size=split_size,
                write_fragment_size=split_size,
                integer_interpolation=integer_interpolation,
                float_interpolation=float_interpolation,
            )

        if output_format == "MDF":
            if mdf is None:
                if progress is None:
                    progress = setup_progress(
                        parent=self,
                        title="Converting measurement",
                        message=f'Converting "{self.file_name}" from {self.mdf.version} to {version}',
                        icon_name="convert",
                    )
                else:
                    icon = QtGui.QIcon()
                    icon.addPixmap(
                        QtGui.QPixmap(":/convert.png"),
                        QtGui.QIcon.Normal,
                        QtGui.QIcon.Off,
                    )
                    progress.setWindowIcon(icon)
                    progress.setWindowTitle("Converting measurement")
                    progress.setLabelText(
                        f'Converting "{self.file_name}" from {self.mdf.version} to {version}'
                    )

                # convert self.mdf
                target = self.mdf.convert
                kwargs = {"version": version}

                result = run_thread_with_progress(
                    self,
                    target=target,
                    kwargs=kwargs,
                    factor=99,
                    offset=0,
                    progress=progress,
                )

                if result is TERMINATED:
                    progress.cancel()
                    return
                else:
                    mdf = result

            mdf.configure(
                read_fragment_size=split_size,
                write_fragment_size=split_size,
                integer_interpolation=integer_interpolation,
                float_interpolation=float_interpolation,
            )

            # then save it
            progress.setLabelText(f'Saving output file "{file_name}"')

            target = mdf.save
            kwargs = {
                "dst": file_name,
                "compression": opts.mdf_compression,
                "overwrite": True,
            }

            run_thread_with_progress(
                self,
                target=target,
                kwargs=kwargs,
                factor=99,
                offset=0,
                progress=progress,
            )

            self.progress = None
            progress.cancel()

        else:
            if progress is None:
                progress = setup_progress(
                    parent=self,
                    title="Export measurement",
                    message=f"Exporting to {output_format}",
                    icon_name="export",
                )
            else:
                icon = QtGui.QIcon()
                icon.addPixmap(
                    QtGui.QPixmap(":/export.png"), QtGui.QIcon.Normal, QtGui.QIcon.Off
                )
                progress.setWindowIcon(icon)
                progress.setWindowTitle("Export measurement")
                progress.setLabelText(f"Exporting to {output_format}")

            delimiter = self.delimiter.text() or ","
            doublequote = self.doublequote.checkState() == QtCore.Qt.Checked
            escapechar = self.escapechar.text() or None
            lineterminator = (
                self.lineterminator.text().replace("\\r", "\r").replace("\\n", "\n")
            )
            quotechar = self.quotechar.text() or '"'
            quoting = self.quoting.currentText()

            target = self.mdf.export if mdf is None else mdf.export
            kwargs = {
                "fmt": opts.output_format.lower(),
                "filename": file_name,
                "single_time_base": opts.single_time_base,
                "use_display_names": opts.use_display_names,
                "time_from_zero": opts.time_from_zero,
                "empty_channels": opts.empty_channels,
                "format": opts.mat_format,
                "raster": None,
                "oned_as": opts.oned_as,
                "reduce_memory_usage": opts.reduce_memory_usage,
                "compression": opts.compression,
                "time_as_date": opts.time_as_date,
                "ignore_value2text_conversions": self.ignore_value2text_conversions,
                "raw": opts.raw,
                "delimiter": delimiter,
                "doublequote": doublequote,
                "escapechar": escapechar,
                "lineterminator": lineterminator,
                "quotechar": quotechar,
                "quoting": quoting,
            }

            result = run_thread_with_progress(
                self,
                target=target,
                kwargs=kwargs,
                factor=99,
                offset=0,
                progress=progress,
            )

            self.progress = None
            progress.cancel()

    def raster_search(self, event):
        dlg = AdvancedSearch(
            self.mdf.channels_db,
            show_add_window=False,
            show_apply=True,
            apply_text="Set raster channel",
            show_pattern=False,
            parent=self,
        )
        dlg.setModal(True)
        dlg.exec_()
        result = dlg.result
        if result:
            dg_cntr, ch_cntr = next(iter(result))

            name = self.mdf.groups[dg_cntr].channels[ch_cntr].name

            self.raster_channel.setCurrentText(name)

    def filter_changed(self, item, column):
        name = item.text(0)
        if item.checkState(0) == QtCore.Qt.Checked:
            self._selected_filter.add(name)
        else:
            if name in self._selected_filter:
                self._selected_filter.remove(name)
        self._filter_timer.start(10)

    def update_selected_filter_channels(self):
        self.selected_filter_channels.clear()
        self.selected_filter_channels.addItems(sorted(self._selected_filter))<|MERGE_RESOLUTION|>--- conflicted
+++ resolved
@@ -1503,11 +1503,8 @@
                 "version": version,
                 "ignore_invalid_signals": ignore_invalid_signals,
                 "prefix": self.prefix.text().strip(),
-<<<<<<< HEAD
-=======
                 "consolidated_j1939": self.consolidated_j1939.checkState()
                 == QtCore.Qt.Checked,
->>>>>>> dd07cc1d
             }
 
             mdf = run_thread_with_progress(
@@ -1654,11 +1651,8 @@
                 "version": version,
                 "ignore_invalid_signals": ignore_invalid_signals,
                 "prefix": self.prefix.text().strip(),
-<<<<<<< HEAD
-=======
                 "consolidated_j1939": self.consolidated_j1939.checkState()
                 == QtCore.Qt.Checked,
->>>>>>> dd07cc1d
             }
 
             mdf = run_thread_with_progress(

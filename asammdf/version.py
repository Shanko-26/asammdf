--- conflicted
+++ resolved
@@ -1,10 +1,4 @@
-# -*- coding: utf-8 -*-
-""" asammdf version module """
-
-<<<<<<< HEAD
-__version__ = "6.3.3"
-
-=======
-__version__ = "6.4.0.dev6"
-
->>>>>>> 532a4d1f
+# -*- coding: utf-8 -*-
+""" asammdf version module """
+
+__version__ = "6.4.0"